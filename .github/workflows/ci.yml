--- conflicted
+++ resolved
@@ -14,12 +14,7 @@
     runs-on: ubuntu-latest
     strategy:
       matrix:
-<<<<<<< HEAD
-        environment: [py309, py310, py311, py312]
-
-=======
-        environment: [py310, py311, py312, py313]
->>>>>>> 392cd172
+        environment: [py309, py310, py311, py312, py313]
     steps:
       - name: Checkout
         uses: actions/checkout@v4
