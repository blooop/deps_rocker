[project]
name = "deps_rocker"
version = "0.2.5.3"
license = { text = "MIT" }

authors = [{ name = "Austin Gregg-Smith", email = "blooop@gmail.com" }]
description = "A rocker plugin to help installing apt and pip dependencies"
readme = "README.md"
license = "MIT"

dependencies = [
  "rocker>=0.2.17",
  "off-your-rocker>=0.1.0",
  "pyyaml>=5.0",
  "toml>=0.10"
]

[project.urls]
Source = "https://github.com/blooop/deps_rocker"
Home = "https://github.com/blooop/deps_rocker"

[project.urls]
Source = "https://github.com/blooop/python_template"
Home = "https://github.com/blooop/python_template"

[tool.pixi.project]
channels = ["conda-forge"]
platforms = ["linux-64"]

[tool.pixi.dependencies]
python = ">=3.8"

[tool.pixi.feature.py309.dependencies]
python = "3.9.*"  
[tool.pixi.feature.py310.dependencies]
python = "3.10.*"
[tool.pixi.feature.py311.dependencies]
python = "3.11.*"
[tool.pixi.feature.py312.dependencies]
python = "3.12.*"

[tool.pixi.pypi-dependencies]
deps_rocker = { path = ".", editable = true }

[project.optional-dependencies]
test = [
<<<<<<< HEAD
  "black>=23,<=24.8.0",
  "pylint>=3.2.5,<=3.3.1",
  "pytest-cov>=4.1,<=5.0.0",
  "pytest>=7.4,<=8.3.3",
  "hypothesis>=6.104.2,<=6.112.2",
  "ruff>=0.5.0,<=0.6.8",
=======
  "black>=23,<=24.10.0",
  "pylint>=3.2.5,<=3.3.1",
  "pytest-cov>=4.1,<=5.0.0",
  "pytest>=7.4,<=8.3.3",
  "hypothesis>=6.104.2,<=6.112.5",
  "ruff>=0.5.0,<=0.6.9",
>>>>>>> 1fe7d158
  "coverage>=7.5.4,<=7.6.1",
]

[build-system]
requires = ["hatchling"]
build-backend = "hatchling.build"

[tool.hatch.build]
include= ["deps_rocker"]

[project.scripts]
deps-rocker = "deps_rocker.dep_rocker_cli:gen_dockerfile"

[project.entry-points."rocker.extensions"]
odeps_dependencies = "deps_rocker.dependencies:Dependencies"

# Environments
[tool.pixi.environments]
default = {features = ["test"], solve-group = "default" }
py309 = ["py309","test"]
py310 = ["py310","test"]
py311 = ["py311","test"]
py312 = ["py312","test"]


[tool.pixi.tasks]
format = "black ."
check-clean-workspace = "git diff --exit-code"
ruff-lint = "ruff check . --fix"
pylint = "pylint --version && echo 'running pylint...' && pylint $(git ls-files '*.py')"
lint = { depends_on = ["ruff-lint", "pylint"] }
style = { depends_on = ["format","lint"]}
commit-format = "git commit -a -m'autoformat code' || true"
test = "pytest"
coverage = "coverage run -m pytest && coverage xml -o coverage.xml"
coverage-report = "coverage report -m"
update-lock = "pixi update && git commit -a -m'update pixi.lock' || true"
push = "git push"
update-lock-push = { depends_on = ["update-lock", "push"] }
fix = { depends_on = ["update-lock", "format", "ruff-lint"] }
fix-commit-push = { depends_on = ["fix", "commit-format", "update-lock-push"] }
ci-no-cover = { depends_on = ["style", "test"] }
ci = { depends_on = ["format","ruff-lint","check-clean-workspace","pylint", "coverage", "coverage-report"] }
ci-push = {depends_on=["format","ruff-lint","update-lock","ci","push"]}
clear-pixi = "rm -rf .pixi pixi.lock"
setup-git-merge-driver = "git config merge.ourslock.driver true"
update-from-template-repo = "./scripts/update_from_template.sh"

[tool.pylint]
extension-pkg-whitelist = ["numpy"]
jobs = 16                           #detect number of cores

[tool.pylint.'MESSAGES CONTROL']
disable = "C,logging-fstring-interpolation,line-too-long,fixme,broad-exception-caught,missing-module-docstring,too-many-instance-attributes,too-few-public-methods,too-many-arguments,too-many-locals,too-many-branches,too-many-statements,use-dict-literal,cyclic-import,duplicate-code,too-many-public-methods"
enable = "no-else-return,consider-using-in"

[tool.black]
line-length = 100

[tool.ruff]
line-length = 100 # Same as Black.

target-version = "py310"

[tool.ruff.lint]
# Never enforce `E501` (line length violations).
#"F841" will auto remove unused variables which is annoying during development, pylint catches this anyway
ignore = ["E501", "E902", "F841"]
# Allow unused variables when underscore-prefixed.
dummy-variable-rgx = "^(_+|(_+[a-zA-Z0-9_]*[a-zA-Z0-9]+?))$"

# Ignore `E402` (import violations) in all `__init__.py` files, and in `path/to/file.py`.
[tool.ruff.lint.per-file-ignores]
"__init__.py" = ["E402", "F401"]


[tool.coverage.run]
omit = ["*/test/*", "__init__.py"]

[tool.coverage.report]
exclude_also = [
  "def __repr__",
  "if False:",
  "if 0:",
  "raise AssertionError",
  "raise NotImplementedError",
  "if __name__ == .__main__.:",
  "pass",
  "(_):",
]<|MERGE_RESOLUTION|>--- conflicted
+++ resolved
@@ -44,21 +44,12 @@
 
 [project.optional-dependencies]
 test = [
-<<<<<<< HEAD
-  "black>=23,<=24.8.0",
-  "pylint>=3.2.5,<=3.3.1",
-  "pytest-cov>=4.1,<=5.0.0",
-  "pytest>=7.4,<=8.3.3",
-  "hypothesis>=6.104.2,<=6.112.2",
-  "ruff>=0.5.0,<=0.6.8",
-=======
   "black>=23,<=24.10.0",
   "pylint>=3.2.5,<=3.3.1",
   "pytest-cov>=4.1,<=5.0.0",
   "pytest>=7.4,<=8.3.3",
   "hypothesis>=6.104.2,<=6.112.5",
   "ruff>=0.5.0,<=0.6.9",
->>>>>>> 1fe7d158
   "coverage>=7.5.4,<=7.6.1",
 ]
 
