--- conflicted
+++ resolved
@@ -1,11 +1,7 @@
 [project]
 name = "deps_rocker"
-<<<<<<< HEAD
-version = "0.1.1"
+version = "0.1.3"
 license = "MIT"
-=======
-version = "0.1.2"
->>>>>>> 4381deed
 
 authors = [{ name = "Austin Gregg-Smith", email = "blooop@gmail.com" }]
 description = "A python package template"
