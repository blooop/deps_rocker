[project]
name = "deps_rocker"
<<<<<<< HEAD
version = "0.4.0"
=======
version = "0.6.0"
>>>>>>> a4a8ee62
authors = [{ name = "Austin Gregg-Smith", email = "blooop@gmail.com" }]
description = "A rocker plugin to help installing apt and pip dependencies"
readme = "README.md"
license = "MIT"

requires-python = ">= 3.9"
dependencies = [
  "rocker>=0.2.17",
  "off-your-rocker>=0.1.0",
  "pyyaml>=5.0",
  "toml>=0.10",
]

[project.urls]
Source = "https://github.com/blooop/deps_rocker"
Home = "https://github.com/blooop/deps_rocker"

[tool.pixi.project]
channels = ["conda-forge"]
platforms = ["linux-64"]

[tool.pixi.feature.py309.dependencies]
python = "3.9.*"
[tool.pixi.feature.py310.dependencies]
python = "3.10.*"
[tool.pixi.feature.py311.dependencies]
python = "3.11.*"
[tool.pixi.feature.py312.dependencies]
python = "3.12.*"
[tool.pixi.feature.py313.dependencies]
python = "3.13.*"

[tool.pixi.pypi-dependencies]
deps_rocker = { path = ".", editable = true }

[project.optional-dependencies]
test = [
  "black>=23,<=24.10.0",
  "pylint>=3.2.5,<=3.3.1",
  "pytest-cov>=4.1,<=6.0.0",
  "pytest>=7.4,<=8.3.3",
  "hypothesis>=6.104.2,<=6.122.0",
  "ruff>=0.5.0,<=0.8.1",
  "coverage>=7.5.4,<=7.6.8",
]

[build-system]
requires = ["hatchling"]
build-backend = "hatchling.build"

[tool.hatch.build]
include = ["deps_rocker"]

[project.scripts]
deps-rocker = "deps_rocker.dep_rocker_cli:gen_dockerfile"

[project.entry-points."rocker.extensions"]
odeps_dependencies = "deps_rocker.dependencies:Dependencies"
vcstool = "deps_rocker.vcstool:VcsTool"
cwd = "deps_rocker.cwd:CWD"
<<<<<<< HEAD
roshumble = "deps_rocker.ros_humble:RosHumble"
=======
uv = "deps_rocker.uv:UV"
cwd_name = "deps_rocker.cwd:CWDName"
fzf = "deps_rocker.fzf:Fzf"
git_clone = "deps_rocker.git_clone:GitClone"
curl = "deps_rocker.curl:Curl"
>>>>>>> a4a8ee62

# Environments
[tool.pixi.environments]
default = { features = ["test"], solve-group = "default" }
py309 = ["py309", "test"]
py310 = ["py310", "test"]
py311 = ["py311", "test"]
py312 = ["py312", "test"]
py313 = ["py313", "test"]


[tool.pixi.tasks]
format = "black ."
check-clean-workspace = "git diff --exit-code"
ruff-lint = "ruff check . --fix"
pylint = "pylint --version && echo 'running pylint...' && pylint $(git ls-files '*.py')"
lint = { depends_on = ["ruff-lint", "pylint"] }
style = { depends_on = ["format", "lint"] }
commit-format = "git commit -a -m'autoformat code' || true"
test = "pytest"
coverage = "coverage run -m pytest && coverage xml -o coverage.xml"
coverage-report = "coverage report -m"
update-lock = "pixi update && git commit -a -m'update pixi.lock' || true"
push = "git push"
update-lock-push = { depends_on = ["update-lock", "push"] }
fix = { depends_on = ["update-lock", "format", "ruff-lint"] }
fix-commit-push = { depends_on = ["fix", "commit-format", "update-lock-push"] }
ci-no-cover = { depends_on = ["style", "test"] }
ci = { depends_on = [
  "format",
  "ruff-lint",
  "pylint",
  "coverage",
  "coverage-report",
] }
ci-push = { depends_on = ["format", "ruff-lint", "update-lock", "ci", "push"] }
clear-pixi = "rm -rf .pixi pixi.lock"
setup-git-merge-driver = "git config merge.ourslock.driver true"
update-from-template-repo = "./scripts/update_from_template.sh"

[tool.pylint]
extension-pkg-whitelist = ["numpy"]
jobs = 16                           #detect number of cores

[tool.pylint.'MESSAGES CONTROL']
disable = "C,logging-fstring-interpolation,line-too-long,fixme,broad-exception-caught,missing-module-docstring,too-many-instance-attributes,too-few-public-methods,too-many-arguments,too-many-locals,too-many-branches,too-many-statements,use-dict-literal,cyclic-import,duplicate-code,too-many-public-methods"
enable = "no-else-return,consider-using-in"

[tool.black]
line-length = 100

[tool.ruff]
line-length = 100 # Same as Black.

target-version = "py310"

[tool.ruff.lint]
# Never enforce `E501` (line length violations).
#"F841" will auto remove unused variables which is annoying during development, pylint catches this anyway
ignore = ["E501", "E902", "F841"]
# Allow unused variables when underscore-prefixed.
dummy-variable-rgx = "^(_+|(_+[a-zA-Z0-9_]*[a-zA-Z0-9]+?))$"

# Ignore `E402` (import violations) in all `__init__.py` files, and in `path/to/file.py`.
[tool.ruff.lint.per-file-ignores]
"__init__.py" = ["E402", "F401"]


[tool.coverage.run]
omit = ["*/test/*", "__init__.py"]

[tool.coverage.report]
exclude_also = [
  "def __repr__",
  "if False:",
  "if 0:",
  "raise AssertionError",
  "raise NotImplementedError",
  "if __name__ == .__main__.:",
  "pass",
  "(_):",
]<|MERGE_RESOLUTION|>--- conflicted
+++ resolved
@@ -1,10 +1,6 @@
 [project]
 name = "deps_rocker"
-<<<<<<< HEAD
-version = "0.4.0"
-=======
 version = "0.6.0"
->>>>>>> a4a8ee62
 authors = [{ name = "Austin Gregg-Smith", email = "blooop@gmail.com" }]
 description = "A rocker plugin to help installing apt and pip dependencies"
 readme = "README.md"
@@ -65,15 +61,12 @@
 odeps_dependencies = "deps_rocker.dependencies:Dependencies"
 vcstool = "deps_rocker.vcstool:VcsTool"
 cwd = "deps_rocker.cwd:CWD"
-<<<<<<< HEAD
 roshumble = "deps_rocker.ros_humble:RosHumble"
-=======
 uv = "deps_rocker.uv:UV"
 cwd_name = "deps_rocker.cwd:CWDName"
 fzf = "deps_rocker.fzf:Fzf"
 git_clone = "deps_rocker.git_clone:GitClone"
 curl = "deps_rocker.curl:Curl"
->>>>>>> a4a8ee62
 
 # Environments
 [tool.pixi.environments]
