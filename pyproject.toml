[project]
name = "template_rocker"
version = "0.0.1"
authors = [{ name = "Austin Gregg-Smith", email = "blooop@gmail.com" }]
description = "A rocker extension for installing pixi in a container"
readme = "README.md"
license = "MIT"

dependencies = ["rocker>=0.2.17"]

[project.urls]
Source = "https://github.com/blooop/template_rocker"
Home = "https://github.com/blooop/template_rocker"

[tool.pixi.project]
channels = ["conda-forge"]
platforms = ["linux-64"]

[tool.pixi.dependencies]
python = ">=3.9"

[tool.pixi.feature.py309.dependencies]
python = "3.9.*"
[tool.pixi.feature.py310.dependencies]
python = "3.10.*"
[tool.pixi.feature.py311.dependencies]
python = "3.11.*"
[tool.pixi.feature.py312.dependencies]
python = "3.12.*"
[tool.pixi.feature.py313.dependencies]
python = "3.13.*"


[tool.pixi.pypi-dependencies]
template_rocker = { path = ".", editable = true }

[project.optional-dependencies]
test = [
  "pylint>=3.2.5,<=3.3.3",
  "pytest-cov>=4.1,<=6.0.0",
  "pytest>=7.4,<=8.3.4",
  "hypothesis>=6.104.2,<=6.123.2",
  "ruff>=0.5.0,<=0.8.6",
  "coverage>=7.5.4,<=7.6.10",
  "pre-commit<=4.0.1",
]

[build-system]
requires = ["hatchling"]
build-backend = "hatchling.build"

[tool.hatch.build]
<<<<<<< HEAD
include = ["template_rocker"]

[project.entry-points."rocker.extensions"]
rocker_extension = "template_rocker.rocker_extension:TemplateRocker"
=======
include = ["python_template"]
>>>>>>> d6291e4a

# Environments
[tool.pixi.environments]
default = { features = ["test"], solve-group = "default" }
<<<<<<< HEAD
py309 = ["py309", "test"]
=======
>>>>>>> d6291e4a
py310 = ["py310", "test"]
py311 = ["py311", "test"]
py312 = ["py312", "test"]
py313 = ["py313", "test"]


[tool.pixi.tasks]
pre-commit = "pre-commit run -a"
pre-commit-update = "pre-commit autoupdate"
format = "ruff format ."
check-clean-workspace = "git diff --exit-code"
ruff-lint = "ruff check . --fix"
pylint = "pylint --version && echo 'running pylint...' && pylint $(git ls-files '*.py')"
<<<<<<< HEAD
lint = { depends_on = ["ruff-lint", "pylint"] }
style = { depends_on = ["format", "lint"] }
=======
lint = { depends-on = ["ruff-lint", "pylint"] }
style = { depends-on = ["format", "lint"] }
>>>>>>> d6291e4a
commit-format = "git commit -a -m'autoformat code' || true"
test = "pytest"
coverage = "coverage run -m pytest && coverage xml -o coverage.xml"
coverage-report = "coverage report -m"
update-lock = "pixi update && git commit -a -m'update pixi.lock' || true"
push = "git push"
<<<<<<< HEAD
update-lock-push = { depends_on = ["update-lock", "push"] }
fix = { depends_on = ["update-lock", "format", "ruff-lint"] }
fix-commit-push = { depends_on = ["fix", "commit-format", "update-lock-push"] }
ci-no-cover = { depends_on = ["style", "test"] }
ci = { depends_on = [
=======
update-lock-push = { depends-on = ["update-lock", "push"] }
fix = { depends-on = ["update-lock", "format", "ruff-lint"] }
fix-commit-push = { depends-on = ["fix", "commit-format", "update-lock-push"] }
ci-no-cover = { depends-on = ["style", "test"] }
ci = { depends-on = [
>>>>>>> d6291e4a
  "format",
  "ruff-lint",
  "pylint",
  "coverage",
  "coverage-report",
] }
<<<<<<< HEAD
ci-push = { depends_on = ["format", "ruff-lint", "update-lock", "ci", "push"] }
=======
ci-push = { depends-on = ["format", "ruff-lint", "update-lock", "ci", "push"] }
>>>>>>> d6291e4a
clear-pixi = "rm -rf .pixi pixi.lock"
setup-git-merge-driver = "git config merge.ourslock.driver true"
update-from-template-repo = "./scripts/update_from_template.sh"

[tool.pylint]
extension-pkg-whitelist = ["numpy"]
jobs = 16                           #detect number of cores

[tool.pylint.'MESSAGES CONTROL']
disable = "C,logging-fstring-interpolation,line-too-long,fixme,broad-exception-caught,missing-module-docstring,too-many-instance-attributes,too-few-public-methods,too-many-arguments,too-many-locals,too-many-branches,too-many-statements,use-dict-literal,cyclic-import,duplicate-code,too-many-public-methods"
enable = "no-else-return,consider-using-in"

[tool.coverage.run]
omit = ["*/test/*", "__init__.py"]

[tool.coverage.report]
exclude_also = [
  "def __repr__",
  "if False:",
  "if 0:",
  "raise AssertionError",
  "raise NotImplementedError",
  "if __name__ == .__main__.:",
  "pass",
  "(_):",
]<|MERGE_RESOLUTION|>--- conflicted
+++ resolved
@@ -50,22 +50,15 @@
 build-backend = "hatchling.build"
 
 [tool.hatch.build]
-<<<<<<< HEAD
 include = ["template_rocker"]
 
 [project.entry-points."rocker.extensions"]
 rocker_extension = "template_rocker.rocker_extension:TemplateRocker"
-=======
-include = ["python_template"]
->>>>>>> d6291e4a
 
 # Environments
 [tool.pixi.environments]
 default = { features = ["test"], solve-group = "default" }
-<<<<<<< HEAD
 py309 = ["py309", "test"]
-=======
->>>>>>> d6291e4a
 py310 = ["py310", "test"]
 py311 = ["py311", "test"]
 py312 = ["py312", "test"]
@@ -79,43 +72,26 @@
 check-clean-workspace = "git diff --exit-code"
 ruff-lint = "ruff check . --fix"
 pylint = "pylint --version && echo 'running pylint...' && pylint $(git ls-files '*.py')"
-<<<<<<< HEAD
-lint = { depends_on = ["ruff-lint", "pylint"] }
-style = { depends_on = ["format", "lint"] }
-=======
 lint = { depends-on = ["ruff-lint", "pylint"] }
 style = { depends-on = ["format", "lint"] }
->>>>>>> d6291e4a
 commit-format = "git commit -a -m'autoformat code' || true"
 test = "pytest"
 coverage = "coverage run -m pytest && coverage xml -o coverage.xml"
 coverage-report = "coverage report -m"
 update-lock = "pixi update && git commit -a -m'update pixi.lock' || true"
 push = "git push"
-<<<<<<< HEAD
-update-lock-push = { depends_on = ["update-lock", "push"] }
-fix = { depends_on = ["update-lock", "format", "ruff-lint"] }
-fix-commit-push = { depends_on = ["fix", "commit-format", "update-lock-push"] }
-ci-no-cover = { depends_on = ["style", "test"] }
-ci = { depends_on = [
-=======
 update-lock-push = { depends-on = ["update-lock", "push"] }
 fix = { depends-on = ["update-lock", "format", "ruff-lint"] }
 fix-commit-push = { depends-on = ["fix", "commit-format", "update-lock-push"] }
 ci-no-cover = { depends-on = ["style", "test"] }
 ci = { depends-on = [
->>>>>>> d6291e4a
   "format",
   "ruff-lint",
   "pylint",
   "coverage",
   "coverage-report",
 ] }
-<<<<<<< HEAD
-ci-push = { depends_on = ["format", "ruff-lint", "update-lock", "ci", "push"] }
-=======
 ci-push = { depends-on = ["format", "ruff-lint", "update-lock", "ci", "push"] }
->>>>>>> d6291e4a
 clear-pixi = "rm -rf .pixi pixi.lock"
 setup-git-merge-driver = "git config merge.ourslock.driver true"
 update-from-template-repo = "./scripts/update_from_template.sh"
