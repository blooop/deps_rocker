--- conflicted
+++ resolved
@@ -20,7 +20,7 @@
 python = ">=3.9"
 
 [tool.pixi.feature.py309.dependencies]
-python = "3.9.*"  
+python = "3.9.*"
 [tool.pixi.feature.py310.dependencies]
 python = "3.10.*"
 [tool.pixi.feature.py311.dependencies]
@@ -36,22 +36,13 @@
 
 [project.optional-dependencies]
 test = [
-<<<<<<< HEAD
-  "black>=23,<=24.10.0",
-=======
->>>>>>> 9301339d
   "pylint>=3.2.5,<=3.3.3",
   "pytest-cov>=4.1,<=6.0.0",
   "pytest>=7.4,<=8.3.4",
   "hypothesis>=6.104.2,<=6.123.2",
-<<<<<<< HEAD
-  "ruff>=0.5.0,<=0.8.4",
-  "coverage>=7.5.4,<=7.6.10",
-=======
   "ruff>=0.5.0,<=0.8.6",
   "coverage>=7.5.4,<=7.6.10",
-  "pre-commit<=4.0.1"
->>>>>>> 9301339d
+  "pre-commit<=4.0.1",
 ]
 
 [build-system]
@@ -59,19 +50,19 @@
 build-backend = "hatchling.build"
 
 [tool.hatch.build]
-include= ["template_rocker"]
+include = ["template_rocker"]
 
 [project.entry-points."rocker.extensions"]
 rocker_extension = "template_rocker.rocker_extension:TemplateRocker"
 
 # Environments
 [tool.pixi.environments]
-default = {features = ["test"], solve-group = "default" }
-py309 = ["py309","test"]
-py310 = ["py310","test"]
-py311 = ["py311","test"]
-py312 = ["py312","test"]
-py313 = ["py313","test"]
+default = { features = ["test"], solve-group = "default" }
+py309 = ["py309", "test"]
+py310 = ["py310", "test"]
+py311 = ["py311", "test"]
+py312 = ["py312", "test"]
+py313 = ["py313", "test"]
 
 
 [tool.pixi.tasks]
@@ -82,7 +73,7 @@
 ruff-lint = "ruff check . --fix"
 pylint = "pylint --version && echo 'running pylint...' && pylint $(git ls-files '*.py')"
 lint = { depends_on = ["ruff-lint", "pylint"] }
-style = { depends_on = ["format","lint"]}
+style = { depends_on = ["format", "lint"] }
 commit-format = "git commit -a -m'autoformat code' || true"
 test = "pytest"
 coverage = "coverage run -m pytest && coverage xml -o coverage.xml"
@@ -93,8 +84,14 @@
 fix = { depends_on = ["update-lock", "format", "ruff-lint"] }
 fix-commit-push = { depends_on = ["fix", "commit-format", "update-lock-push"] }
 ci-no-cover = { depends_on = ["style", "test"] }
-ci = { depends_on = ["format","ruff-lint", "pylint", "coverage", "coverage-report"] }
-ci-push = {depends_on=["format","ruff-lint","update-lock","ci","push"]}
+ci = { depends_on = [
+  "format",
+  "ruff-lint",
+  "pylint",
+  "coverage",
+  "coverage-report",
+] }
+ci-push = { depends_on = ["format", "ruff-lint", "update-lock", "ci", "push"] }
 clear-pixi = "rm -rf .pixi pixi.lock"
 setup-git-merge-driver = "git config merge.ourslock.driver true"
 update-from-template-repo = "./scripts/update_from_template.sh"
