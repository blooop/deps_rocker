--- conflicted
+++ resolved
@@ -1,10 +1,6 @@
 [project]
 name = "deps_rocker"
-<<<<<<< HEAD
-version = "0.4.0"
-=======
 version = "0.6.0"
->>>>>>> ac21cf8d
 authors = [{ name = "Austin Gregg-Smith", email = "blooop@gmail.com" }]
 description = "A rocker plugin to help installing apt and pip dependencies"
 readme = "README.md"
@@ -65,9 +61,6 @@
 odeps_dependencies = "deps_rocker.dependencies:Dependencies"
 vcstool = "deps_rocker.vcstool:VcsTool"
 cwd = "deps_rocker.cwd:CWD"
-<<<<<<< HEAD
-isaac_sim = "deps_rocker.isaac_sim:IsaacSim"
-=======
 ros_humble = "deps_rocker.ros_humble:RosHumble"
 uv = "deps_rocker.uv:UV"
 cwd_name = "deps_rocker.cwd:CWDName"
@@ -75,7 +68,7 @@
 git_clone = "deps_rocker.git_clone:GitClone"
 curl = "deps_rocker.curl:Curl"
 neovim = "deps_rocker.neovim:NeoVim"
->>>>>>> ac21cf8d
+isaac_sim = "deps_rocker.isaac_sim:IsaacSim"
 
 # Environments
 [tool.pixi.environments]
