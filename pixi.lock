version: 6
environments:
  default:
    channels:
    - url: https://conda.anaconda.org/conda-forge/
    indexes:
    - https://pypi.org/simple
    packages:
      linux-64:
      - conda: https://conda.anaconda.org/conda-forge/linux-64/_libgcc_mutex-0.1-conda_forge.tar.bz2
      - conda: https://conda.anaconda.org/conda-forge/linux-64/_openmp_mutex-4.5-2_gnu.tar.bz2
      - conda: https://conda.anaconda.org/conda-forge/linux-64/bzip2-1.0.8-hda65f42_8.conda
      - conda: https://conda.anaconda.org/conda-forge/noarch/ca-certificates-2025.8.3-hbd8a1cb_0.conda
      - conda: https://conda.anaconda.org/conda-forge/linux-64/ld_impl_linux-64-2.44-ha97dd6f_2.conda
      - conda: https://conda.anaconda.org/conda-forge/linux-64/libexpat-2.7.1-hecca717_0.conda
      - conda: https://conda.anaconda.org/conda-forge/linux-64/libffi-3.4.6-h2dba641_1.conda
      - conda: https://conda.anaconda.org/conda-forge/linux-64/libgcc-15.1.0-h767d61c_5.conda
      - conda: https://conda.anaconda.org/conda-forge/linux-64/libgomp-15.1.0-h767d61c_5.conda
      - conda: https://conda.anaconda.org/conda-forge/linux-64/liblzma-5.8.1-hb9d3cd8_2.conda
      - conda: https://conda.anaconda.org/conda-forge/linux-64/libmpdec-4.0.0-hb9d3cd8_0.conda
      - conda: https://conda.anaconda.org/conda-forge/linux-64/libsqlite-3.50.4-h0c1763c_0.conda
      - conda: https://conda.anaconda.org/conda-forge/linux-64/libuuid-2.41.2-he9a06e4_0.conda
      - conda: https://conda.anaconda.org/conda-forge/linux-64/libzlib-1.3.1-hb9d3cd8_2.conda
      - conda: https://conda.anaconda.org/conda-forge/linux-64/ncurses-6.5-h2d0b736_3.conda
      - conda: https://conda.anaconda.org/conda-forge/linux-64/openssl-3.5.3-h26f9b46_1.conda
      - conda: https://conda.anaconda.org/conda-forge/linux-64/python-3.13.7-h2b335a9_100_cp313.conda
      - conda: https://conda.anaconda.org/conda-forge/noarch/python_abi-3.13-8_cp313.conda
      - conda: https://conda.anaconda.org/conda-forge/linux-64/readline-8.2-h8c095d6_2.conda
      - conda: https://conda.anaconda.org/conda-forge/linux-64/tk-8.6.13-noxft_hd72426e_102.conda
      - conda: https://conda.anaconda.org/conda-forge/noarch/tzdata-2025b-h78e105d_0.conda
      - pypi: https://files.pythonhosted.org/packages/af/0f/3b8fdc946b4d9cc8cc1e8af42c4e409468c84441b933d037e101b3d72d86/astroid-3.3.11-py3-none-any.whl
      - pypi: https://files.pythonhosted.org/packages/77/06/bb80f5f86020c4551da315d78b3ab75e8228f89f0162f2c3a819e407941a/attrs-25.3.0-py3-none-any.whl
      - pypi: https://files.pythonhosted.org/packages/e5/48/1549795ba7742c948d2ad169c1c8cdbae65bc450d6cd753d124b17c8cd32/certifi-2025.8.3-py3-none-any.whl
      - pypi: https://files.pythonhosted.org/packages/c5/55/51844dd50c4fc7a33b653bfaba4c2456f06955289ca770a5dbd5fd267374/cfgv-3.4.0-py2.py3-none-any.whl
      - pypi: https://files.pythonhosted.org/packages/7e/95/42aa2156235cbc8fa61208aded06ef46111c4d3f0de233107b3f38631803/charset_normalizer-3.4.3-cp313-cp313-manylinux2014_x86_64.manylinux_2_17_x86_64.manylinux_2_28_x86_64.whl
      - pypi: https://files.pythonhosted.org/packages/73/dd/508420fb47d09d904d962f123221bc249f64b5e56aa93d5f5f7603be475f/coverage-7.10.6-cp313-cp313-manylinux1_x86_64.manylinux_2_28_x86_64.manylinux_2_5_x86_64.whl
      - pypi: https://files.pythonhosted.org/packages/50/3d/9373ad9c56321fdab5b41197068e1d8c25883b3fea29dd361f9b55116869/dill-0.4.0-py3-none-any.whl
      - pypi: https://files.pythonhosted.org/packages/33/6b/e0547afaf41bf2c42e52430072fa5658766e3d65bd4b03a563d1b6336f57/distlib-0.4.0-py2.py3-none-any.whl
      - pypi: https://files.pythonhosted.org/packages/e3/26/57c6fb270950d476074c087527a558ccb6f4436657314bfb6cdf484114c4/docker-7.1.0-py3-none-any.whl
      - pypi: https://files.pythonhosted.org/packages/c1/0a/c500fc4c8f48cac08b76b8987070b178f0549534584ac1f414066700a3f9/empy-4.2.tar.gz
      - pypi: https://files.pythonhosted.org/packages/42/14/42b2651a2f46b022ccd948bca9f2d5af0fd8929c4eec235b8d6d844fbe67/filelock-3.19.1-py3-none-any.whl
      - pypi: https://files.pythonhosted.org/packages/f7/fb/0eca64797a914b73a3601ed0c8941764d0b4232a4900eb03502e1daf8407/hypothesis-6.138.11-py3-none-any.whl
      - pypi: https://files.pythonhosted.org/packages/e5/ae/2ad30f4652712c82f1c23423d79136fbce338932ad166d70c1efb86a5998/identify-2.6.14-py2.py3-none-any.whl
      - pypi: https://files.pythonhosted.org/packages/76/c6/c88e154df9c4e1a2a66ccf0005a88dfb2650c1dffb6f5ce603dfbd452ce3/idna-3.10-py3-none-any.whl
      - pypi: https://files.pythonhosted.org/packages/2c/e1/e6716421ea10d38022b952c159d5161ca1193197fb744506875fbb87ea7b/iniconfig-2.1.0-py3-none-any.whl
      - pypi: https://files.pythonhosted.org/packages/c1/11/114d0a5f4dabbdcedc1125dee0888514c3c3b16d3e9facad87ed96fad97c/isort-6.0.1-py3-none-any.whl
      - pypi: https://files.pythonhosted.org/packages/27/1a/1f68f9ba0c207934b35b86a8ca3aad8395a3d6dd7921c0686e23853ff5a9/mccabe-0.7.0-py2.py3-none-any.whl
      - pypi: https://files.pythonhosted.org/packages/d2/1d/1b658dbd2b9fa9c4c9f32accbfc0205d532c8c6194dc0f2a4c0428e7128a/nodeenv-1.9.1-py2.py3-none-any.whl
      - pypi: https://files.pythonhosted.org/packages/d6/5a/d984ea60fe2bb01abee5cd353a2dd63106c53f27d7dc3ad9f2c1a8cbbc98/off_your_rocker-0.1.0-py3-none-any.whl
      - pypi: https://files.pythonhosted.org/packages/20/12/38679034af332785aac8774540895e234f4d07f7545804097de4b666afd8/packaging-25.0-py3-none-any.whl
      - pypi: https://files.pythonhosted.org/packages/9e/c3/059298687310d527a58bb01f3b1965787ee3b40dce76752eda8b44e9a2c5/pexpect-4.9.0-py2.py3-none-any.whl
      - pypi: https://files.pythonhosted.org/packages/40/4b/2028861e724d3bd36227adfa20d3fd24c3fc6d52032f4a93c133be5d17ce/platformdirs-4.4.0-py3-none-any.whl
      - pypi: https://files.pythonhosted.org/packages/54/20/4d324d65cc6d9205fabedc306948156824eb9f0ee1633355a8f7ec5c66bf/pluggy-1.6.0-py3-none-any.whl
      - pypi: https://files.pythonhosted.org/packages/5b/a5/987a405322d78a73b66e39e4a90e4ef156fd7141bf71df987e50717c321b/pre_commit-4.3.0-py2.py3-none-any.whl
      - pypi: https://files.pythonhosted.org/packages/22/a6/858897256d0deac81a172289110f31629fc4cee19b6f01283303e18c8db3/ptyprocess-0.7.0-py2.py3-none-any.whl
      - pypi: https://files.pythonhosted.org/packages/c7/21/705964c7812476f378728bdf590ca4b771ec72385c533964653c68e86bdc/pygments-2.19.2-py3-none-any.whl
      - pypi: https://files.pythonhosted.org/packages/2d/1a/711e93a7ab6c392e349428ea56e794a3902bb4e0284c1997cff2d7efdbc1/pylint-3.3.8-py3-none-any.whl
      - pypi: https://files.pythonhosted.org/packages/29/16/c8a903f4c4dffe7a12843191437d7cd8e32751d5de349d45d3fe69544e87/pytest-8.4.1-py3-none-any.whl
      - pypi: https://files.pythonhosted.org/packages/bc/16/4ea354101abb1287856baa4af2732be351c7bee728065aed451b678153fd/pytest_cov-6.2.1-py3-none-any.whl
      - pypi: https://files.pythonhosted.org/packages/74/27/e5b8f34d02d9995b80abcef563ea1f8b56d20134d8f4e5e81733b1feceb2/pyyaml-6.0.3-cp313-cp313-manylinux2014_x86_64.manylinux_2_17_x86_64.manylinux_2_28_x86_64.whl
      - pypi: https://files.pythonhosted.org/packages/1e/db/4254e3eabe8020b458f1a747140d32277ec7a271daf1d235b70dc0b4e6e3/requests-2.32.5-py3-none-any.whl
      - pypi: https://files.pythonhosted.org/packages/7c/d1/91fe59d0c3d69c268e90996f274278f9c510f381d633241be01d6068dbb5/rocker-0.2.19-py3-none-any.whl
      - pypi: https://files.pythonhosted.org/packages/80/22/3c6cef96627f89b344c933781ed38329bfb87737aa438f15da95907cbfd5/ruff-0.12.11-py3-none-manylinux_2_17_x86_64.manylinux2014_x86_64.whl
      - pypi: https://files.pythonhosted.org/packages/32/46/9cb0e58b2deb7f82b84065f37f3bffeb12413f947f9388e4cac22c4621ce/sortedcontainers-2.4.0-py2.py3-none-any.whl
      - pypi: https://files.pythonhosted.org/packages/44/6f/7120676b6d73228c96e17f1f794d8ab046fc910d781c8d151120c3f1569e/toml-0.10.2-py2.py3-none-any.whl
      - pypi: https://files.pythonhosted.org/packages/bd/75/8539d011f6be8e29f339c42e633aae3cb73bffa95dd0f9adec09b9c58e85/tomlkit-0.13.3-py3-none-any.whl
      - pypi: https://files.pythonhosted.org/packages/a7/c2/fe1e52489ae3122415c51f387e221dd0773709bad6c6cdaa599e8a2c5185/urllib3-2.5.0-py3-none-any.whl
      - pypi: https://files.pythonhosted.org/packages/76/06/04c8e804f813cf972e3262f3f8584c232de64f0cde9f703b46cf53a45090/virtualenv-20.34.0-py3-none-any.whl
      - pypi: ./
  py310:
    channels:
    - url: https://conda.anaconda.org/conda-forge/
    indexes:
    - https://pypi.org/simple
    packages:
      linux-64:
      - conda: https://conda.anaconda.org/conda-forge/linux-64/_libgcc_mutex-0.1-conda_forge.tar.bz2
      - conda: https://conda.anaconda.org/conda-forge/linux-64/_openmp_mutex-4.5-2_gnu.tar.bz2
      - conda: https://conda.anaconda.org/conda-forge/linux-64/bzip2-1.0.8-hda65f42_8.conda
      - conda: https://conda.anaconda.org/conda-forge/noarch/ca-certificates-2025.8.3-hbd8a1cb_0.conda
      - conda: https://conda.anaconda.org/conda-forge/linux-64/ld_impl_linux-64-2.44-ha97dd6f_2.conda
      - conda: https://conda.anaconda.org/conda-forge/linux-64/libexpat-2.7.1-hecca717_0.conda
      - conda: https://conda.anaconda.org/conda-forge/linux-64/libffi-3.4.6-h2dba641_1.conda
      - conda: https://conda.anaconda.org/conda-forge/linux-64/libgcc-15.1.0-h767d61c_5.conda
      - conda: https://conda.anaconda.org/conda-forge/linux-64/libgcc-ng-15.1.0-h69a702a_5.conda
      - conda: https://conda.anaconda.org/conda-forge/linux-64/libgomp-15.1.0-h767d61c_5.conda
      - conda: https://conda.anaconda.org/conda-forge/linux-64/liblzma-5.8.1-hb9d3cd8_2.conda
      - conda: https://conda.anaconda.org/conda-forge/linux-64/libnsl-2.0.1-hb9d3cd8_1.conda
      - conda: https://conda.anaconda.org/conda-forge/linux-64/libsqlite-3.50.4-h0c1763c_0.conda
      - conda: https://conda.anaconda.org/conda-forge/linux-64/libuuid-2.41.2-he9a06e4_0.conda
      - conda: https://conda.anaconda.org/conda-forge/linux-64/libxcrypt-4.4.36-hd590300_1.conda
      - conda: https://conda.anaconda.org/conda-forge/linux-64/libzlib-1.3.1-hb9d3cd8_2.conda
      - conda: https://conda.anaconda.org/conda-forge/linux-64/ncurses-6.5-h2d0b736_3.conda
      - conda: https://conda.anaconda.org/conda-forge/linux-64/openssl-3.5.3-h26f9b46_1.conda
      - conda: https://conda.anaconda.org/conda-forge/linux-64/python-3.10.18-hd6af730_0_cpython.conda
      - conda: https://conda.anaconda.org/conda-forge/linux-64/readline-8.2-h8c095d6_2.conda
      - conda: https://conda.anaconda.org/conda-forge/linux-64/tk-8.6.13-noxft_hd72426e_102.conda
      - conda: https://conda.anaconda.org/conda-forge/noarch/tzdata-2025b-h78e105d_0.conda
      - pypi: https://files.pythonhosted.org/packages/af/0f/3b8fdc946b4d9cc8cc1e8af42c4e409468c84441b933d037e101b3d72d86/astroid-3.3.11-py3-none-any.whl
      - pypi: https://files.pythonhosted.org/packages/77/06/bb80f5f86020c4551da315d78b3ab75e8228f89f0162f2c3a819e407941a/attrs-25.3.0-py3-none-any.whl
      - pypi: https://files.pythonhosted.org/packages/e5/48/1549795ba7742c948d2ad169c1c8cdbae65bc450d6cd753d124b17c8cd32/certifi-2025.8.3-py3-none-any.whl
      - pypi: https://files.pythonhosted.org/packages/c5/55/51844dd50c4fc7a33b653bfaba4c2456f06955289ca770a5dbd5fd267374/cfgv-3.4.0-py2.py3-none-any.whl
      - pypi: https://files.pythonhosted.org/packages/65/1a/7425c952944a6521a9cfa7e675343f83fd82085b8af2b1373a2409c683dc/charset_normalizer-3.4.3-cp310-cp310-manylinux2014_x86_64.manylinux_2_17_x86_64.manylinux_2_28_x86_64.whl
      - pypi: https://files.pythonhosted.org/packages/fb/6f/5e03631c3305cad187eaf76af0b559fff88af9a0b0c180d006fb02413d7a/coverage-7.10.6-cp310-cp310-manylinux1_x86_64.manylinux_2_28_x86_64.manylinux_2_5_x86_64.whl
      - pypi: https://files.pythonhosted.org/packages/50/3d/9373ad9c56321fdab5b41197068e1d8c25883b3fea29dd361f9b55116869/dill-0.4.0-py3-none-any.whl
      - pypi: https://files.pythonhosted.org/packages/33/6b/e0547afaf41bf2c42e52430072fa5658766e3d65bd4b03a563d1b6336f57/distlib-0.4.0-py2.py3-none-any.whl
      - pypi: https://files.pythonhosted.org/packages/e3/26/57c6fb270950d476074c087527a558ccb6f4436657314bfb6cdf484114c4/docker-7.1.0-py3-none-any.whl
      - pypi: https://files.pythonhosted.org/packages/c1/0a/c500fc4c8f48cac08b76b8987070b178f0549534584ac1f414066700a3f9/empy-4.2.tar.gz
      - pypi: https://files.pythonhosted.org/packages/36/f4/c6e662dade71f56cd2f3735141b265c3c79293c109549c1e6933b0651ffc/exceptiongroup-1.3.0-py3-none-any.whl
      - pypi: https://files.pythonhosted.org/packages/42/14/42b2651a2f46b022ccd948bca9f2d5af0fd8929c4eec235b8d6d844fbe67/filelock-3.19.1-py3-none-any.whl
      - pypi: https://files.pythonhosted.org/packages/f7/fb/0eca64797a914b73a3601ed0c8941764d0b4232a4900eb03502e1daf8407/hypothesis-6.138.11-py3-none-any.whl
      - pypi: https://files.pythonhosted.org/packages/e5/ae/2ad30f4652712c82f1c23423d79136fbce338932ad166d70c1efb86a5998/identify-2.6.14-py2.py3-none-any.whl
      - pypi: https://files.pythonhosted.org/packages/76/c6/c88e154df9c4e1a2a66ccf0005a88dfb2650c1dffb6f5ce603dfbd452ce3/idna-3.10-py3-none-any.whl
      - pypi: https://files.pythonhosted.org/packages/2c/e1/e6716421ea10d38022b952c159d5161ca1193197fb744506875fbb87ea7b/iniconfig-2.1.0-py3-none-any.whl
      - pypi: https://files.pythonhosted.org/packages/c1/11/114d0a5f4dabbdcedc1125dee0888514c3c3b16d3e9facad87ed96fad97c/isort-6.0.1-py3-none-any.whl
      - pypi: https://files.pythonhosted.org/packages/27/1a/1f68f9ba0c207934b35b86a8ca3aad8395a3d6dd7921c0686e23853ff5a9/mccabe-0.7.0-py2.py3-none-any.whl
      - pypi: https://files.pythonhosted.org/packages/d2/1d/1b658dbd2b9fa9c4c9f32accbfc0205d532c8c6194dc0f2a4c0428e7128a/nodeenv-1.9.1-py2.py3-none-any.whl
      - pypi: https://files.pythonhosted.org/packages/d6/5a/d984ea60fe2bb01abee5cd353a2dd63106c53f27d7dc3ad9f2c1a8cbbc98/off_your_rocker-0.1.0-py3-none-any.whl
      - pypi: https://files.pythonhosted.org/packages/20/12/38679034af332785aac8774540895e234f4d07f7545804097de4b666afd8/packaging-25.0-py3-none-any.whl
      - pypi: https://files.pythonhosted.org/packages/9e/c3/059298687310d527a58bb01f3b1965787ee3b40dce76752eda8b44e9a2c5/pexpect-4.9.0-py2.py3-none-any.whl
      - pypi: https://files.pythonhosted.org/packages/40/4b/2028861e724d3bd36227adfa20d3fd24c3fc6d52032f4a93c133be5d17ce/platformdirs-4.4.0-py3-none-any.whl
      - pypi: https://files.pythonhosted.org/packages/54/20/4d324d65cc6d9205fabedc306948156824eb9f0ee1633355a8f7ec5c66bf/pluggy-1.6.0-py3-none-any.whl
      - pypi: https://files.pythonhosted.org/packages/5b/a5/987a405322d78a73b66e39e4a90e4ef156fd7141bf71df987e50717c321b/pre_commit-4.3.0-py2.py3-none-any.whl
      - pypi: https://files.pythonhosted.org/packages/22/a6/858897256d0deac81a172289110f31629fc4cee19b6f01283303e18c8db3/ptyprocess-0.7.0-py2.py3-none-any.whl
      - pypi: https://files.pythonhosted.org/packages/c7/21/705964c7812476f378728bdf590ca4b771ec72385c533964653c68e86bdc/pygments-2.19.2-py3-none-any.whl
      - pypi: https://files.pythonhosted.org/packages/2d/1a/711e93a7ab6c392e349428ea56e794a3902bb4e0284c1997cff2d7efdbc1/pylint-3.3.8-py3-none-any.whl
      - pypi: https://files.pythonhosted.org/packages/29/16/c8a903f4c4dffe7a12843191437d7cd8e32751d5de349d45d3fe69544e87/pytest-8.4.1-py3-none-any.whl
      - pypi: https://files.pythonhosted.org/packages/bc/16/4ea354101abb1287856baa4af2732be351c7bee728065aed451b678153fd/pytest_cov-6.2.1-py3-none-any.whl
      - pypi: https://files.pythonhosted.org/packages/7a/1e/7acc4f0e74c4b3d9531e24739e0ab832a5edf40e64fbae1a9c01941cabd7/pyyaml-6.0.3-cp310-cp310-manylinux2014_x86_64.manylinux_2_17_x86_64.manylinux_2_28_x86_64.whl
      - pypi: https://files.pythonhosted.org/packages/1e/db/4254e3eabe8020b458f1a747140d32277ec7a271daf1d235b70dc0b4e6e3/requests-2.32.5-py3-none-any.whl
      - pypi: https://files.pythonhosted.org/packages/7c/d1/91fe59d0c3d69c268e90996f274278f9c510f381d633241be01d6068dbb5/rocker-0.2.19-py3-none-any.whl
      - pypi: https://files.pythonhosted.org/packages/80/22/3c6cef96627f89b344c933781ed38329bfb87737aa438f15da95907cbfd5/ruff-0.12.11-py3-none-manylinux_2_17_x86_64.manylinux2014_x86_64.whl
      - pypi: https://files.pythonhosted.org/packages/32/46/9cb0e58b2deb7f82b84065f37f3bffeb12413f947f9388e4cac22c4621ce/sortedcontainers-2.4.0-py2.py3-none-any.whl
      - pypi: https://files.pythonhosted.org/packages/44/6f/7120676b6d73228c96e17f1f794d8ab046fc910d781c8d151120c3f1569e/toml-0.10.2-py2.py3-none-any.whl
      - pypi: https://files.pythonhosted.org/packages/6e/c2/61d3e0f47e2b74ef40a68b9e6ad5984f6241a942f7cd3bbfbdbd03861ea9/tomli-2.2.1-py3-none-any.whl
      - pypi: https://files.pythonhosted.org/packages/bd/75/8539d011f6be8e29f339c42e633aae3cb73bffa95dd0f9adec09b9c58e85/tomlkit-0.13.3-py3-none-any.whl
      - pypi: https://files.pythonhosted.org/packages/18/67/36e9267722cc04a6b9f15c7f3441c2363321a3ea07da7ae0c0707beb2a9c/typing_extensions-4.15.0-py3-none-any.whl
      - pypi: https://files.pythonhosted.org/packages/a7/c2/fe1e52489ae3122415c51f387e221dd0773709bad6c6cdaa599e8a2c5185/urllib3-2.5.0-py3-none-any.whl
      - pypi: https://files.pythonhosted.org/packages/76/06/04c8e804f813cf972e3262f3f8584c232de64f0cde9f703b46cf53a45090/virtualenv-20.34.0-py3-none-any.whl
      - pypi: ./
  py311:
    channels:
    - url: https://conda.anaconda.org/conda-forge/
    indexes:
    - https://pypi.org/simple
    packages:
      linux-64:
      - conda: https://conda.anaconda.org/conda-forge/linux-64/_libgcc_mutex-0.1-conda_forge.tar.bz2
      - conda: https://conda.anaconda.org/conda-forge/linux-64/_openmp_mutex-4.5-2_gnu.tar.bz2
      - conda: https://conda.anaconda.org/conda-forge/linux-64/bzip2-1.0.8-hda65f42_8.conda
      - conda: https://conda.anaconda.org/conda-forge/noarch/ca-certificates-2025.8.3-hbd8a1cb_0.conda
      - conda: https://conda.anaconda.org/conda-forge/linux-64/ld_impl_linux-64-2.44-ha97dd6f_2.conda
      - conda: https://conda.anaconda.org/conda-forge/linux-64/libexpat-2.7.1-hecca717_0.conda
      - conda: https://conda.anaconda.org/conda-forge/linux-64/libffi-3.4.6-h2dba641_1.conda
      - conda: https://conda.anaconda.org/conda-forge/linux-64/libgcc-15.1.0-h767d61c_5.conda
      - conda: https://conda.anaconda.org/conda-forge/linux-64/libgcc-ng-15.1.0-h69a702a_5.conda
      - conda: https://conda.anaconda.org/conda-forge/linux-64/libgomp-15.1.0-h767d61c_5.conda
      - conda: https://conda.anaconda.org/conda-forge/linux-64/liblzma-5.8.1-hb9d3cd8_2.conda
      - conda: https://conda.anaconda.org/conda-forge/linux-64/libnsl-2.0.1-hb9d3cd8_1.conda
      - conda: https://conda.anaconda.org/conda-forge/linux-64/libsqlite-3.50.4-h0c1763c_0.conda
      - conda: https://conda.anaconda.org/conda-forge/linux-64/libuuid-2.41.2-he9a06e4_0.conda
      - conda: https://conda.anaconda.org/conda-forge/linux-64/libxcrypt-4.4.36-hd590300_1.conda
      - conda: https://conda.anaconda.org/conda-forge/linux-64/libzlib-1.3.1-hb9d3cd8_2.conda
      - conda: https://conda.anaconda.org/conda-forge/linux-64/ncurses-6.5-h2d0b736_3.conda
      - conda: https://conda.anaconda.org/conda-forge/linux-64/openssl-3.5.3-h26f9b46_1.conda
      - conda: https://conda.anaconda.org/conda-forge/linux-64/python-3.11.13-h9e4cc4f_0_cpython.conda
      - conda: https://conda.anaconda.org/conda-forge/linux-64/readline-8.2-h8c095d6_2.conda
      - conda: https://conda.anaconda.org/conda-forge/linux-64/tk-8.6.13-noxft_hd72426e_102.conda
      - conda: https://conda.anaconda.org/conda-forge/noarch/tzdata-2025b-h78e105d_0.conda
      - pypi: https://files.pythonhosted.org/packages/af/0f/3b8fdc946b4d9cc8cc1e8af42c4e409468c84441b933d037e101b3d72d86/astroid-3.3.11-py3-none-any.whl
      - pypi: https://files.pythonhosted.org/packages/77/06/bb80f5f86020c4551da315d78b3ab75e8228f89f0162f2c3a819e407941a/attrs-25.3.0-py3-none-any.whl
      - pypi: https://files.pythonhosted.org/packages/e5/48/1549795ba7742c948d2ad169c1c8cdbae65bc450d6cd753d124b17c8cd32/certifi-2025.8.3-py3-none-any.whl
      - pypi: https://files.pythonhosted.org/packages/c5/55/51844dd50c4fc7a33b653bfaba4c2456f06955289ca770a5dbd5fd267374/cfgv-3.4.0-py2.py3-none-any.whl
      - pypi: https://files.pythonhosted.org/packages/87/df/b7737ff046c974b183ea9aa111b74185ac8c3a326c6262d413bd5a1b8c69/charset_normalizer-3.4.3-cp311-cp311-manylinux2014_x86_64.manylinux_2_17_x86_64.manylinux_2_28_x86_64.whl
      - pypi: https://files.pythonhosted.org/packages/7d/fb/7435ef8ab9b2594a6e3f58505cc30e98ae8b33265d844007737946c59389/coverage-7.10.6-cp311-cp311-manylinux1_x86_64.manylinux_2_28_x86_64.manylinux_2_5_x86_64.whl
      - pypi: https://files.pythonhosted.org/packages/50/3d/9373ad9c56321fdab5b41197068e1d8c25883b3fea29dd361f9b55116869/dill-0.4.0-py3-none-any.whl
      - pypi: https://files.pythonhosted.org/packages/33/6b/e0547afaf41bf2c42e52430072fa5658766e3d65bd4b03a563d1b6336f57/distlib-0.4.0-py2.py3-none-any.whl
      - pypi: https://files.pythonhosted.org/packages/e3/26/57c6fb270950d476074c087527a558ccb6f4436657314bfb6cdf484114c4/docker-7.1.0-py3-none-any.whl
      - pypi: https://files.pythonhosted.org/packages/c1/0a/c500fc4c8f48cac08b76b8987070b178f0549534584ac1f414066700a3f9/empy-4.2.tar.gz
      - pypi: https://files.pythonhosted.org/packages/42/14/42b2651a2f46b022ccd948bca9f2d5af0fd8929c4eec235b8d6d844fbe67/filelock-3.19.1-py3-none-any.whl
      - pypi: https://files.pythonhosted.org/packages/f7/fb/0eca64797a914b73a3601ed0c8941764d0b4232a4900eb03502e1daf8407/hypothesis-6.138.11-py3-none-any.whl
      - pypi: https://files.pythonhosted.org/packages/e5/ae/2ad30f4652712c82f1c23423d79136fbce338932ad166d70c1efb86a5998/identify-2.6.14-py2.py3-none-any.whl
      - pypi: https://files.pythonhosted.org/packages/76/c6/c88e154df9c4e1a2a66ccf0005a88dfb2650c1dffb6f5ce603dfbd452ce3/idna-3.10-py3-none-any.whl
      - pypi: https://files.pythonhosted.org/packages/2c/e1/e6716421ea10d38022b952c159d5161ca1193197fb744506875fbb87ea7b/iniconfig-2.1.0-py3-none-any.whl
      - pypi: https://files.pythonhosted.org/packages/c1/11/114d0a5f4dabbdcedc1125dee0888514c3c3b16d3e9facad87ed96fad97c/isort-6.0.1-py3-none-any.whl
      - pypi: https://files.pythonhosted.org/packages/27/1a/1f68f9ba0c207934b35b86a8ca3aad8395a3d6dd7921c0686e23853ff5a9/mccabe-0.7.0-py2.py3-none-any.whl
      - pypi: https://files.pythonhosted.org/packages/d2/1d/1b658dbd2b9fa9c4c9f32accbfc0205d532c8c6194dc0f2a4c0428e7128a/nodeenv-1.9.1-py2.py3-none-any.whl
      - pypi: https://files.pythonhosted.org/packages/d6/5a/d984ea60fe2bb01abee5cd353a2dd63106c53f27d7dc3ad9f2c1a8cbbc98/off_your_rocker-0.1.0-py3-none-any.whl
      - pypi: https://files.pythonhosted.org/packages/20/12/38679034af332785aac8774540895e234f4d07f7545804097de4b666afd8/packaging-25.0-py3-none-any.whl
      - pypi: https://files.pythonhosted.org/packages/9e/c3/059298687310d527a58bb01f3b1965787ee3b40dce76752eda8b44e9a2c5/pexpect-4.9.0-py2.py3-none-any.whl
      - pypi: https://files.pythonhosted.org/packages/40/4b/2028861e724d3bd36227adfa20d3fd24c3fc6d52032f4a93c133be5d17ce/platformdirs-4.4.0-py3-none-any.whl
      - pypi: https://files.pythonhosted.org/packages/54/20/4d324d65cc6d9205fabedc306948156824eb9f0ee1633355a8f7ec5c66bf/pluggy-1.6.0-py3-none-any.whl
      - pypi: https://files.pythonhosted.org/packages/5b/a5/987a405322d78a73b66e39e4a90e4ef156fd7141bf71df987e50717c321b/pre_commit-4.3.0-py2.py3-none-any.whl
      - pypi: https://files.pythonhosted.org/packages/22/a6/858897256d0deac81a172289110f31629fc4cee19b6f01283303e18c8db3/ptyprocess-0.7.0-py2.py3-none-any.whl
      - pypi: https://files.pythonhosted.org/packages/c7/21/705964c7812476f378728bdf590ca4b771ec72385c533964653c68e86bdc/pygments-2.19.2-py3-none-any.whl
      - pypi: https://files.pythonhosted.org/packages/2d/1a/711e93a7ab6c392e349428ea56e794a3902bb4e0284c1997cff2d7efdbc1/pylint-3.3.8-py3-none-any.whl
      - pypi: https://files.pythonhosted.org/packages/29/16/c8a903f4c4dffe7a12843191437d7cd8e32751d5de349d45d3fe69544e87/pytest-8.4.1-py3-none-any.whl
      - pypi: https://files.pythonhosted.org/packages/bc/16/4ea354101abb1287856baa4af2732be351c7bee728065aed451b678153fd/pytest_cov-6.2.1-py3-none-any.whl
      - pypi: https://files.pythonhosted.org/packages/71/60/917329f640924b18ff085ab889a11c763e0b573da888e8404ff486657602/pyyaml-6.0.3-cp311-cp311-manylinux2014_x86_64.manylinux_2_17_x86_64.manylinux_2_28_x86_64.whl
      - pypi: https://files.pythonhosted.org/packages/1e/db/4254e3eabe8020b458f1a747140d32277ec7a271daf1d235b70dc0b4e6e3/requests-2.32.5-py3-none-any.whl
      - pypi: https://files.pythonhosted.org/packages/7c/d1/91fe59d0c3d69c268e90996f274278f9c510f381d633241be01d6068dbb5/rocker-0.2.19-py3-none-any.whl
      - pypi: https://files.pythonhosted.org/packages/80/22/3c6cef96627f89b344c933781ed38329bfb87737aa438f15da95907cbfd5/ruff-0.12.11-py3-none-manylinux_2_17_x86_64.manylinux2014_x86_64.whl
      - pypi: https://files.pythonhosted.org/packages/32/46/9cb0e58b2deb7f82b84065f37f3bffeb12413f947f9388e4cac22c4621ce/sortedcontainers-2.4.0-py2.py3-none-any.whl
      - pypi: https://files.pythonhosted.org/packages/44/6f/7120676b6d73228c96e17f1f794d8ab046fc910d781c8d151120c3f1569e/toml-0.10.2-py2.py3-none-any.whl
      - pypi: https://files.pythonhosted.org/packages/bd/75/8539d011f6be8e29f339c42e633aae3cb73bffa95dd0f9adec09b9c58e85/tomlkit-0.13.3-py3-none-any.whl
      - pypi: https://files.pythonhosted.org/packages/a7/c2/fe1e52489ae3122415c51f387e221dd0773709bad6c6cdaa599e8a2c5185/urllib3-2.5.0-py3-none-any.whl
      - pypi: https://files.pythonhosted.org/packages/76/06/04c8e804f813cf972e3262f3f8584c232de64f0cde9f703b46cf53a45090/virtualenv-20.34.0-py3-none-any.whl
      - pypi: ./
  py312:
    channels:
    - url: https://conda.anaconda.org/conda-forge/
    indexes:
    - https://pypi.org/simple
    packages:
      linux-64:
      - conda: https://conda.anaconda.org/conda-forge/linux-64/_libgcc_mutex-0.1-conda_forge.tar.bz2
      - conda: https://conda.anaconda.org/conda-forge/linux-64/_openmp_mutex-4.5-2_gnu.tar.bz2
      - conda: https://conda.anaconda.org/conda-forge/linux-64/bzip2-1.0.8-hda65f42_8.conda
      - conda: https://conda.anaconda.org/conda-forge/noarch/ca-certificates-2025.8.3-hbd8a1cb_0.conda
      - conda: https://conda.anaconda.org/conda-forge/linux-64/ld_impl_linux-64-2.44-ha97dd6f_2.conda
      - conda: https://conda.anaconda.org/conda-forge/linux-64/libexpat-2.7.1-hecca717_0.conda
      - conda: https://conda.anaconda.org/conda-forge/linux-64/libffi-3.4.6-h2dba641_1.conda
      - conda: https://conda.anaconda.org/conda-forge/linux-64/libgcc-15.1.0-h767d61c_5.conda
      - conda: https://conda.anaconda.org/conda-forge/linux-64/libgcc-ng-15.1.0-h69a702a_5.conda
      - conda: https://conda.anaconda.org/conda-forge/linux-64/libgomp-15.1.0-h767d61c_5.conda
      - conda: https://conda.anaconda.org/conda-forge/linux-64/liblzma-5.8.1-hb9d3cd8_2.conda
      - conda: https://conda.anaconda.org/conda-forge/linux-64/libnsl-2.0.1-hb9d3cd8_1.conda
      - conda: https://conda.anaconda.org/conda-forge/linux-64/libsqlite-3.50.4-h0c1763c_0.conda
      - conda: https://conda.anaconda.org/conda-forge/linux-64/libuuid-2.41.2-he9a06e4_0.conda
      - conda: https://conda.anaconda.org/conda-forge/linux-64/libxcrypt-4.4.36-hd590300_1.conda
      - conda: https://conda.anaconda.org/conda-forge/linux-64/libzlib-1.3.1-hb9d3cd8_2.conda
      - conda: https://conda.anaconda.org/conda-forge/linux-64/ncurses-6.5-h2d0b736_3.conda
      - conda: https://conda.anaconda.org/conda-forge/linux-64/openssl-3.5.3-h26f9b46_1.conda
      - conda: https://conda.anaconda.org/conda-forge/linux-64/python-3.12.11-h9e4cc4f_0_cpython.conda
      - conda: https://conda.anaconda.org/conda-forge/linux-64/readline-8.2-h8c095d6_2.conda
      - conda: https://conda.anaconda.org/conda-forge/linux-64/tk-8.6.13-noxft_hd72426e_102.conda
      - conda: https://conda.anaconda.org/conda-forge/noarch/tzdata-2025b-h78e105d_0.conda
      - pypi: https://files.pythonhosted.org/packages/af/0f/3b8fdc946b4d9cc8cc1e8af42c4e409468c84441b933d037e101b3d72d86/astroid-3.3.11-py3-none-any.whl
      - pypi: https://files.pythonhosted.org/packages/77/06/bb80f5f86020c4551da315d78b3ab75e8228f89f0162f2c3a819e407941a/attrs-25.3.0-py3-none-any.whl
      - pypi: https://files.pythonhosted.org/packages/e5/48/1549795ba7742c948d2ad169c1c8cdbae65bc450d6cd753d124b17c8cd32/certifi-2025.8.3-py3-none-any.whl
      - pypi: https://files.pythonhosted.org/packages/c5/55/51844dd50c4fc7a33b653bfaba4c2456f06955289ca770a5dbd5fd267374/cfgv-3.4.0-py2.py3-none-any.whl
      - pypi: https://files.pythonhosted.org/packages/16/ab/0233c3231af734f5dfcf0844aa9582d5a1466c985bbed6cedab85af9bfe3/charset_normalizer-3.4.3-cp312-cp312-manylinux2014_x86_64.manylinux_2_17_x86_64.manylinux_2_28_x86_64.whl
      - pypi: https://files.pythonhosted.org/packages/cb/1d/ae25a7dc58fcce8b172d42ffe5313fc267afe61c97fa872b80ee72d9515a/coverage-7.10.6-cp312-cp312-manylinux1_x86_64.manylinux_2_28_x86_64.manylinux_2_5_x86_64.whl
      - pypi: https://files.pythonhosted.org/packages/50/3d/9373ad9c56321fdab5b41197068e1d8c25883b3fea29dd361f9b55116869/dill-0.4.0-py3-none-any.whl
      - pypi: https://files.pythonhosted.org/packages/33/6b/e0547afaf41bf2c42e52430072fa5658766e3d65bd4b03a563d1b6336f57/distlib-0.4.0-py2.py3-none-any.whl
      - pypi: https://files.pythonhosted.org/packages/e3/26/57c6fb270950d476074c087527a558ccb6f4436657314bfb6cdf484114c4/docker-7.1.0-py3-none-any.whl
      - pypi: https://files.pythonhosted.org/packages/c1/0a/c500fc4c8f48cac08b76b8987070b178f0549534584ac1f414066700a3f9/empy-4.2.tar.gz
      - pypi: https://files.pythonhosted.org/packages/42/14/42b2651a2f46b022ccd948bca9f2d5af0fd8929c4eec235b8d6d844fbe67/filelock-3.19.1-py3-none-any.whl
      - pypi: https://files.pythonhosted.org/packages/f7/fb/0eca64797a914b73a3601ed0c8941764d0b4232a4900eb03502e1daf8407/hypothesis-6.138.11-py3-none-any.whl
      - pypi: https://files.pythonhosted.org/packages/e5/ae/2ad30f4652712c82f1c23423d79136fbce338932ad166d70c1efb86a5998/identify-2.6.14-py2.py3-none-any.whl
      - pypi: https://files.pythonhosted.org/packages/76/c6/c88e154df9c4e1a2a66ccf0005a88dfb2650c1dffb6f5ce603dfbd452ce3/idna-3.10-py3-none-any.whl
      - pypi: https://files.pythonhosted.org/packages/2c/e1/e6716421ea10d38022b952c159d5161ca1193197fb744506875fbb87ea7b/iniconfig-2.1.0-py3-none-any.whl
      - pypi: https://files.pythonhosted.org/packages/c1/11/114d0a5f4dabbdcedc1125dee0888514c3c3b16d3e9facad87ed96fad97c/isort-6.0.1-py3-none-any.whl
      - pypi: https://files.pythonhosted.org/packages/27/1a/1f68f9ba0c207934b35b86a8ca3aad8395a3d6dd7921c0686e23853ff5a9/mccabe-0.7.0-py2.py3-none-any.whl
      - pypi: https://files.pythonhosted.org/packages/d2/1d/1b658dbd2b9fa9c4c9f32accbfc0205d532c8c6194dc0f2a4c0428e7128a/nodeenv-1.9.1-py2.py3-none-any.whl
      - pypi: https://files.pythonhosted.org/packages/d6/5a/d984ea60fe2bb01abee5cd353a2dd63106c53f27d7dc3ad9f2c1a8cbbc98/off_your_rocker-0.1.0-py3-none-any.whl
      - pypi: https://files.pythonhosted.org/packages/20/12/38679034af332785aac8774540895e234f4d07f7545804097de4b666afd8/packaging-25.0-py3-none-any.whl
      - pypi: https://files.pythonhosted.org/packages/9e/c3/059298687310d527a58bb01f3b1965787ee3b40dce76752eda8b44e9a2c5/pexpect-4.9.0-py2.py3-none-any.whl
      - pypi: https://files.pythonhosted.org/packages/40/4b/2028861e724d3bd36227adfa20d3fd24c3fc6d52032f4a93c133be5d17ce/platformdirs-4.4.0-py3-none-any.whl
      - pypi: https://files.pythonhosted.org/packages/54/20/4d324d65cc6d9205fabedc306948156824eb9f0ee1633355a8f7ec5c66bf/pluggy-1.6.0-py3-none-any.whl
      - pypi: https://files.pythonhosted.org/packages/5b/a5/987a405322d78a73b66e39e4a90e4ef156fd7141bf71df987e50717c321b/pre_commit-4.3.0-py2.py3-none-any.whl
      - pypi: https://files.pythonhosted.org/packages/22/a6/858897256d0deac81a172289110f31629fc4cee19b6f01283303e18c8db3/ptyprocess-0.7.0-py2.py3-none-any.whl
      - pypi: https://files.pythonhosted.org/packages/c7/21/705964c7812476f378728bdf590ca4b771ec72385c533964653c68e86bdc/pygments-2.19.2-py3-none-any.whl
      - pypi: https://files.pythonhosted.org/packages/2d/1a/711e93a7ab6c392e349428ea56e794a3902bb4e0284c1997cff2d7efdbc1/pylint-3.3.8-py3-none-any.whl
      - pypi: https://files.pythonhosted.org/packages/29/16/c8a903f4c4dffe7a12843191437d7cd8e32751d5de349d45d3fe69544e87/pytest-8.4.1-py3-none-any.whl
      - pypi: https://files.pythonhosted.org/packages/bc/16/4ea354101abb1287856baa4af2732be351c7bee728065aed451b678153fd/pytest_cov-6.2.1-py3-none-any.whl
      - pypi: https://files.pythonhosted.org/packages/8b/9d/b3589d3877982d4f2329302ef98a8026e7f4443c765c46cfecc8858c6b4b/pyyaml-6.0.3-cp312-cp312-manylinux2014_x86_64.manylinux_2_17_x86_64.manylinux_2_28_x86_64.whl
      - pypi: https://files.pythonhosted.org/packages/1e/db/4254e3eabe8020b458f1a747140d32277ec7a271daf1d235b70dc0b4e6e3/requests-2.32.5-py3-none-any.whl
      - pypi: https://files.pythonhosted.org/packages/7c/d1/91fe59d0c3d69c268e90996f274278f9c510f381d633241be01d6068dbb5/rocker-0.2.19-py3-none-any.whl
      - pypi: https://files.pythonhosted.org/packages/80/22/3c6cef96627f89b344c933781ed38329bfb87737aa438f15da95907cbfd5/ruff-0.12.11-py3-none-manylinux_2_17_x86_64.manylinux2014_x86_64.whl
      - pypi: https://files.pythonhosted.org/packages/32/46/9cb0e58b2deb7f82b84065f37f3bffeb12413f947f9388e4cac22c4621ce/sortedcontainers-2.4.0-py2.py3-none-any.whl
      - pypi: https://files.pythonhosted.org/packages/44/6f/7120676b6d73228c96e17f1f794d8ab046fc910d781c8d151120c3f1569e/toml-0.10.2-py2.py3-none-any.whl
      - pypi: https://files.pythonhosted.org/packages/bd/75/8539d011f6be8e29f339c42e633aae3cb73bffa95dd0f9adec09b9c58e85/tomlkit-0.13.3-py3-none-any.whl
      - pypi: https://files.pythonhosted.org/packages/a7/c2/fe1e52489ae3122415c51f387e221dd0773709bad6c6cdaa599e8a2c5185/urllib3-2.5.0-py3-none-any.whl
      - pypi: https://files.pythonhosted.org/packages/76/06/04c8e804f813cf972e3262f3f8584c232de64f0cde9f703b46cf53a45090/virtualenv-20.34.0-py3-none-any.whl
      - pypi: ./
  py313:
    channels:
    - url: https://conda.anaconda.org/conda-forge/
    indexes:
    - https://pypi.org/simple
    packages:
      linux-64:
      - conda: https://conda.anaconda.org/conda-forge/linux-64/_libgcc_mutex-0.1-conda_forge.tar.bz2
      - conda: https://conda.anaconda.org/conda-forge/linux-64/_openmp_mutex-4.5-2_gnu.tar.bz2
      - conda: https://conda.anaconda.org/conda-forge/linux-64/bzip2-1.0.8-hda65f42_8.conda
      - conda: https://conda.anaconda.org/conda-forge/noarch/ca-certificates-2025.8.3-hbd8a1cb_0.conda
      - conda: https://conda.anaconda.org/conda-forge/linux-64/ld_impl_linux-64-2.44-ha97dd6f_2.conda
      - conda: https://conda.anaconda.org/conda-forge/linux-64/libexpat-2.7.1-hecca717_0.conda
      - conda: https://conda.anaconda.org/conda-forge/linux-64/libffi-3.4.6-h2dba641_1.conda
      - conda: https://conda.anaconda.org/conda-forge/linux-64/libgcc-15.1.0-h767d61c_5.conda
      - conda: https://conda.anaconda.org/conda-forge/linux-64/libgomp-15.1.0-h767d61c_5.conda
      - conda: https://conda.anaconda.org/conda-forge/linux-64/liblzma-5.8.1-hb9d3cd8_2.conda
      - conda: https://conda.anaconda.org/conda-forge/linux-64/libmpdec-4.0.0-hb9d3cd8_0.conda
      - conda: https://conda.anaconda.org/conda-forge/linux-64/libsqlite-3.50.4-h0c1763c_0.conda
      - conda: https://conda.anaconda.org/conda-forge/linux-64/libuuid-2.41.2-he9a06e4_0.conda
      - conda: https://conda.anaconda.org/conda-forge/linux-64/libzlib-1.3.1-hb9d3cd8_2.conda
      - conda: https://conda.anaconda.org/conda-forge/linux-64/ncurses-6.5-h2d0b736_3.conda
      - conda: https://conda.anaconda.org/conda-forge/linux-64/openssl-3.5.3-h26f9b46_1.conda
      - conda: https://conda.anaconda.org/conda-forge/linux-64/python-3.13.7-h2b335a9_100_cp313.conda
      - conda: https://conda.anaconda.org/conda-forge/noarch/python_abi-3.13-8_cp313.conda
      - conda: https://conda.anaconda.org/conda-forge/linux-64/readline-8.2-h8c095d6_2.conda
      - conda: https://conda.anaconda.org/conda-forge/linux-64/tk-8.6.13-noxft_hd72426e_102.conda
      - conda: https://conda.anaconda.org/conda-forge/noarch/tzdata-2025b-h78e105d_0.conda
      - pypi: https://files.pythonhosted.org/packages/af/0f/3b8fdc946b4d9cc8cc1e8af42c4e409468c84441b933d037e101b3d72d86/astroid-3.3.11-py3-none-any.whl
      - pypi: https://files.pythonhosted.org/packages/77/06/bb80f5f86020c4551da315d78b3ab75e8228f89f0162f2c3a819e407941a/attrs-25.3.0-py3-none-any.whl
      - pypi: https://files.pythonhosted.org/packages/e5/48/1549795ba7742c948d2ad169c1c8cdbae65bc450d6cd753d124b17c8cd32/certifi-2025.8.3-py3-none-any.whl
      - pypi: https://files.pythonhosted.org/packages/c5/55/51844dd50c4fc7a33b653bfaba4c2456f06955289ca770a5dbd5fd267374/cfgv-3.4.0-py2.py3-none-any.whl
      - pypi: https://files.pythonhosted.org/packages/7e/95/42aa2156235cbc8fa61208aded06ef46111c4d3f0de233107b3f38631803/charset_normalizer-3.4.3-cp313-cp313-manylinux2014_x86_64.manylinux_2_17_x86_64.manylinux_2_28_x86_64.whl
      - pypi: https://files.pythonhosted.org/packages/73/dd/508420fb47d09d904d962f123221bc249f64b5e56aa93d5f5f7603be475f/coverage-7.10.6-cp313-cp313-manylinux1_x86_64.manylinux_2_28_x86_64.manylinux_2_5_x86_64.whl
      - pypi: https://files.pythonhosted.org/packages/50/3d/9373ad9c56321fdab5b41197068e1d8c25883b3fea29dd361f9b55116869/dill-0.4.0-py3-none-any.whl
      - pypi: https://files.pythonhosted.org/packages/33/6b/e0547afaf41bf2c42e52430072fa5658766e3d65bd4b03a563d1b6336f57/distlib-0.4.0-py2.py3-none-any.whl
      - pypi: https://files.pythonhosted.org/packages/e3/26/57c6fb270950d476074c087527a558ccb6f4436657314bfb6cdf484114c4/docker-7.1.0-py3-none-any.whl
      - pypi: https://files.pythonhosted.org/packages/c1/0a/c500fc4c8f48cac08b76b8987070b178f0549534584ac1f414066700a3f9/empy-4.2.tar.gz
      - pypi: https://files.pythonhosted.org/packages/42/14/42b2651a2f46b022ccd948bca9f2d5af0fd8929c4eec235b8d6d844fbe67/filelock-3.19.1-py3-none-any.whl
      - pypi: https://files.pythonhosted.org/packages/f7/fb/0eca64797a914b73a3601ed0c8941764d0b4232a4900eb03502e1daf8407/hypothesis-6.138.11-py3-none-any.whl
      - pypi: https://files.pythonhosted.org/packages/e5/ae/2ad30f4652712c82f1c23423d79136fbce338932ad166d70c1efb86a5998/identify-2.6.14-py2.py3-none-any.whl
      - pypi: https://files.pythonhosted.org/packages/76/c6/c88e154df9c4e1a2a66ccf0005a88dfb2650c1dffb6f5ce603dfbd452ce3/idna-3.10-py3-none-any.whl
      - pypi: https://files.pythonhosted.org/packages/2c/e1/e6716421ea10d38022b952c159d5161ca1193197fb744506875fbb87ea7b/iniconfig-2.1.0-py3-none-any.whl
      - pypi: https://files.pythonhosted.org/packages/c1/11/114d0a5f4dabbdcedc1125dee0888514c3c3b16d3e9facad87ed96fad97c/isort-6.0.1-py3-none-any.whl
      - pypi: https://files.pythonhosted.org/packages/27/1a/1f68f9ba0c207934b35b86a8ca3aad8395a3d6dd7921c0686e23853ff5a9/mccabe-0.7.0-py2.py3-none-any.whl
      - pypi: https://files.pythonhosted.org/packages/d2/1d/1b658dbd2b9fa9c4c9f32accbfc0205d532c8c6194dc0f2a4c0428e7128a/nodeenv-1.9.1-py2.py3-none-any.whl
      - pypi: https://files.pythonhosted.org/packages/d6/5a/d984ea60fe2bb01abee5cd353a2dd63106c53f27d7dc3ad9f2c1a8cbbc98/off_your_rocker-0.1.0-py3-none-any.whl
      - pypi: https://files.pythonhosted.org/packages/20/12/38679034af332785aac8774540895e234f4d07f7545804097de4b666afd8/packaging-25.0-py3-none-any.whl
      - pypi: https://files.pythonhosted.org/packages/9e/c3/059298687310d527a58bb01f3b1965787ee3b40dce76752eda8b44e9a2c5/pexpect-4.9.0-py2.py3-none-any.whl
      - pypi: https://files.pythonhosted.org/packages/40/4b/2028861e724d3bd36227adfa20d3fd24c3fc6d52032f4a93c133be5d17ce/platformdirs-4.4.0-py3-none-any.whl
      - pypi: https://files.pythonhosted.org/packages/54/20/4d324d65cc6d9205fabedc306948156824eb9f0ee1633355a8f7ec5c66bf/pluggy-1.6.0-py3-none-any.whl
      - pypi: https://files.pythonhosted.org/packages/5b/a5/987a405322d78a73b66e39e4a90e4ef156fd7141bf71df987e50717c321b/pre_commit-4.3.0-py2.py3-none-any.whl
      - pypi: https://files.pythonhosted.org/packages/22/a6/858897256d0deac81a172289110f31629fc4cee19b6f01283303e18c8db3/ptyprocess-0.7.0-py2.py3-none-any.whl
      - pypi: https://files.pythonhosted.org/packages/c7/21/705964c7812476f378728bdf590ca4b771ec72385c533964653c68e86bdc/pygments-2.19.2-py3-none-any.whl
      - pypi: https://files.pythonhosted.org/packages/2d/1a/711e93a7ab6c392e349428ea56e794a3902bb4e0284c1997cff2d7efdbc1/pylint-3.3.8-py3-none-any.whl
      - pypi: https://files.pythonhosted.org/packages/29/16/c8a903f4c4dffe7a12843191437d7cd8e32751d5de349d45d3fe69544e87/pytest-8.4.1-py3-none-any.whl
      - pypi: https://files.pythonhosted.org/packages/bc/16/4ea354101abb1287856baa4af2732be351c7bee728065aed451b678153fd/pytest_cov-6.2.1-py3-none-any.whl
      - pypi: https://files.pythonhosted.org/packages/74/27/e5b8f34d02d9995b80abcef563ea1f8b56d20134d8f4e5e81733b1feceb2/pyyaml-6.0.3-cp313-cp313-manylinux2014_x86_64.manylinux_2_17_x86_64.manylinux_2_28_x86_64.whl
      - pypi: https://files.pythonhosted.org/packages/1e/db/4254e3eabe8020b458f1a747140d32277ec7a271daf1d235b70dc0b4e6e3/requests-2.32.5-py3-none-any.whl
      - pypi: https://files.pythonhosted.org/packages/7c/d1/91fe59d0c3d69c268e90996f274278f9c510f381d633241be01d6068dbb5/rocker-0.2.19-py3-none-any.whl
      - pypi: https://files.pythonhosted.org/packages/80/22/3c6cef96627f89b344c933781ed38329bfb87737aa438f15da95907cbfd5/ruff-0.12.11-py3-none-manylinux_2_17_x86_64.manylinux2014_x86_64.whl
      - pypi: https://files.pythonhosted.org/packages/32/46/9cb0e58b2deb7f82b84065f37f3bffeb12413f947f9388e4cac22c4621ce/sortedcontainers-2.4.0-py2.py3-none-any.whl
      - pypi: https://files.pythonhosted.org/packages/44/6f/7120676b6d73228c96e17f1f794d8ab046fc910d781c8d151120c3f1569e/toml-0.10.2-py2.py3-none-any.whl
      - pypi: https://files.pythonhosted.org/packages/bd/75/8539d011f6be8e29f339c42e633aae3cb73bffa95dd0f9adec09b9c58e85/tomlkit-0.13.3-py3-none-any.whl
      - pypi: https://files.pythonhosted.org/packages/a7/c2/fe1e52489ae3122415c51f387e221dd0773709bad6c6cdaa599e8a2c5185/urllib3-2.5.0-py3-none-any.whl
      - pypi: https://files.pythonhosted.org/packages/76/06/04c8e804f813cf972e3262f3f8584c232de64f0cde9f703b46cf53a45090/virtualenv-20.34.0-py3-none-any.whl
      - pypi: ./
packages:
- conda: https://conda.anaconda.org/conda-forge/linux-64/_libgcc_mutex-0.1-conda_forge.tar.bz2
  sha256: fe51de6107f9edc7aa4f786a70f4a883943bc9d39b3bb7307c04c41410990726
  md5: d7c89558ba9fa0495403155b64376d81
  license: None
  purls: []
  size: 2562
  timestamp: 1578324546067
- conda: https://conda.anaconda.org/conda-forge/linux-64/_openmp_mutex-4.5-2_gnu.tar.bz2
  build_number: 16
  sha256: fbe2c5e56a653bebb982eda4876a9178aedfc2b545f25d0ce9c4c0b508253d22
  md5: 73aaf86a425cc6e73fcf236a5a46396d
  depends:
  - _libgcc_mutex 0.1 conda_forge
  - libgomp >=7.5.0
  constrains:
  - openmp_impl 9999
  license: BSD-3-Clause
  license_family: BSD
  purls: []
  size: 23621
  timestamp: 1650670423406
- pypi: https://files.pythonhosted.org/packages/af/0f/3b8fdc946b4d9cc8cc1e8af42c4e409468c84441b933d037e101b3d72d86/astroid-3.3.11-py3-none-any.whl
  name: astroid
  version: 3.3.11
  sha256: 54c760ae8322ece1abd213057c4b5bba7c49818853fc901ef09719a60dbf9dec
  requires_dist:
  - typing-extensions>=4 ; python_full_version < '3.11'
  requires_python: '>=3.9.0'
- pypi: https://files.pythonhosted.org/packages/77/06/bb80f5f86020c4551da315d78b3ab75e8228f89f0162f2c3a819e407941a/attrs-25.3.0-py3-none-any.whl
  name: attrs
  version: 25.3.0
  sha256: 427318ce031701fea540783410126f03899a97ffc6f61596ad581ac2e40e3bc3
  requires_dist:
  - cloudpickle ; platform_python_implementation == 'CPython' and extra == 'benchmark'
  - hypothesis ; extra == 'benchmark'
  - mypy>=1.11.1 ; python_full_version >= '3.10' and platform_python_implementation == 'CPython' and extra == 'benchmark'
  - pympler ; extra == 'benchmark'
  - pytest-codspeed ; extra == 'benchmark'
  - pytest-mypy-plugins ; python_full_version >= '3.10' and platform_python_implementation == 'CPython' and extra == 'benchmark'
  - pytest-xdist[psutil] ; extra == 'benchmark'
  - pytest>=4.3.0 ; extra == 'benchmark'
  - cloudpickle ; platform_python_implementation == 'CPython' and extra == 'cov'
  - coverage[toml]>=5.3 ; extra == 'cov'
  - hypothesis ; extra == 'cov'
  - mypy>=1.11.1 ; python_full_version >= '3.10' and platform_python_implementation == 'CPython' and extra == 'cov'
  - pympler ; extra == 'cov'
  - pytest-mypy-plugins ; python_full_version >= '3.10' and platform_python_implementation == 'CPython' and extra == 'cov'
  - pytest-xdist[psutil] ; extra == 'cov'
  - pytest>=4.3.0 ; extra == 'cov'
  - cloudpickle ; platform_python_implementation == 'CPython' and extra == 'dev'
  - hypothesis ; extra == 'dev'
  - mypy>=1.11.1 ; python_full_version >= '3.10' and platform_python_implementation == 'CPython' and extra == 'dev'
  - pre-commit-uv ; extra == 'dev'
  - pympler ; extra == 'dev'
  - pytest-mypy-plugins ; python_full_version >= '3.10' and platform_python_implementation == 'CPython' and extra == 'dev'
  - pytest-xdist[psutil] ; extra == 'dev'
  - pytest>=4.3.0 ; extra == 'dev'
  - cogapp ; extra == 'docs'
  - furo ; extra == 'docs'
  - myst-parser ; extra == 'docs'
  - sphinx ; extra == 'docs'
  - sphinx-notfound-page ; extra == 'docs'
  - sphinxcontrib-towncrier ; extra == 'docs'
  - towncrier ; extra == 'docs'
  - cloudpickle ; platform_python_implementation == 'CPython' and extra == 'tests'
  - hypothesis ; extra == 'tests'
  - mypy>=1.11.1 ; python_full_version >= '3.10' and platform_python_implementation == 'CPython' and extra == 'tests'
  - pympler ; extra == 'tests'
  - pytest-mypy-plugins ; python_full_version >= '3.10' and platform_python_implementation == 'CPython' and extra == 'tests'
  - pytest-xdist[psutil] ; extra == 'tests'
  - pytest>=4.3.0 ; extra == 'tests'
  - mypy>=1.11.1 ; python_full_version >= '3.10' and platform_python_implementation == 'CPython' and extra == 'tests-mypy'
  - pytest-mypy-plugins ; python_full_version >= '3.10' and platform_python_implementation == 'CPython' and extra == 'tests-mypy'
  requires_python: '>=3.8'
- conda: https://conda.anaconda.org/conda-forge/linux-64/bzip2-1.0.8-hda65f42_8.conda
  sha256: c30daba32ddebbb7ded490f0e371eae90f51e72db620554089103b4a6934b0d5
  md5: 51a19bba1b8ebfb60df25cde030b7ebc
  depends:
  - __glibc >=2.17,<3.0.a0
  - libgcc >=14
  license: bzip2-1.0.6
  license_family: BSD
  purls: []
  size: 260341
  timestamp: 1757437258798
- conda: https://conda.anaconda.org/conda-forge/noarch/ca-certificates-2025.8.3-hbd8a1cb_0.conda
  sha256: 837b795a2bb39b75694ba910c13c15fa4998d4bb2a622c214a6a5174b2ae53d1
  md5: 74784ee3d225fc3dca89edb635b4e5cc
  depends:
  - __unix
  license: ISC
  purls: []
  size: 154402
  timestamp: 1754210968730
- pypi: https://files.pythonhosted.org/packages/e5/48/1549795ba7742c948d2ad169c1c8cdbae65bc450d6cd753d124b17c8cd32/certifi-2025.8.3-py3-none-any.whl
  name: certifi
  version: 2025.8.3
  sha256: f6c12493cfb1b06ba2ff328595af9350c65d6644968e5d3a2ffd78699af217a5
  requires_python: '>=3.7'
- pypi: https://files.pythonhosted.org/packages/c5/55/51844dd50c4fc7a33b653bfaba4c2456f06955289ca770a5dbd5fd267374/cfgv-3.4.0-py2.py3-none-any.whl
  name: cfgv
  version: 3.4.0
  sha256: b7265b1f29fd3316bfcd2b330d63d024f2bfd8bcb8b0272f8e19a504856c48f9
  requires_python: '>=3.8'
- pypi: https://files.pythonhosted.org/packages/16/ab/0233c3231af734f5dfcf0844aa9582d5a1466c985bbed6cedab85af9bfe3/charset_normalizer-3.4.3-cp312-cp312-manylinux2014_x86_64.manylinux_2_17_x86_64.manylinux_2_28_x86_64.whl
  name: charset-normalizer
  version: 3.4.3
  sha256: 1606f4a55c0fd363d754049cdf400175ee96c992b1f8018b993941f221221c5f
  requires_python: '>=3.7'
- pypi: https://files.pythonhosted.org/packages/65/1a/7425c952944a6521a9cfa7e675343f83fd82085b8af2b1373a2409c683dc/charset_normalizer-3.4.3-cp310-cp310-manylinux2014_x86_64.manylinux_2_17_x86_64.manylinux_2_28_x86_64.whl
  name: charset-normalizer
  version: 3.4.3
  sha256: d0e909868420b7049dafd3a31d45125b31143eec59235311fc4c57ea26a4acd2
  requires_python: '>=3.7'
- pypi: https://files.pythonhosted.org/packages/7e/95/42aa2156235cbc8fa61208aded06ef46111c4d3f0de233107b3f38631803/charset_normalizer-3.4.3-cp313-cp313-manylinux2014_x86_64.manylinux_2_17_x86_64.manylinux_2_28_x86_64.whl
  name: charset-normalizer
  version: 3.4.3
  sha256: 416175faf02e4b0810f1f38bcb54682878a4af94059a1cd63b8747244420801f
  requires_python: '>=3.7'
- pypi: https://files.pythonhosted.org/packages/87/df/b7737ff046c974b183ea9aa111b74185ac8c3a326c6262d413bd5a1b8c69/charset_normalizer-3.4.3-cp311-cp311-manylinux2014_x86_64.manylinux_2_17_x86_64.manylinux_2_28_x86_64.whl
  name: charset-normalizer
  version: 3.4.3
  sha256: 0e78314bdc32fa80696f72fa16dc61168fda4d6a0c014e0380f9d02f0e5d8a07
  requires_python: '>=3.7'
- pypi: https://files.pythonhosted.org/packages/73/dd/508420fb47d09d904d962f123221bc249f64b5e56aa93d5f5f7603be475f/coverage-7.10.6-cp313-cp313-manylinux1_x86_64.manylinux_2_28_x86_64.manylinux_2_5_x86_64.whl
  name: coverage
  version: 7.10.6
  sha256: 0f3f56e4cb573755e96a16501a98bf211f100463d70275759e73f3cbc00d4f27
  requires_dist:
  - tomli ; python_full_version <= '3.11' and extra == 'toml'
  requires_python: '>=3.9'
- pypi: https://files.pythonhosted.org/packages/7d/fb/7435ef8ab9b2594a6e3f58505cc30e98ae8b33265d844007737946c59389/coverage-7.10.6-cp311-cp311-manylinux1_x86_64.manylinux_2_28_x86_64.manylinux_2_5_x86_64.whl
  name: coverage
  version: 7.10.6
  sha256: 689920ecfd60f992cafca4f5477d55720466ad2c7fa29bb56ac8d44a1ac2b47a
  requires_dist:
  - tomli ; python_full_version <= '3.11' and extra == 'toml'
  requires_python: '>=3.9'
- pypi: https://files.pythonhosted.org/packages/cb/1d/ae25a7dc58fcce8b172d42ffe5313fc267afe61c97fa872b80ee72d9515a/coverage-7.10.6-cp312-cp312-manylinux1_x86_64.manylinux_2_28_x86_64.manylinux_2_5_x86_64.whl
  name: coverage
  version: 7.10.6
  sha256: 961834e2f2b863a0e14260a9a273aff07ff7818ab6e66d2addf5628590c628f9
  requires_dist:
  - tomli ; python_full_version <= '3.11' and extra == 'toml'
  requires_python: '>=3.9'
- pypi: https://files.pythonhosted.org/packages/fb/6f/5e03631c3305cad187eaf76af0b559fff88af9a0b0c180d006fb02413d7a/coverage-7.10.6-cp310-cp310-manylinux1_x86_64.manylinux_2_28_x86_64.manylinux_2_5_x86_64.whl
  name: coverage
  version: 7.10.6
  sha256: 10356fdd33a7cc06e8051413140bbdc6f972137508a3572e3f59f805cd2832fd
  requires_dist:
  - tomli ; python_full_version <= '3.11' and extra == 'toml'
  requires_python: '>=3.9'
- pypi: ./
  name: deps-rocker
<<<<<<< HEAD
  version: 0.12.0
  sha256: e1031ea84f30b57eff8a04028effe18874170707a437022bce6c8b51c80bcb97
=======
  version: 0.13.0
  sha256: 3d6fd21d284daeb23ed2cf36d87e5decf31492b779b1402c8a2b94c5ba3ad038
>>>>>>> 6b648ebf
  requires_dist:
  - rocker>=0.2.19
  - off-your-rocker>=0.1.0
  - pyyaml>=5.0
  - toml>=0.10
  - pylint>=3.2.5,<=3.3.8 ; extra == 'test'
  - pytest-cov>=4.1,<=6.2.1 ; extra == 'test'
  - pytest>=7.4,<=8.4.1 ; extra == 'test'
  - hypothesis>=6.104.2,<=6.138.11 ; extra == 'test'
  - ruff>=0.5.0,<=0.12.11 ; extra == 'test'
  - coverage>=7.5.4,<=7.10.6 ; extra == 'test'
  - pre-commit<=4.3.0 ; extra == 'test'
  requires_python: '>=3.9'
  editable: true
- pypi: https://files.pythonhosted.org/packages/50/3d/9373ad9c56321fdab5b41197068e1d8c25883b3fea29dd361f9b55116869/dill-0.4.0-py3-none-any.whl
  name: dill
  version: 0.4.0
  sha256: 44f54bf6412c2c8464c14e8243eb163690a9800dbe2c367330883b19c7561049
  requires_dist:
  - objgraph>=1.7.2 ; extra == 'graph'
  - gprof2dot>=2022.7.29 ; extra == 'profile'
  requires_python: '>=3.8'
- pypi: https://files.pythonhosted.org/packages/33/6b/e0547afaf41bf2c42e52430072fa5658766e3d65bd4b03a563d1b6336f57/distlib-0.4.0-py2.py3-none-any.whl
  name: distlib
  version: 0.4.0
  sha256: 9659f7d87e46584a30b5780e43ac7a2143098441670ff0a49d5f9034c54a6c16
- pypi: https://files.pythonhosted.org/packages/e3/26/57c6fb270950d476074c087527a558ccb6f4436657314bfb6cdf484114c4/docker-7.1.0-py3-none-any.whl
  name: docker
  version: 7.1.0
  sha256: c96b93b7f0a746f9e77d325bcfb87422a3d8bd4f03136ae8a85b37f1898d5fc0
  requires_dist:
  - pywin32>=304 ; sys_platform == 'win32'
  - requests>=2.26.0
  - urllib3>=1.26.0
  - coverage==7.2.7 ; extra == 'dev'
  - pytest-cov==4.1.0 ; extra == 'dev'
  - pytest-timeout==2.1.0 ; extra == 'dev'
  - pytest==7.4.2 ; extra == 'dev'
  - ruff==0.1.8 ; extra == 'dev'
  - myst-parser==0.18.0 ; extra == 'docs'
  - sphinx==5.1.1 ; extra == 'docs'
  - paramiko>=2.4.3 ; extra == 'ssh'
  - websocket-client>=1.3.0 ; extra == 'websockets'
  requires_python: '>=3.8'
- pypi: https://files.pythonhosted.org/packages/c1/0a/c500fc4c8f48cac08b76b8987070b178f0549534584ac1f414066700a3f9/empy-4.2.tar.gz
  name: empy
  version: '4.2'
  sha256: 86f15e1da9743e79a2e9b2cbacf1a13d0b7fb1835b6254eb253c978b72287f4f
  requires_python: '>=2.4'
- pypi: https://files.pythonhosted.org/packages/36/f4/c6e662dade71f56cd2f3735141b265c3c79293c109549c1e6933b0651ffc/exceptiongroup-1.3.0-py3-none-any.whl
  name: exceptiongroup
  version: 1.3.0
  sha256: 4d111e6e0c13d0644cad6ddaa7ed0261a0b36971f6d23e7ec9b4b9097da78a10
  requires_dist:
  - typing-extensions>=4.6.0 ; python_full_version < '3.13'
  - pytest>=6 ; extra == 'test'
  requires_python: '>=3.7'
- pypi: https://files.pythonhosted.org/packages/42/14/42b2651a2f46b022ccd948bca9f2d5af0fd8929c4eec235b8d6d844fbe67/filelock-3.19.1-py3-none-any.whl
  name: filelock
  version: 3.19.1
  sha256: d38e30481def20772f5baf097c122c3babc4fcdb7e14e57049eb9d88c6dc017d
  requires_python: '>=3.9'
- pypi: https://files.pythonhosted.org/packages/f7/fb/0eca64797a914b73a3601ed0c8941764d0b4232a4900eb03502e1daf8407/hypothesis-6.138.11-py3-none-any.whl
  name: hypothesis
  version: 6.138.11
  sha256: 2802eb8d82a5985048eee12d4dfae048531964468f8ced6e3a6043b92516660e
  requires_dist:
  - attrs>=22.2.0
  - exceptiongroup>=1.0.0 ; python_full_version < '3.11'
  - sortedcontainers>=2.1.0,<3.0.0
  - click>=7.0 ; extra == 'cli'
  - black>=20.8b0 ; extra == 'cli'
  - rich>=9.0.0 ; extra == 'cli'
  - libcst>=0.3.16 ; extra == 'codemods'
  - black>=20.8b0 ; extra == 'ghostwriter'
  - pytz>=2014.1 ; extra == 'pytz'
  - python-dateutil>=1.4 ; extra == 'dateutil'
  - lark>=0.10.1 ; extra == 'lark'
  - numpy>=1.19.3 ; extra == 'numpy'
  - pandas>=1.1 ; extra == 'pandas'
  - pytest>=4.6 ; extra == 'pytest'
  - dpcontracts>=0.4 ; extra == 'dpcontracts'
  - redis>=3.0.0 ; extra == 'redis'
  - hypothesis-crosshair>=0.0.25 ; extra == 'crosshair'
  - crosshair-tool>=0.0.95 ; extra == 'crosshair'
  - tzdata>=2025.2 ; (sys_platform == 'emscripten' and extra == 'zoneinfo') or (sys_platform == 'win32' and extra == 'zoneinfo')
  - django>=4.2 ; extra == 'django'
  - watchdog>=4.0.0 ; extra == 'watchdog'
  - black>=20.8b0 ; extra == 'all'
  - click>=7.0 ; extra == 'all'
  - crosshair-tool>=0.0.95 ; extra == 'all'
  - django>=4.2 ; extra == 'all'
  - dpcontracts>=0.4 ; extra == 'all'
  - hypothesis-crosshair>=0.0.25 ; extra == 'all'
  - lark>=0.10.1 ; extra == 'all'
  - libcst>=0.3.16 ; extra == 'all'
  - numpy>=1.19.3 ; extra == 'all'
  - pandas>=1.1 ; extra == 'all'
  - pytest>=4.6 ; extra == 'all'
  - python-dateutil>=1.4 ; extra == 'all'
  - pytz>=2014.1 ; extra == 'all'
  - redis>=3.0.0 ; extra == 'all'
  - rich>=9.0.0 ; extra == 'all'
  - tzdata>=2025.2 ; (sys_platform == 'emscripten' and extra == 'all') or (sys_platform == 'win32' and extra == 'all')
  - watchdog>=4.0.0 ; extra == 'all'
  requires_python: '>=3.9'
- pypi: https://files.pythonhosted.org/packages/e5/ae/2ad30f4652712c82f1c23423d79136fbce338932ad166d70c1efb86a5998/identify-2.6.14-py2.py3-none-any.whl
  name: identify
  version: 2.6.14
  sha256: 11a073da82212c6646b1f39bb20d4483bfb9543bd5566fec60053c4bb309bf2e
  requires_dist:
  - ukkonen ; extra == 'license'
  requires_python: '>=3.9'
- pypi: https://files.pythonhosted.org/packages/76/c6/c88e154df9c4e1a2a66ccf0005a88dfb2650c1dffb6f5ce603dfbd452ce3/idna-3.10-py3-none-any.whl
  name: idna
  version: '3.10'
  sha256: 946d195a0d259cbba61165e88e65941f16e9b36ea6ddb97f00452bae8b1287d3
  requires_dist:
  - ruff>=0.6.2 ; extra == 'all'
  - mypy>=1.11.2 ; extra == 'all'
  - pytest>=8.3.2 ; extra == 'all'
  - flake8>=7.1.1 ; extra == 'all'
  requires_python: '>=3.6'
- pypi: https://files.pythonhosted.org/packages/2c/e1/e6716421ea10d38022b952c159d5161ca1193197fb744506875fbb87ea7b/iniconfig-2.1.0-py3-none-any.whl
  name: iniconfig
  version: 2.1.0
  sha256: 9deba5723312380e77435581c6bf4935c94cbfab9b1ed33ef8d238ea168eb760
  requires_python: '>=3.8'
- pypi: https://files.pythonhosted.org/packages/c1/11/114d0a5f4dabbdcedc1125dee0888514c3c3b16d3e9facad87ed96fad97c/isort-6.0.1-py3-none-any.whl
  name: isort
  version: 6.0.1
  sha256: 2dc5d7f65c9678d94c88dfc29161a320eec67328bc97aad576874cb4be1e9615
  requires_dist:
  - colorama ; extra == 'colors'
  - setuptools ; extra == 'plugins'
  requires_python: '>=3.9.0'
- conda: https://conda.anaconda.org/conda-forge/linux-64/ld_impl_linux-64-2.44-ha97dd6f_2.conda
  sha256: 707dfb8d55d7a5c6f95c772d778ef07a7ca85417d9971796f7d3daad0b615de8
  md5: 14bae321b8127b63cba276bd53fac237
  depends:
  - __glibc >=2.17,<3.0.a0
  constrains:
  - binutils_impl_linux-64 2.44
  license: GPL-3.0-only
  license_family: GPL
  purls: []
  size: 747158
  timestamp: 1758810907507
- conda: https://conda.anaconda.org/conda-forge/linux-64/libexpat-2.7.1-hecca717_0.conda
  sha256: da2080da8f0288b95dd86765c801c6e166c4619b910b11f9a8446fb852438dc2
  md5: 4211416ecba1866fab0c6470986c22d6
  depends:
  - __glibc >=2.17,<3.0.a0
  - libgcc >=14
  constrains:
  - expat 2.7.1.*
  license: MIT
  license_family: MIT
  purls: []
  size: 74811
  timestamp: 1752719572741
- conda: https://conda.anaconda.org/conda-forge/linux-64/libffi-3.4.6-h2dba641_1.conda
  sha256: 764432d32db45466e87f10621db5b74363a9f847d2b8b1f9743746cd160f06ab
  md5: ede4673863426c0883c0063d853bbd85
  depends:
  - __glibc >=2.17,<3.0.a0
  - libgcc >=13
  license: MIT
  license_family: MIT
  purls: []
  size: 57433
  timestamp: 1743434498161
- conda: https://conda.anaconda.org/conda-forge/linux-64/libgcc-15.1.0-h767d61c_5.conda
  sha256: 0caed73aac3966bfbf5710e06c728a24c6c138605121a3dacb2e03440e8baa6a
  md5: 264fbfba7fb20acf3b29cde153e345ce
  depends:
  - __glibc >=2.17,<3.0.a0
  - _openmp_mutex >=4.5
  constrains:
  - libgomp 15.1.0 h767d61c_5
  - libgcc-ng ==15.1.0=*_5
  license: GPL-3.0-only WITH GCC-exception-3.1
  license_family: GPL
  purls: []
  size: 824191
  timestamp: 1757042543820
- conda: https://conda.anaconda.org/conda-forge/linux-64/libgcc-ng-15.1.0-h69a702a_5.conda
  sha256: f54bb9c3be12b24be327f4c1afccc2969712e0b091cdfbd1d763fb3e61cda03f
  md5: 069afdf8ea72504e48d23ae1171d951c
  depends:
  - libgcc 15.1.0 h767d61c_5
  license: GPL-3.0-only WITH GCC-exception-3.1
  license_family: GPL
  purls: []
  size: 29187
  timestamp: 1757042549554
- conda: https://conda.anaconda.org/conda-forge/linux-64/libgomp-15.1.0-h767d61c_5.conda
  sha256: 125051d51a8c04694d0830f6343af78b556dd88cc249dfec5a97703ebfb1832d
  md5: dcd5ff1940cd38f6df777cac86819d60
  depends:
  - __glibc >=2.17,<3.0.a0
  license: GPL-3.0-only WITH GCC-exception-3.1
  license_family: GPL
  purls: []
  size: 447215
  timestamp: 1757042483384
- conda: https://conda.anaconda.org/conda-forge/linux-64/liblzma-5.8.1-hb9d3cd8_2.conda
  sha256: f2591c0069447bbe28d4d696b7fcb0c5bd0b4ac582769b89addbcf26fb3430d8
  md5: 1a580f7796c7bf6393fddb8bbbde58dc
  depends:
  - __glibc >=2.17,<3.0.a0
  - libgcc >=13
  constrains:
  - xz 5.8.1.*
  license: 0BSD
  purls: []
  size: 112894
  timestamp: 1749230047870
- conda: https://conda.anaconda.org/conda-forge/linux-64/libmpdec-4.0.0-hb9d3cd8_0.conda
  sha256: 3aa92d4074d4063f2a162cd8ecb45dccac93e543e565c01a787e16a43501f7ee
  md5: c7e925f37e3b40d893459e625f6a53f1
  depends:
  - __glibc >=2.17,<3.0.a0
  - libgcc >=13
  license: BSD-2-Clause
  license_family: BSD
  purls: []
  size: 91183
  timestamp: 1748393666725
- conda: https://conda.anaconda.org/conda-forge/linux-64/libnsl-2.0.1-hb9d3cd8_1.conda
  sha256: 927fe72b054277cde6cb82597d0fcf6baf127dcbce2e0a9d8925a68f1265eef5
  md5: d864d34357c3b65a4b731f78c0801dc4
  depends:
  - __glibc >=2.17,<3.0.a0
  - libgcc >=13
  license: LGPL-2.1-only
  license_family: GPL
  purls: []
  size: 33731
  timestamp: 1750274110928
- conda: https://conda.anaconda.org/conda-forge/linux-64/libsqlite-3.50.4-h0c1763c_0.conda
  sha256: 6d9c32fc369af5a84875725f7ddfbfc2ace795c28f246dc70055a79f9b2003da
  md5: 0b367fad34931cb79e0d6b7e5c06bb1c
  depends:
  - __glibc >=2.17,<3.0.a0
  - libgcc >=14
  - libzlib >=1.3.1,<2.0a0
  license: blessing
  purls: []
  size: 932581
  timestamp: 1753948484112
- conda: https://conda.anaconda.org/conda-forge/linux-64/libuuid-2.41.2-he9a06e4_0.conda
  sha256: e5ec6d2ad7eef538ddcb9ea62ad4346fde70a4736342c4ad87bd713641eb9808
  md5: 80c07c68d2f6870250959dcc95b209d1
  depends:
  - __glibc >=2.17,<3.0.a0
  - libgcc >=14
  license: BSD-3-Clause
  license_family: BSD
  purls: []
  size: 37135
  timestamp: 1758626800002
- conda: https://conda.anaconda.org/conda-forge/linux-64/libxcrypt-4.4.36-hd590300_1.conda
  sha256: 6ae68e0b86423ef188196fff6207ed0c8195dd84273cb5623b85aa08033a410c
  md5: 5aa797f8787fe7a17d1b0821485b5adc
  depends:
  - libgcc-ng >=12
  license: LGPL-2.1-or-later
  purls: []
  size: 100393
  timestamp: 1702724383534
- conda: https://conda.anaconda.org/conda-forge/linux-64/libzlib-1.3.1-hb9d3cd8_2.conda
  sha256: d4bfe88d7cb447768e31650f06257995601f89076080e76df55e3112d4e47dc4
  md5: edb0dca6bc32e4f4789199455a1dbeb8
  depends:
  - __glibc >=2.17,<3.0.a0
  - libgcc >=13
  constrains:
  - zlib 1.3.1 *_2
  license: Zlib
  license_family: Other
  purls: []
  size: 60963
  timestamp: 1727963148474
- pypi: https://files.pythonhosted.org/packages/27/1a/1f68f9ba0c207934b35b86a8ca3aad8395a3d6dd7921c0686e23853ff5a9/mccabe-0.7.0-py2.py3-none-any.whl
  name: mccabe
  version: 0.7.0
  sha256: 6c2d30ab6be0e4a46919781807b4f0d834ebdd6c6e3dca0bda5a15f863427b6e
  requires_python: '>=3.6'
- conda: https://conda.anaconda.org/conda-forge/linux-64/ncurses-6.5-h2d0b736_3.conda
  sha256: 3fde293232fa3fca98635e1167de6b7c7fda83caf24b9d6c91ec9eefb4f4d586
  md5: 47e340acb35de30501a76c7c799c41d7
  depends:
  - __glibc >=2.17,<3.0.a0
  - libgcc >=13
  license: X11 AND BSD-3-Clause
  purls: []
  size: 891641
  timestamp: 1738195959188
- pypi: https://files.pythonhosted.org/packages/d2/1d/1b658dbd2b9fa9c4c9f32accbfc0205d532c8c6194dc0f2a4c0428e7128a/nodeenv-1.9.1-py2.py3-none-any.whl
  name: nodeenv
  version: 1.9.1
  sha256: ba11c9782d29c27c70ffbdda2d7415098754709be8a7056d79a737cd901155c9
  requires_python: '>=2.7,!=3.0.*,!=3.1.*,!=3.2.*,!=3.3.*,!=3.4.*,!=3.5.*,!=3.6.*'
- pypi: https://files.pythonhosted.org/packages/d6/5a/d984ea60fe2bb01abee5cd353a2dd63106c53f27d7dc3ad9f2c1a8cbbc98/off_your_rocker-0.1.0-py3-none-any.whl
  name: off-your-rocker
  version: 0.1.0
  sha256: d59930ae0ae66e3a4618e0432a2406f22ca6a896198d74efa480592082174858
  requires_dist:
  - rocker
- conda: https://conda.anaconda.org/conda-forge/linux-64/openssl-3.5.3-h26f9b46_1.conda
  sha256: 0572be1b7d3c4f4c288bb8ab1cb6007b5b8b9523985b34b862b5222dea3c45f5
  md5: 4fc6c4c88da64c0219c0c6c0408cedd4
  depends:
  - __glibc >=2.17,<3.0.a0
  - ca-certificates
  - libgcc >=14
  license: Apache-2.0
  license_family: Apache
  purls: []
  size: 3128517
  timestamp: 1758597915858
- pypi: https://files.pythonhosted.org/packages/20/12/38679034af332785aac8774540895e234f4d07f7545804097de4b666afd8/packaging-25.0-py3-none-any.whl
  name: packaging
  version: '25.0'
  sha256: 29572ef2b1f17581046b3a2227d5c611fb25ec70ca1ba8554b24b0e69331a484
  requires_python: '>=3.8'
- pypi: https://files.pythonhosted.org/packages/9e/c3/059298687310d527a58bb01f3b1965787ee3b40dce76752eda8b44e9a2c5/pexpect-4.9.0-py2.py3-none-any.whl
  name: pexpect
  version: 4.9.0
  sha256: 7236d1e080e4936be2dc3e326cec0af72acf9212a7e1d060210e70a47e253523
  requires_dist:
  - ptyprocess>=0.5
- pypi: https://files.pythonhosted.org/packages/40/4b/2028861e724d3bd36227adfa20d3fd24c3fc6d52032f4a93c133be5d17ce/platformdirs-4.4.0-py3-none-any.whl
  name: platformdirs
  version: 4.4.0
  sha256: abd01743f24e5287cd7a5db3752faf1a2d65353f38ec26d98e25a6db65958c85
  requires_dist:
  - furo>=2024.8.6 ; extra == 'docs'
  - proselint>=0.14 ; extra == 'docs'
  - sphinx-autodoc-typehints>=3 ; extra == 'docs'
  - sphinx>=8.1.3 ; extra == 'docs'
  - appdirs==1.4.4 ; extra == 'test'
  - covdefaults>=2.3 ; extra == 'test'
  - pytest-cov>=6 ; extra == 'test'
  - pytest-mock>=3.14 ; extra == 'test'
  - pytest>=8.3.4 ; extra == 'test'
  - mypy>=1.14.1 ; extra == 'type'
  requires_python: '>=3.9'
- pypi: https://files.pythonhosted.org/packages/54/20/4d324d65cc6d9205fabedc306948156824eb9f0ee1633355a8f7ec5c66bf/pluggy-1.6.0-py3-none-any.whl
  name: pluggy
  version: 1.6.0
  sha256: e920276dd6813095e9377c0bc5566d94c932c33b27a3e3945d8389c374dd4746
  requires_dist:
  - pre-commit ; extra == 'dev'
  - tox ; extra == 'dev'
  - pytest ; extra == 'testing'
  - pytest-benchmark ; extra == 'testing'
  - coverage ; extra == 'testing'
  requires_python: '>=3.9'
- pypi: https://files.pythonhosted.org/packages/5b/a5/987a405322d78a73b66e39e4a90e4ef156fd7141bf71df987e50717c321b/pre_commit-4.3.0-py2.py3-none-any.whl
  name: pre-commit
  version: 4.3.0
  sha256: 2b0747ad7e6e967169136edffee14c16e148a778a54e4f967921aa1ebf2308d8
  requires_dist:
  - cfgv>=2.0.0
  - identify>=1.0.0
  - nodeenv>=0.11.1
  - pyyaml>=5.1
  - virtualenv>=20.10.0
  requires_python: '>=3.9'
- pypi: https://files.pythonhosted.org/packages/22/a6/858897256d0deac81a172289110f31629fc4cee19b6f01283303e18c8db3/ptyprocess-0.7.0-py2.py3-none-any.whl
  name: ptyprocess
  version: 0.7.0
  sha256: 4b41f3967fce3af57cc7e94b888626c18bf37a083e3651ca8feeb66d492fef35
- pypi: https://files.pythonhosted.org/packages/c7/21/705964c7812476f378728bdf590ca4b771ec72385c533964653c68e86bdc/pygments-2.19.2-py3-none-any.whl
  name: pygments
  version: 2.19.2
  sha256: 86540386c03d588bb81d44bc3928634ff26449851e99741617ecb9037ee5ec0b
  requires_dist:
  - colorama>=0.4.6 ; extra == 'windows-terminal'
  requires_python: '>=3.8'
- pypi: https://files.pythonhosted.org/packages/2d/1a/711e93a7ab6c392e349428ea56e794a3902bb4e0284c1997cff2d7efdbc1/pylint-3.3.8-py3-none-any.whl
  name: pylint
  version: 3.3.8
  sha256: 7ef94aa692a600e82fabdd17102b73fc226758218c97473c7ad67bd4cb905d83
  requires_dist:
  - astroid>=3.3.8,<=3.4.0.dev0
  - colorama>=0.4.5 ; sys_platform == 'win32'
  - dill>=0.2 ; python_full_version < '3.11'
  - dill>=0.3.6 ; python_full_version >= '3.11'
  - dill>=0.3.7 ; python_full_version >= '3.12'
  - isort>=4.2.5,!=5.13,<7
  - mccabe>=0.6,<0.8
  - platformdirs>=2.2
  - tomli>=1.1 ; python_full_version < '3.11'
  - tomlkit>=0.10.1
  - typing-extensions>=3.10 ; python_full_version < '3.10'
  - pyenchant~=3.2 ; extra == 'spelling'
  - gitpython>3 ; extra == 'testutils'
  requires_python: '>=3.9.0'
- pypi: https://files.pythonhosted.org/packages/29/16/c8a903f4c4dffe7a12843191437d7cd8e32751d5de349d45d3fe69544e87/pytest-8.4.1-py3-none-any.whl
  name: pytest
  version: 8.4.1
  sha256: 539c70ba6fcead8e78eebbf1115e8b589e7565830d7d006a8723f19ac8a0afb7
  requires_dist:
  - colorama>=0.4 ; sys_platform == 'win32'
  - exceptiongroup>=1 ; python_full_version < '3.11'
  - iniconfig>=1
  - packaging>=20
  - pluggy>=1.5,<2
  - pygments>=2.7.2
  - tomli>=1 ; python_full_version < '3.11'
  - argcomplete ; extra == 'dev'
  - attrs>=19.2 ; extra == 'dev'
  - hypothesis>=3.56 ; extra == 'dev'
  - mock ; extra == 'dev'
  - requests ; extra == 'dev'
  - setuptools ; extra == 'dev'
  - xmlschema ; extra == 'dev'
  requires_python: '>=3.9'
- pypi: https://files.pythonhosted.org/packages/bc/16/4ea354101abb1287856baa4af2732be351c7bee728065aed451b678153fd/pytest_cov-6.2.1-py3-none-any.whl
  name: pytest-cov
  version: 6.2.1
  sha256: f5bc4c23f42f1cdd23c70b1dab1bbaef4fc505ba950d53e0081d0730dd7e86d5
  requires_dist:
  - pytest>=6.2.5
  - coverage[toml]>=7.5
  - pluggy>=1.2
  - fields ; extra == 'testing'
  - hunter ; extra == 'testing'
  - process-tests ; extra == 'testing'
  - pytest-xdist ; extra == 'testing'
  - virtualenv ; extra == 'testing'
  requires_python: '>=3.9'
- conda: https://conda.anaconda.org/conda-forge/linux-64/python-3.10.18-hd6af730_0_cpython.conda
  sha256: 4111e5504fa4f4fb431d3a73fa606daccaf23a5a1da0f17a30db70ffad9336a7
  md5: 4ea0c77cdcb0b81813a0436b162d7316
  depends:
  - __glibc >=2.17,<3.0.a0
  - bzip2 >=1.0.8,<2.0a0
  - ld_impl_linux-64 >=2.36.1
  - libexpat >=2.7.0,<3.0a0
  - libffi >=3.4,<4.0a0
  - libgcc >=13
  - liblzma >=5.8.1,<6.0a0
  - libnsl >=2.0.1,<2.1.0a0
  - libsqlite >=3.50.0,<4.0a0
  - libuuid >=2.38.1,<3.0a0
  - libxcrypt >=4.4.36
  - libzlib >=1.3.1,<2.0a0
  - ncurses >=6.5,<7.0a0
  - openssl >=3.5.0,<4.0a0
  - readline >=8.2,<9.0a0
  - tk >=8.6.13,<8.7.0a0
  - tzdata
  constrains:
  - python_abi 3.10.* *_cp310
  license: Python-2.0
  purls: []
  size: 25042108
  timestamp: 1749049293621
- conda: https://conda.anaconda.org/conda-forge/linux-64/python-3.11.13-h9e4cc4f_0_cpython.conda
  sha256: 9979a7d4621049388892489267139f1aa629b10c26601ba5dce96afc2b1551d4
  md5: 8c399445b6dc73eab839659e6c7b5ad1
  depends:
  - __glibc >=2.17,<3.0.a0
  - bzip2 >=1.0.8,<2.0a0
  - ld_impl_linux-64 >=2.36.1
  - libexpat >=2.7.0,<3.0a0
  - libffi >=3.4.6,<3.5.0a0
  - libgcc >=13
  - liblzma >=5.8.1,<6.0a0
  - libnsl >=2.0.1,<2.1.0a0
  - libsqlite >=3.50.0,<4.0a0
  - libuuid >=2.38.1,<3.0a0
  - libxcrypt >=4.4.36
  - libzlib >=1.3.1,<2.0a0
  - ncurses >=6.5,<7.0a0
  - openssl >=3.5.0,<4.0a0
  - readline >=8.2,<9.0a0
  - tk >=8.6.13,<8.7.0a0
  - tzdata
  constrains:
  - python_abi 3.11.* *_cp311
  license: Python-2.0
  purls: []
  size: 30629559
  timestamp: 1749050021812
- conda: https://conda.anaconda.org/conda-forge/linux-64/python-3.12.11-h9e4cc4f_0_cpython.conda
  sha256: 6cca004806ceceea9585d4d655059e951152fc774a471593d4f5138e6a54c81d
  md5: 94206474a5608243a10c92cefbe0908f
  depends:
  - __glibc >=2.17,<3.0.a0
  - bzip2 >=1.0.8,<2.0a0
  - ld_impl_linux-64 >=2.36.1
  - libexpat >=2.7.0,<3.0a0
  - libffi >=3.4.6,<3.5.0a0
  - libgcc >=13
  - liblzma >=5.8.1,<6.0a0
  - libnsl >=2.0.1,<2.1.0a0
  - libsqlite >=3.50.0,<4.0a0
  - libuuid >=2.38.1,<3.0a0
  - libxcrypt >=4.4.36
  - libzlib >=1.3.1,<2.0a0
  - ncurses >=6.5,<7.0a0
  - openssl >=3.5.0,<4.0a0
  - readline >=8.2,<9.0a0
  - tk >=8.6.13,<8.7.0a0
  - tzdata
  constrains:
  - python_abi 3.12.* *_cp312
  license: Python-2.0
  purls: []
  size: 31445023
  timestamp: 1749050216615
- conda: https://conda.anaconda.org/conda-forge/linux-64/python-3.13.7-h2b335a9_100_cp313.conda
  build_number: 100
  sha256: 16cc30a5854f31ca6c3688337d34e37a79cdc518a06375fe3482ea8e2d6b34c8
  md5: 724dcf9960e933838247971da07fe5cf
  depends:
  - __glibc >=2.17,<3.0.a0
  - bzip2 >=1.0.8,<2.0a0
  - ld_impl_linux-64 >=2.36.1
  - libexpat >=2.7.1,<3.0a0
  - libffi >=3.4.6,<3.5.0a0
  - libgcc >=14
  - liblzma >=5.8.1,<6.0a0
  - libmpdec >=4.0.0,<5.0a0
  - libsqlite >=3.50.4,<4.0a0
  - libuuid >=2.38.1,<3.0a0
  - libzlib >=1.3.1,<2.0a0
  - ncurses >=6.5,<7.0a0
  - openssl >=3.5.2,<4.0a0
  - python_abi 3.13.* *_cp313
  - readline >=8.2,<9.0a0
  - tk >=8.6.13,<8.7.0a0
  - tzdata
  license: Python-2.0
  purls: []
  size: 33583088
  timestamp: 1756911465277
  python_site_packages_path: lib/python3.13/site-packages
- conda: https://conda.anaconda.org/conda-forge/noarch/python_abi-3.13-8_cp313.conda
  build_number: 8
  sha256: 210bffe7b121e651419cb196a2a63687b087497595c9be9d20ebe97dd06060a7
  md5: 94305520c52a4aa3f6c2b1ff6008d9f8
  constrains:
  - python 3.13.* *_cp313
  license: BSD-3-Clause
  license_family: BSD
  purls: []
  size: 7002
  timestamp: 1752805902938
- pypi: https://files.pythonhosted.org/packages/71/60/917329f640924b18ff085ab889a11c763e0b573da888e8404ff486657602/pyyaml-6.0.3-cp311-cp311-manylinux2014_x86_64.manylinux_2_17_x86_64.manylinux_2_28_x86_64.whl
  name: pyyaml
  version: 6.0.3
  sha256: b8bb0864c5a28024fac8a632c443c87c5aa6f215c0b126c449ae1a150412f31d
  requires_python: '>=3.8'
- pypi: https://files.pythonhosted.org/packages/74/27/e5b8f34d02d9995b80abcef563ea1f8b56d20134d8f4e5e81733b1feceb2/pyyaml-6.0.3-cp313-cp313-manylinux2014_x86_64.manylinux_2_17_x86_64.manylinux_2_28_x86_64.whl
  name: pyyaml
  version: 6.0.3
  sha256: 0f29edc409a6392443abf94b9cf89ce99889a1dd5376d94316ae5145dfedd5d6
  requires_python: '>=3.8'
- pypi: https://files.pythonhosted.org/packages/7a/1e/7acc4f0e74c4b3d9531e24739e0ab832a5edf40e64fbae1a9c01941cabd7/pyyaml-6.0.3-cp310-cp310-manylinux2014_x86_64.manylinux_2_17_x86_64.manylinux_2_28_x86_64.whl
  name: pyyaml
  version: 6.0.3
  sha256: 9c7708761fccb9397fe64bbc0395abcae8c4bf7b0eac081e12b809bf47700d0b
  requires_python: '>=3.8'
- pypi: https://files.pythonhosted.org/packages/8b/9d/b3589d3877982d4f2329302ef98a8026e7f4443c765c46cfecc8858c6b4b/pyyaml-6.0.3-cp312-cp312-manylinux2014_x86_64.manylinux_2_17_x86_64.manylinux_2_28_x86_64.whl
  name: pyyaml
  version: 6.0.3
  sha256: ba1cc08a7ccde2d2ec775841541641e4548226580ab850948cbfda66a1befcdc
  requires_python: '>=3.8'
- conda: https://conda.anaconda.org/conda-forge/linux-64/readline-8.2-h8c095d6_2.conda
  sha256: 2d6d0c026902561ed77cd646b5021aef2d4db22e57a5b0178dfc669231e06d2c
  md5: 283b96675859b20a825f8fa30f311446
  depends:
  - libgcc >=13
  - ncurses >=6.5,<7.0a0
  license: GPL-3.0-only
  license_family: GPL
  purls: []
  size: 282480
  timestamp: 1740379431762
- pypi: https://files.pythonhosted.org/packages/1e/db/4254e3eabe8020b458f1a747140d32277ec7a271daf1d235b70dc0b4e6e3/requests-2.32.5-py3-none-any.whl
  name: requests
  version: 2.32.5
  sha256: 2462f94637a34fd532264295e186976db0f5d453d1cdd31473c85a6a161affb6
  requires_dist:
  - charset-normalizer>=2,<4
  - idna>=2.5,<4
  - urllib3>=1.21.1,<3
  - certifi>=2017.4.17
  - pysocks>=1.5.6,!=1.5.7 ; extra == 'socks'
  - chardet>=3.0.2,<6 ; extra == 'use-chardet-on-py3'
  requires_python: '>=3.9'
- pypi: https://files.pythonhosted.org/packages/7c/d1/91fe59d0c3d69c268e90996f274278f9c510f381d633241be01d6068dbb5/rocker-0.2.19-py3-none-any.whl
  name: rocker
  version: 0.2.19
  sha256: 484a8d9b7649cd5da29df58c895aa243084aa604c3c9dc92495db5e18acdd61c
  requires_dist:
  - empy
  - pexpect
  - packaging
  - urllib3
  - docker
  - importlib-metadata ; python_full_version < '3.8'
  - pytest ; extra == 'test'
  requires_python: '>=3.0'
- pypi: https://files.pythonhosted.org/packages/80/22/3c6cef96627f89b344c933781ed38329bfb87737aa438f15da95907cbfd5/ruff-0.12.11-py3-none-manylinux_2_17_x86_64.manylinux2014_x86_64.whl
  name: ruff
  version: 0.12.11
  sha256: 4fc58f9266d62c6eccc75261a665f26b4ef64840887fc6cbc552ce5b29f96cc8
  requires_python: '>=3.7'
- pypi: https://files.pythonhosted.org/packages/32/46/9cb0e58b2deb7f82b84065f37f3bffeb12413f947f9388e4cac22c4621ce/sortedcontainers-2.4.0-py2.py3-none-any.whl
  name: sortedcontainers
  version: 2.4.0
  sha256: a163dcaede0f1c021485e957a39245190e74249897e2ae4b2aa38595db237ee0
- conda: https://conda.anaconda.org/conda-forge/linux-64/tk-8.6.13-noxft_hd72426e_102.conda
  sha256: a84ff687119e6d8752346d1d408d5cf360dee0badd487a472aa8ddedfdc219e1
  md5: a0116df4f4ed05c303811a837d5b39d8
  depends:
  - __glibc >=2.17,<3.0.a0
  - libgcc >=13
  - libzlib >=1.3.1,<2.0a0
  license: TCL
  license_family: BSD
  purls: []
  size: 3285204
  timestamp: 1748387766691
- pypi: https://files.pythonhosted.org/packages/44/6f/7120676b6d73228c96e17f1f794d8ab046fc910d781c8d151120c3f1569e/toml-0.10.2-py2.py3-none-any.whl
  name: toml
  version: 0.10.2
  sha256: 806143ae5bfb6a3c6e736a764057db0e6a0e05e338b5630894a5f779cabb4f9b
  requires_python: '>=2.6,!=3.0.*,!=3.1.*,!=3.2.*'
- pypi: https://files.pythonhosted.org/packages/6e/c2/61d3e0f47e2b74ef40a68b9e6ad5984f6241a942f7cd3bbfbdbd03861ea9/tomli-2.2.1-py3-none-any.whl
  name: tomli
  version: 2.2.1
  sha256: cb55c73c5f4408779d0cf3eef9f762b9c9f147a77de7b258bef0a5628adc85cc
  requires_python: '>=3.8'
- pypi: https://files.pythonhosted.org/packages/bd/75/8539d011f6be8e29f339c42e633aae3cb73bffa95dd0f9adec09b9c58e85/tomlkit-0.13.3-py3-none-any.whl
  name: tomlkit
  version: 0.13.3
  sha256: c89c649d79ee40629a9fda55f8ace8c6a1b42deb912b2a8fd8d942ddadb606b0
  requires_python: '>=3.8'
- pypi: https://files.pythonhosted.org/packages/18/67/36e9267722cc04a6b9f15c7f3441c2363321a3ea07da7ae0c0707beb2a9c/typing_extensions-4.15.0-py3-none-any.whl
  name: typing-extensions
  version: 4.15.0
  sha256: f0fa19c6845758ab08074a0cfa8b7aecb71c999ca73d62883bc25cc018c4e548
  requires_python: '>=3.9'
- conda: https://conda.anaconda.org/conda-forge/noarch/tzdata-2025b-h78e105d_0.conda
  sha256: 5aaa366385d716557e365f0a4e9c3fca43ba196872abbbe3d56bb610d131e192
  md5: 4222072737ccff51314b5ece9c7d6f5a
  license: LicenseRef-Public-Domain
  purls: []
  size: 122968
  timestamp: 1742727099393
- pypi: https://files.pythonhosted.org/packages/a7/c2/fe1e52489ae3122415c51f387e221dd0773709bad6c6cdaa599e8a2c5185/urllib3-2.5.0-py3-none-any.whl
  name: urllib3
  version: 2.5.0
  sha256: e6b01673c0fa6a13e374b50871808eb3bf7046c4b125b216f6bf1cc604cff0dc
  requires_dist:
  - brotli>=1.0.9 ; platform_python_implementation == 'CPython' and extra == 'brotli'
  - brotlicffi>=0.8.0 ; platform_python_implementation != 'CPython' and extra == 'brotli'
  - h2>=4,<5 ; extra == 'h2'
  - pysocks>=1.5.6,!=1.5.7,<2.0 ; extra == 'socks'
  - zstandard>=0.18.0 ; extra == 'zstd'
  requires_python: '>=3.9'
- pypi: https://files.pythonhosted.org/packages/76/06/04c8e804f813cf972e3262f3f8584c232de64f0cde9f703b46cf53a45090/virtualenv-20.34.0-py3-none-any.whl
  name: virtualenv
  version: 20.34.0
  sha256: 341f5afa7eee943e4984a9207c025feedd768baff6753cd660c857ceb3e36026
  requires_dist:
  - distlib>=0.3.7,<1
  - filelock>=3.12.2,<4
  - importlib-metadata>=6.6 ; python_full_version < '3.8'
  - platformdirs>=3.9.1,<5
  - typing-extensions>=4.13.2 ; python_full_version < '3.11'
  - furo>=2023.7.26 ; extra == 'docs'
  - proselint>=0.13 ; extra == 'docs'
  - sphinx>=7.1.2,!=7.3 ; extra == 'docs'
  - sphinx-argparse>=0.4 ; extra == 'docs'
  - sphinxcontrib-towncrier>=0.2.1a0 ; extra == 'docs'
  - towncrier>=23.6 ; extra == 'docs'
  - covdefaults>=2.3 ; extra == 'test'
  - coverage-enable-subprocess>=1 ; extra == 'test'
  - coverage>=7.2.7 ; extra == 'test'
  - flaky>=3.7 ; extra == 'test'
  - packaging>=23.1 ; extra == 'test'
  - pytest-env>=0.8.2 ; extra == 'test'
  - pytest-freezer>=0.4.8 ; (python_full_version >= '3.13' and platform_python_implementation == 'CPython' and sys_platform == 'win32' and extra == 'test') or (platform_python_implementation == 'GraalVM' and extra == 'test') or (platform_python_implementation == 'PyPy' and extra == 'test')
  - pytest-mock>=3.11.1 ; extra == 'test'
  - pytest-randomly>=3.12 ; extra == 'test'
  - pytest-timeout>=2.1 ; extra == 'test'
  - pytest>=7.4 ; extra == 'test'
  - setuptools>=68 ; extra == 'test'
  - time-machine>=2.10 ; platform_python_implementation == 'CPython' and extra == 'test'
  requires_python: '>=3.8'<|MERGE_RESOLUTION|>--- conflicted
+++ resolved
@@ -496,13 +496,8 @@
   requires_python: '>=3.9'
 - pypi: ./
   name: deps-rocker
-<<<<<<< HEAD
-  version: 0.12.0
-  sha256: e1031ea84f30b57eff8a04028effe18874170707a437022bce6c8b51c80bcb97
-=======
   version: 0.13.0
   sha256: 3d6fd21d284daeb23ed2cf36d87e5decf31492b779b1402c8a2b94c5ba3ad038
->>>>>>> 6b648ebf
   requires_dist:
   - rocker>=0.2.19
   - off-your-rocker>=0.1.0
