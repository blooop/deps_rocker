version: 6
environments:
  default:
    channels:
    - url: https://conda.anaconda.org/conda-forge/
    indexes:
    - https://pypi.org/simple
    packages:
      linux-64:
      - conda: https://conda.anaconda.org/conda-forge/linux-64/_libgcc_mutex-0.1-conda_forge.tar.bz2
      - conda: https://conda.anaconda.org/conda-forge/linux-64/_openmp_mutex-4.5-2_gnu.tar.bz2
      - conda: https://conda.anaconda.org/conda-forge/linux-64/bzip2-1.0.8-hda65f42_8.conda
      - conda: https://conda.anaconda.org/conda-forge/noarch/ca-certificates-2025.8.3-hbd8a1cb_0.conda
      - conda: https://conda.anaconda.org/conda-forge/linux-64/cffi-2.0.0-py313hf01b4d8_0.conda
      - conda: https://conda.anaconda.org/conda-forge/noarch/cfgv-3.3.1-pyhd8ed1ab_1.conda
      - conda: https://conda.anaconda.org/conda-forge/noarch/distlib-0.4.0-pyhd8ed1ab_0.conda
      - conda: https://conda.anaconda.org/conda-forge/noarch/filelock-3.19.1-pyhd8ed1ab_0.conda
      - conda: https://conda.anaconda.org/conda-forge/noarch/identify-2.6.15-pyhd8ed1ab_0.conda
      - conda: https://conda.anaconda.org/conda-forge/linux-64/ld_impl_linux-64-2.44-ha97dd6f_2.conda
      - conda: https://conda.anaconda.org/conda-forge/linux-64/libexpat-2.7.1-hecca717_0.conda
      - conda: https://conda.anaconda.org/conda-forge/linux-64/libffi-3.4.6-h2dba641_1.conda
      - conda: https://conda.anaconda.org/conda-forge/linux-64/libgcc-15.1.0-h767d61c_5.conda
      - conda: https://conda.anaconda.org/conda-forge/linux-64/libgomp-15.1.0-h767d61c_5.conda
      - conda: https://conda.anaconda.org/conda-forge/linux-64/liblzma-5.8.1-hb9d3cd8_2.conda
      - conda: https://conda.anaconda.org/conda-forge/linux-64/libmpdec-4.0.0-hb9d3cd8_0.conda
      - conda: https://conda.anaconda.org/conda-forge/linux-64/libsqlite-3.50.4-h0c1763c_0.conda
      - conda: https://conda.anaconda.org/conda-forge/linux-64/libstdcxx-15.1.0-h8f9b012_5.conda
      - conda: https://conda.anaconda.org/conda-forge/linux-64/libuuid-2.41.2-he9a06e4_0.conda
      - conda: https://conda.anaconda.org/conda-forge/linux-64/libzlib-1.3.1-hb9d3cd8_2.conda
      - conda: https://conda.anaconda.org/conda-forge/linux-64/ncurses-6.5-h2d0b736_3.conda
      - conda: https://conda.anaconda.org/conda-forge/noarch/nodeenv-1.9.1-pyhd8ed1ab_1.conda
      - conda: https://conda.anaconda.org/conda-forge/linux-64/openssl-3.5.4-h26f9b46_0.conda
      - conda: https://conda.anaconda.org/conda-forge/noarch/platformdirs-4.4.0-pyhcf101f3_0.conda
      - conda: https://conda.anaconda.org/conda-forge/noarch/pre-commit-4.3.0-pyha770c72_0.conda
      - conda: https://conda.anaconda.org/conda-forge/noarch/pycparser-2.22-pyh29332c3_1.conda
      - conda: https://conda.anaconda.org/conda-forge/linux-64/python-3.13.7-h2b335a9_100_cp313.conda
      - conda: https://conda.anaconda.org/conda-forge/noarch/python_abi-3.13-8_cp313.conda
      - conda: https://conda.anaconda.org/conda-forge/linux-64/pyyaml-6.0.3-py313h3dea7bd_0.conda
      - conda: https://conda.anaconda.org/conda-forge/linux-64/readline-8.2-h8c095d6_2.conda
      - conda: https://conda.anaconda.org/conda-forge/noarch/setuptools-80.9.0-pyhff2d567_0.conda
      - conda: https://conda.anaconda.org/conda-forge/linux-64/shellcheck-0.10.0-ha770c72_0.conda
      - conda: https://conda.anaconda.org/conda-forge/linux-64/tk-8.6.13-noxft_hd72426e_102.conda
      - conda: https://conda.anaconda.org/conda-forge/noarch/typing_extensions-4.15.0-pyhcf101f3_0.conda
      - conda: https://conda.anaconda.org/conda-forge/noarch/tzdata-2025b-h78e105d_0.conda
      - conda: https://conda.anaconda.org/conda-forge/linux-64/ukkonen-1.0.1-py313h33d0bda_5.conda
      - conda: https://conda.anaconda.org/conda-forge/noarch/virtualenv-20.34.0-pyhd8ed1ab_0.conda
      - conda: https://conda.anaconda.org/conda-forge/linux-64/yaml-0.2.5-h280c20c_3.conda
      - pypi: https://files.pythonhosted.org/packages/af/0f/3b8fdc946b4d9cc8cc1e8af42c4e409468c84441b933d037e101b3d72d86/astroid-3.3.11-py3-none-any.whl
      - pypi: https://files.pythonhosted.org/packages/77/06/bb80f5f86020c4551da315d78b3ab75e8228f89f0162f2c3a819e407941a/attrs-25.3.0-py3-none-any.whl
      - pypi: https://files.pythonhosted.org/packages/e5/48/1549795ba7742c948d2ad169c1c8cdbae65bc450d6cd753d124b17c8cd32/certifi-2025.8.3-py3-none-any.whl
      - pypi: https://files.pythonhosted.org/packages/7e/95/42aa2156235cbc8fa61208aded06ef46111c4d3f0de233107b3f38631803/charset_normalizer-3.4.3-cp313-cp313-manylinux2014_x86_64.manylinux_2_17_x86_64.manylinux_2_28_x86_64.whl
      - pypi: https://files.pythonhosted.org/packages/a2/77/8c6d22bf61921a59bce5471c2f1f7ac30cd4ac50aadde72b8c48d5727902/coverage-7.10.7-cp313-cp313-manylinux1_x86_64.manylinux_2_28_x86_64.manylinux_2_5_x86_64.whl
      - pypi: https://files.pythonhosted.org/packages/50/3d/9373ad9c56321fdab5b41197068e1d8c25883b3fea29dd361f9b55116869/dill-0.4.0-py3-none-any.whl
      - pypi: https://files.pythonhosted.org/packages/e3/26/57c6fb270950d476074c087527a558ccb6f4436657314bfb6cdf484114c4/docker-7.1.0-py3-none-any.whl
      - pypi: https://files.pythonhosted.org/packages/c1/0a/c500fc4c8f48cac08b76b8987070b178f0549534584ac1f414066700a3f9/empy-4.2.tar.gz
      - pypi: https://files.pythonhosted.org/packages/e9/7d/7dd3684f9cb707b6b1e808c7f23dd0fa4a96fe106b6accd9b757c9985c50/hypothesis-6.140.2-py3-none-any.whl
      - pypi: https://files.pythonhosted.org/packages/76/c6/c88e154df9c4e1a2a66ccf0005a88dfb2650c1dffb6f5ce603dfbd452ce3/idna-3.10-py3-none-any.whl
      - pypi: https://files.pythonhosted.org/packages/2c/e1/e6716421ea10d38022b952c159d5161ca1193197fb744506875fbb87ea7b/iniconfig-2.1.0-py3-none-any.whl
      - pypi: https://files.pythonhosted.org/packages/7f/cc/9b681a170efab4868a032631dea1e8446d8ec718a7f657b94d49d1a12643/isort-6.1.0-py3-none-any.whl
      - pypi: https://files.pythonhosted.org/packages/27/1a/1f68f9ba0c207934b35b86a8ca3aad8395a3d6dd7921c0686e23853ff5a9/mccabe-0.7.0-py2.py3-none-any.whl
      - pypi: https://files.pythonhosted.org/packages/d6/5a/d984ea60fe2bb01abee5cd353a2dd63106c53f27d7dc3ad9f2c1a8cbbc98/off_your_rocker-0.1.0-py3-none-any.whl
      - pypi: https://files.pythonhosted.org/packages/20/12/38679034af332785aac8774540895e234f4d07f7545804097de4b666afd8/packaging-25.0-py3-none-any.whl
      - pypi: https://files.pythonhosted.org/packages/9e/c3/059298687310d527a58bb01f3b1965787ee3b40dce76752eda8b44e9a2c5/pexpect-4.9.0-py2.py3-none-any.whl
      - pypi: https://files.pythonhosted.org/packages/54/20/4d324d65cc6d9205fabedc306948156824eb9f0ee1633355a8f7ec5c66bf/pluggy-1.6.0-py3-none-any.whl
      - pypi: https://files.pythonhosted.org/packages/22/a6/858897256d0deac81a172289110f31629fc4cee19b6f01283303e18c8db3/ptyprocess-0.7.0-py2.py3-none-any.whl
      - pypi: https://files.pythonhosted.org/packages/c7/21/705964c7812476f378728bdf590ca4b771ec72385c533964653c68e86bdc/pygments-2.19.2-py3-none-any.whl
      - pypi: https://files.pythonhosted.org/packages/2d/1a/711e93a7ab6c392e349428ea56e794a3902bb4e0284c1997cff2d7efdbc1/pylint-3.3.8-py3-none-any.whl
      - pypi: https://files.pythonhosted.org/packages/a8/a4/20da314d277121d6534b3a980b29035dcd51e6744bd79075a6ce8fa4eb8d/pytest-8.4.2-py3-none-any.whl
      - pypi: https://files.pythonhosted.org/packages/ee/49/1377b49de7d0c1ce41292161ea0f721913fa8722c19fb9c1e3aa0367eecb/pytest_cov-7.0.0-py3-none-any.whl
      - pypi: https://files.pythonhosted.org/packages/1e/db/4254e3eabe8020b458f1a747140d32277ec7a271daf1d235b70dc0b4e6e3/requests-2.32.5-py3-none-any.whl
      - pypi: https://files.pythonhosted.org/packages/7c/d1/91fe59d0c3d69c268e90996f274278f9c510f381d633241be01d6068dbb5/rocker-0.2.19-py3-none-any.whl
      - pypi: https://files.pythonhosted.org/packages/64/8b/e87cfca2be6f8b9f41f0bb12dc48c6455e2d66df46fe61bb441a226f1089/ruff-0.13.2-py3-none-manylinux_2_17_x86_64.manylinux2014_x86_64.whl
      - pypi: https://files.pythonhosted.org/packages/32/46/9cb0e58b2deb7f82b84065f37f3bffeb12413f947f9388e4cac22c4621ce/sortedcontainers-2.4.0-py2.py3-none-any.whl
      - pypi: https://files.pythonhosted.org/packages/44/6f/7120676b6d73228c96e17f1f794d8ab046fc910d781c8d151120c3f1569e/toml-0.10.2-py2.py3-none-any.whl
      - pypi: https://files.pythonhosted.org/packages/bd/75/8539d011f6be8e29f339c42e633aae3cb73bffa95dd0f9adec09b9c58e85/tomlkit-0.13.3-py3-none-any.whl
      - pypi: https://files.pythonhosted.org/packages/a7/c2/fe1e52489ae3122415c51f387e221dd0773709bad6c6cdaa599e8a2c5185/urllib3-2.5.0-py3-none-any.whl
      - pypi: ./
  py310:
    channels:
    - url: https://conda.anaconda.org/conda-forge/
    indexes:
    - https://pypi.org/simple
    packages:
      linux-64:
      - conda: https://conda.anaconda.org/conda-forge/linux-64/_libgcc_mutex-0.1-conda_forge.tar.bz2
      - conda: https://conda.anaconda.org/conda-forge/linux-64/_openmp_mutex-4.5-2_gnu.tar.bz2
      - conda: https://conda.anaconda.org/conda-forge/linux-64/bzip2-1.0.8-hda65f42_8.conda
      - conda: https://conda.anaconda.org/conda-forge/noarch/ca-certificates-2025.8.3-hbd8a1cb_0.conda
      - conda: https://conda.anaconda.org/conda-forge/linux-64/cffi-2.0.0-py310h34a4b09_0.conda
      - conda: https://conda.anaconda.org/conda-forge/noarch/cfgv-3.3.1-pyhd8ed1ab_1.conda
      - conda: https://conda.anaconda.org/conda-forge/noarch/distlib-0.4.0-pyhd8ed1ab_0.conda
      - conda: https://conda.anaconda.org/conda-forge/noarch/filelock-3.19.1-pyhd8ed1ab_0.conda
      - conda: https://conda.anaconda.org/conda-forge/noarch/identify-2.6.15-pyhd8ed1ab_0.conda
      - conda: https://conda.anaconda.org/conda-forge/linux-64/ld_impl_linux-64-2.44-ha97dd6f_2.conda
      - conda: https://conda.anaconda.org/conda-forge/linux-64/libexpat-2.7.1-hecca717_0.conda
      - conda: https://conda.anaconda.org/conda-forge/linux-64/libffi-3.4.6-h2dba641_1.conda
      - conda: https://conda.anaconda.org/conda-forge/linux-64/libgcc-15.1.0-h767d61c_5.conda
      - conda: https://conda.anaconda.org/conda-forge/linux-64/libgcc-ng-15.1.0-h69a702a_5.conda
      - conda: https://conda.anaconda.org/conda-forge/linux-64/libgomp-15.1.0-h767d61c_5.conda
      - conda: https://conda.anaconda.org/conda-forge/linux-64/liblzma-5.8.1-hb9d3cd8_2.conda
      - conda: https://conda.anaconda.org/conda-forge/linux-64/libnsl-2.0.1-hb9d3cd8_1.conda
      - conda: https://conda.anaconda.org/conda-forge/linux-64/libsqlite-3.50.4-h0c1763c_0.conda
      - conda: https://conda.anaconda.org/conda-forge/linux-64/libstdcxx-15.1.0-h8f9b012_5.conda
      - conda: https://conda.anaconda.org/conda-forge/linux-64/libuuid-2.41.2-he9a06e4_0.conda
      - conda: https://conda.anaconda.org/conda-forge/linux-64/libxcrypt-4.4.36-hd590300_1.conda
      - conda: https://conda.anaconda.org/conda-forge/linux-64/libzlib-1.3.1-hb9d3cd8_2.conda
      - conda: https://conda.anaconda.org/conda-forge/linux-64/ncurses-6.5-h2d0b736_3.conda
      - conda: https://conda.anaconda.org/conda-forge/noarch/nodeenv-1.9.1-pyhd8ed1ab_1.conda
      - conda: https://conda.anaconda.org/conda-forge/linux-64/openssl-3.5.4-h26f9b46_0.conda
      - conda: https://conda.anaconda.org/conda-forge/noarch/platformdirs-4.4.0-pyhcf101f3_0.conda
      - conda: https://conda.anaconda.org/conda-forge/noarch/pre-commit-4.3.0-pyha770c72_0.conda
      - conda: https://conda.anaconda.org/conda-forge/noarch/pycparser-2.22-pyh29332c3_1.conda
      - conda: https://conda.anaconda.org/conda-forge/linux-64/python-3.10.18-hd6af730_0_cpython.conda
      - conda: https://conda.anaconda.org/conda-forge/noarch/python_abi-3.10-8_cp310.conda
      - conda: https://conda.anaconda.org/conda-forge/linux-64/pyyaml-6.0.3-py310h3406613_0.conda
      - conda: https://conda.anaconda.org/conda-forge/linux-64/readline-8.2-h8c095d6_2.conda
      - conda: https://conda.anaconda.org/conda-forge/noarch/setuptools-80.9.0-pyhff2d567_0.conda
      - conda: https://conda.anaconda.org/conda-forge/linux-64/shellcheck-0.10.0-ha770c72_0.conda
      - conda: https://conda.anaconda.org/conda-forge/linux-64/tk-8.6.13-noxft_hd72426e_102.conda
      - conda: https://conda.anaconda.org/conda-forge/noarch/typing_extensions-4.15.0-pyhcf101f3_0.conda
      - conda: https://conda.anaconda.org/conda-forge/noarch/tzdata-2025b-h78e105d_0.conda
      - conda: https://conda.anaconda.org/conda-forge/linux-64/ukkonen-1.0.1-py310h3788b33_5.conda
      - conda: https://conda.anaconda.org/conda-forge/noarch/virtualenv-20.34.0-pyhd8ed1ab_0.conda
      - conda: https://conda.anaconda.org/conda-forge/linux-64/yaml-0.2.5-h280c20c_3.conda
      - pypi: https://files.pythonhosted.org/packages/af/0f/3b8fdc946b4d9cc8cc1e8af42c4e409468c84441b933d037e101b3d72d86/astroid-3.3.11-py3-none-any.whl
      - pypi: https://files.pythonhosted.org/packages/77/06/bb80f5f86020c4551da315d78b3ab75e8228f89f0162f2c3a819e407941a/attrs-25.3.0-py3-none-any.whl
      - pypi: https://files.pythonhosted.org/packages/e5/48/1549795ba7742c948d2ad169c1c8cdbae65bc450d6cd753d124b17c8cd32/certifi-2025.8.3-py3-none-any.whl
      - pypi: https://files.pythonhosted.org/packages/65/1a/7425c952944a6521a9cfa7e675343f83fd82085b8af2b1373a2409c683dc/charset_normalizer-3.4.3-cp310-cp310-manylinux2014_x86_64.manylinux_2_17_x86_64.manylinux_2_28_x86_64.whl
      - pypi: https://files.pythonhosted.org/packages/19/20/d0384ac06a6f908783d9b6aa6135e41b093971499ec488e47279f5b846e6/coverage-7.10.7-cp310-cp310-manylinux1_x86_64.manylinux_2_28_x86_64.manylinux_2_5_x86_64.whl
      - pypi: https://files.pythonhosted.org/packages/50/3d/9373ad9c56321fdab5b41197068e1d8c25883b3fea29dd361f9b55116869/dill-0.4.0-py3-none-any.whl
      - pypi: https://files.pythonhosted.org/packages/e3/26/57c6fb270950d476074c087527a558ccb6f4436657314bfb6cdf484114c4/docker-7.1.0-py3-none-any.whl
      - pypi: https://files.pythonhosted.org/packages/c1/0a/c500fc4c8f48cac08b76b8987070b178f0549534584ac1f414066700a3f9/empy-4.2.tar.gz
      - pypi: https://files.pythonhosted.org/packages/36/f4/c6e662dade71f56cd2f3735141b265c3c79293c109549c1e6933b0651ffc/exceptiongroup-1.3.0-py3-none-any.whl
      - pypi: https://files.pythonhosted.org/packages/e9/7d/7dd3684f9cb707b6b1e808c7f23dd0fa4a96fe106b6accd9b757c9985c50/hypothesis-6.140.2-py3-none-any.whl
      - pypi: https://files.pythonhosted.org/packages/76/c6/c88e154df9c4e1a2a66ccf0005a88dfb2650c1dffb6f5ce603dfbd452ce3/idna-3.10-py3-none-any.whl
      - pypi: https://files.pythonhosted.org/packages/2c/e1/e6716421ea10d38022b952c159d5161ca1193197fb744506875fbb87ea7b/iniconfig-2.1.0-py3-none-any.whl
      - pypi: https://files.pythonhosted.org/packages/7f/cc/9b681a170efab4868a032631dea1e8446d8ec718a7f657b94d49d1a12643/isort-6.1.0-py3-none-any.whl
      - pypi: https://files.pythonhosted.org/packages/27/1a/1f68f9ba0c207934b35b86a8ca3aad8395a3d6dd7921c0686e23853ff5a9/mccabe-0.7.0-py2.py3-none-any.whl
      - pypi: https://files.pythonhosted.org/packages/d6/5a/d984ea60fe2bb01abee5cd353a2dd63106c53f27d7dc3ad9f2c1a8cbbc98/off_your_rocker-0.1.0-py3-none-any.whl
      - pypi: https://files.pythonhosted.org/packages/20/12/38679034af332785aac8774540895e234f4d07f7545804097de4b666afd8/packaging-25.0-py3-none-any.whl
      - pypi: https://files.pythonhosted.org/packages/9e/c3/059298687310d527a58bb01f3b1965787ee3b40dce76752eda8b44e9a2c5/pexpect-4.9.0-py2.py3-none-any.whl
      - pypi: https://files.pythonhosted.org/packages/54/20/4d324d65cc6d9205fabedc306948156824eb9f0ee1633355a8f7ec5c66bf/pluggy-1.6.0-py3-none-any.whl
      - pypi: https://files.pythonhosted.org/packages/22/a6/858897256d0deac81a172289110f31629fc4cee19b6f01283303e18c8db3/ptyprocess-0.7.0-py2.py3-none-any.whl
      - pypi: https://files.pythonhosted.org/packages/c7/21/705964c7812476f378728bdf590ca4b771ec72385c533964653c68e86bdc/pygments-2.19.2-py3-none-any.whl
      - pypi: https://files.pythonhosted.org/packages/2d/1a/711e93a7ab6c392e349428ea56e794a3902bb4e0284c1997cff2d7efdbc1/pylint-3.3.8-py3-none-any.whl
      - pypi: https://files.pythonhosted.org/packages/a8/a4/20da314d277121d6534b3a980b29035dcd51e6744bd79075a6ce8fa4eb8d/pytest-8.4.2-py3-none-any.whl
      - pypi: https://files.pythonhosted.org/packages/ee/49/1377b49de7d0c1ce41292161ea0f721913fa8722c19fb9c1e3aa0367eecb/pytest_cov-7.0.0-py3-none-any.whl
      - pypi: https://files.pythonhosted.org/packages/1e/db/4254e3eabe8020b458f1a747140d32277ec7a271daf1d235b70dc0b4e6e3/requests-2.32.5-py3-none-any.whl
      - pypi: https://files.pythonhosted.org/packages/7c/d1/91fe59d0c3d69c268e90996f274278f9c510f381d633241be01d6068dbb5/rocker-0.2.19-py3-none-any.whl
      - pypi: https://files.pythonhosted.org/packages/64/8b/e87cfca2be6f8b9f41f0bb12dc48c6455e2d66df46fe61bb441a226f1089/ruff-0.13.2-py3-none-manylinux_2_17_x86_64.manylinux2014_x86_64.whl
      - pypi: https://files.pythonhosted.org/packages/32/46/9cb0e58b2deb7f82b84065f37f3bffeb12413f947f9388e4cac22c4621ce/sortedcontainers-2.4.0-py2.py3-none-any.whl
      - pypi: https://files.pythonhosted.org/packages/44/6f/7120676b6d73228c96e17f1f794d8ab046fc910d781c8d151120c3f1569e/toml-0.10.2-py2.py3-none-any.whl
      - pypi: https://files.pythonhosted.org/packages/6e/c2/61d3e0f47e2b74ef40a68b9e6ad5984f6241a942f7cd3bbfbdbd03861ea9/tomli-2.2.1-py3-none-any.whl
      - pypi: https://files.pythonhosted.org/packages/bd/75/8539d011f6be8e29f339c42e633aae3cb73bffa95dd0f9adec09b9c58e85/tomlkit-0.13.3-py3-none-any.whl
      - pypi: https://files.pythonhosted.org/packages/a7/c2/fe1e52489ae3122415c51f387e221dd0773709bad6c6cdaa599e8a2c5185/urllib3-2.5.0-py3-none-any.whl
      - pypi: ./
  py311:
    channels:
    - url: https://conda.anaconda.org/conda-forge/
    indexes:
    - https://pypi.org/simple
    packages:
      linux-64:
      - conda: https://conda.anaconda.org/conda-forge/linux-64/_libgcc_mutex-0.1-conda_forge.tar.bz2
      - conda: https://conda.anaconda.org/conda-forge/linux-64/_openmp_mutex-4.5-2_gnu.tar.bz2
      - conda: https://conda.anaconda.org/conda-forge/linux-64/bzip2-1.0.8-hda65f42_8.conda
      - conda: https://conda.anaconda.org/conda-forge/noarch/ca-certificates-2025.8.3-hbd8a1cb_0.conda
      - conda: https://conda.anaconda.org/conda-forge/linux-64/cffi-2.0.0-py311h5b438cf_0.conda
      - conda: https://conda.anaconda.org/conda-forge/noarch/cfgv-3.3.1-pyhd8ed1ab_1.conda
      - conda: https://conda.anaconda.org/conda-forge/noarch/distlib-0.4.0-pyhd8ed1ab_0.conda
      - conda: https://conda.anaconda.org/conda-forge/noarch/filelock-3.19.1-pyhd8ed1ab_0.conda
      - conda: https://conda.anaconda.org/conda-forge/noarch/identify-2.6.15-pyhd8ed1ab_0.conda
      - conda: https://conda.anaconda.org/conda-forge/linux-64/ld_impl_linux-64-2.44-ha97dd6f_2.conda
      - conda: https://conda.anaconda.org/conda-forge/linux-64/libexpat-2.7.1-hecca717_0.conda
      - conda: https://conda.anaconda.org/conda-forge/linux-64/libffi-3.4.6-h2dba641_1.conda
      - conda: https://conda.anaconda.org/conda-forge/linux-64/libgcc-15.1.0-h767d61c_5.conda
      - conda: https://conda.anaconda.org/conda-forge/linux-64/libgcc-ng-15.1.0-h69a702a_5.conda
      - conda: https://conda.anaconda.org/conda-forge/linux-64/libgomp-15.1.0-h767d61c_5.conda
      - conda: https://conda.anaconda.org/conda-forge/linux-64/liblzma-5.8.1-hb9d3cd8_2.conda
      - conda: https://conda.anaconda.org/conda-forge/linux-64/libnsl-2.0.1-hb9d3cd8_1.conda
      - conda: https://conda.anaconda.org/conda-forge/linux-64/libsqlite-3.50.4-h0c1763c_0.conda
      - conda: https://conda.anaconda.org/conda-forge/linux-64/libstdcxx-15.1.0-h8f9b012_5.conda
      - conda: https://conda.anaconda.org/conda-forge/linux-64/libuuid-2.41.2-he9a06e4_0.conda
      - conda: https://conda.anaconda.org/conda-forge/linux-64/libxcrypt-4.4.36-hd590300_1.conda
      - conda: https://conda.anaconda.org/conda-forge/linux-64/libzlib-1.3.1-hb9d3cd8_2.conda
      - conda: https://conda.anaconda.org/conda-forge/linux-64/ncurses-6.5-h2d0b736_3.conda
      - conda: https://conda.anaconda.org/conda-forge/noarch/nodeenv-1.9.1-pyhd8ed1ab_1.conda
      - conda: https://conda.anaconda.org/conda-forge/linux-64/openssl-3.5.4-h26f9b46_0.conda
      - conda: https://conda.anaconda.org/conda-forge/noarch/platformdirs-4.4.0-pyhcf101f3_0.conda
      - conda: https://conda.anaconda.org/conda-forge/noarch/pre-commit-4.3.0-pyha770c72_0.conda
      - conda: https://conda.anaconda.org/conda-forge/noarch/pycparser-2.22-pyh29332c3_1.conda
      - conda: https://conda.anaconda.org/conda-forge/linux-64/python-3.11.13-h9e4cc4f_0_cpython.conda
      - conda: https://conda.anaconda.org/conda-forge/noarch/python_abi-3.11-8_cp311.conda
      - conda: https://conda.anaconda.org/conda-forge/linux-64/pyyaml-6.0.3-py311h3778330_0.conda
      - conda: https://conda.anaconda.org/conda-forge/linux-64/readline-8.2-h8c095d6_2.conda
      - conda: https://conda.anaconda.org/conda-forge/noarch/setuptools-80.9.0-pyhff2d567_0.conda
      - conda: https://conda.anaconda.org/conda-forge/linux-64/shellcheck-0.10.0-ha770c72_0.conda
      - conda: https://conda.anaconda.org/conda-forge/linux-64/tk-8.6.13-noxft_hd72426e_102.conda
      - conda: https://conda.anaconda.org/conda-forge/noarch/typing_extensions-4.15.0-pyhcf101f3_0.conda
      - conda: https://conda.anaconda.org/conda-forge/noarch/tzdata-2025b-h78e105d_0.conda
      - conda: https://conda.anaconda.org/conda-forge/linux-64/ukkonen-1.0.1-py311hd18a35c_5.conda
      - conda: https://conda.anaconda.org/conda-forge/noarch/virtualenv-20.34.0-pyhd8ed1ab_0.conda
      - conda: https://conda.anaconda.org/conda-forge/linux-64/yaml-0.2.5-h280c20c_3.conda
      - pypi: https://files.pythonhosted.org/packages/af/0f/3b8fdc946b4d9cc8cc1e8af42c4e409468c84441b933d037e101b3d72d86/astroid-3.3.11-py3-none-any.whl
      - pypi: https://files.pythonhosted.org/packages/77/06/bb80f5f86020c4551da315d78b3ab75e8228f89f0162f2c3a819e407941a/attrs-25.3.0-py3-none-any.whl
      - pypi: https://files.pythonhosted.org/packages/e5/48/1549795ba7742c948d2ad169c1c8cdbae65bc450d6cd753d124b17c8cd32/certifi-2025.8.3-py3-none-any.whl
      - pypi: https://files.pythonhosted.org/packages/87/df/b7737ff046c974b183ea9aa111b74185ac8c3a326c6262d413bd5a1b8c69/charset_normalizer-3.4.3-cp311-cp311-manylinux2014_x86_64.manylinux_2_17_x86_64.manylinux_2_28_x86_64.whl
      - pypi: https://files.pythonhosted.org/packages/b0/ef/bd8e719c2f7417ba03239052e099b76ea1130ac0cbb183ee1fcaa58aaff3/coverage-7.10.7-cp311-cp311-manylinux1_x86_64.manylinux_2_28_x86_64.manylinux_2_5_x86_64.whl
      - pypi: https://files.pythonhosted.org/packages/50/3d/9373ad9c56321fdab5b41197068e1d8c25883b3fea29dd361f9b55116869/dill-0.4.0-py3-none-any.whl
      - pypi: https://files.pythonhosted.org/packages/e3/26/57c6fb270950d476074c087527a558ccb6f4436657314bfb6cdf484114c4/docker-7.1.0-py3-none-any.whl
      - pypi: https://files.pythonhosted.org/packages/c1/0a/c500fc4c8f48cac08b76b8987070b178f0549534584ac1f414066700a3f9/empy-4.2.tar.gz
      - pypi: https://files.pythonhosted.org/packages/e9/7d/7dd3684f9cb707b6b1e808c7f23dd0fa4a96fe106b6accd9b757c9985c50/hypothesis-6.140.2-py3-none-any.whl
      - pypi: https://files.pythonhosted.org/packages/76/c6/c88e154df9c4e1a2a66ccf0005a88dfb2650c1dffb6f5ce603dfbd452ce3/idna-3.10-py3-none-any.whl
      - pypi: https://files.pythonhosted.org/packages/2c/e1/e6716421ea10d38022b952c159d5161ca1193197fb744506875fbb87ea7b/iniconfig-2.1.0-py3-none-any.whl
      - pypi: https://files.pythonhosted.org/packages/7f/cc/9b681a170efab4868a032631dea1e8446d8ec718a7f657b94d49d1a12643/isort-6.1.0-py3-none-any.whl
      - pypi: https://files.pythonhosted.org/packages/27/1a/1f68f9ba0c207934b35b86a8ca3aad8395a3d6dd7921c0686e23853ff5a9/mccabe-0.7.0-py2.py3-none-any.whl
      - pypi: https://files.pythonhosted.org/packages/d6/5a/d984ea60fe2bb01abee5cd353a2dd63106c53f27d7dc3ad9f2c1a8cbbc98/off_your_rocker-0.1.0-py3-none-any.whl
      - pypi: https://files.pythonhosted.org/packages/20/12/38679034af332785aac8774540895e234f4d07f7545804097de4b666afd8/packaging-25.0-py3-none-any.whl
      - pypi: https://files.pythonhosted.org/packages/9e/c3/059298687310d527a58bb01f3b1965787ee3b40dce76752eda8b44e9a2c5/pexpect-4.9.0-py2.py3-none-any.whl
      - pypi: https://files.pythonhosted.org/packages/54/20/4d324d65cc6d9205fabedc306948156824eb9f0ee1633355a8f7ec5c66bf/pluggy-1.6.0-py3-none-any.whl
      - pypi: https://files.pythonhosted.org/packages/22/a6/858897256d0deac81a172289110f31629fc4cee19b6f01283303e18c8db3/ptyprocess-0.7.0-py2.py3-none-any.whl
      - pypi: https://files.pythonhosted.org/packages/c7/21/705964c7812476f378728bdf590ca4b771ec72385c533964653c68e86bdc/pygments-2.19.2-py3-none-any.whl
      - pypi: https://files.pythonhosted.org/packages/2d/1a/711e93a7ab6c392e349428ea56e794a3902bb4e0284c1997cff2d7efdbc1/pylint-3.3.8-py3-none-any.whl
      - pypi: https://files.pythonhosted.org/packages/a8/a4/20da314d277121d6534b3a980b29035dcd51e6744bd79075a6ce8fa4eb8d/pytest-8.4.2-py3-none-any.whl
      - pypi: https://files.pythonhosted.org/packages/ee/49/1377b49de7d0c1ce41292161ea0f721913fa8722c19fb9c1e3aa0367eecb/pytest_cov-7.0.0-py3-none-any.whl
      - pypi: https://files.pythonhosted.org/packages/1e/db/4254e3eabe8020b458f1a747140d32277ec7a271daf1d235b70dc0b4e6e3/requests-2.32.5-py3-none-any.whl
      - pypi: https://files.pythonhosted.org/packages/7c/d1/91fe59d0c3d69c268e90996f274278f9c510f381d633241be01d6068dbb5/rocker-0.2.19-py3-none-any.whl
      - pypi: https://files.pythonhosted.org/packages/64/8b/e87cfca2be6f8b9f41f0bb12dc48c6455e2d66df46fe61bb441a226f1089/ruff-0.13.2-py3-none-manylinux_2_17_x86_64.manylinux2014_x86_64.whl
      - pypi: https://files.pythonhosted.org/packages/32/46/9cb0e58b2deb7f82b84065f37f3bffeb12413f947f9388e4cac22c4621ce/sortedcontainers-2.4.0-py2.py3-none-any.whl
      - pypi: https://files.pythonhosted.org/packages/44/6f/7120676b6d73228c96e17f1f794d8ab046fc910d781c8d151120c3f1569e/toml-0.10.2-py2.py3-none-any.whl
      - pypi: https://files.pythonhosted.org/packages/bd/75/8539d011f6be8e29f339c42e633aae3cb73bffa95dd0f9adec09b9c58e85/tomlkit-0.13.3-py3-none-any.whl
      - pypi: https://files.pythonhosted.org/packages/a7/c2/fe1e52489ae3122415c51f387e221dd0773709bad6c6cdaa599e8a2c5185/urllib3-2.5.0-py3-none-any.whl
      - pypi: ./
  py312:
    channels:
    - url: https://conda.anaconda.org/conda-forge/
    indexes:
    - https://pypi.org/simple
    packages:
      linux-64:
      - conda: https://conda.anaconda.org/conda-forge/linux-64/_libgcc_mutex-0.1-conda_forge.tar.bz2
      - conda: https://conda.anaconda.org/conda-forge/linux-64/_openmp_mutex-4.5-2_gnu.tar.bz2
      - conda: https://conda.anaconda.org/conda-forge/linux-64/bzip2-1.0.8-hda65f42_8.conda
      - conda: https://conda.anaconda.org/conda-forge/noarch/ca-certificates-2025.8.3-hbd8a1cb_0.conda
      - conda: https://conda.anaconda.org/conda-forge/linux-64/cffi-2.0.0-py312h35888ee_0.conda
      - conda: https://conda.anaconda.org/conda-forge/noarch/cfgv-3.3.1-pyhd8ed1ab_1.conda
      - conda: https://conda.anaconda.org/conda-forge/noarch/distlib-0.4.0-pyhd8ed1ab_0.conda
      - conda: https://conda.anaconda.org/conda-forge/noarch/filelock-3.19.1-pyhd8ed1ab_0.conda
      - conda: https://conda.anaconda.org/conda-forge/noarch/identify-2.6.15-pyhd8ed1ab_0.conda
      - conda: https://conda.anaconda.org/conda-forge/linux-64/ld_impl_linux-64-2.44-ha97dd6f_2.conda
      - conda: https://conda.anaconda.org/conda-forge/linux-64/libexpat-2.7.1-hecca717_0.conda
      - conda: https://conda.anaconda.org/conda-forge/linux-64/libffi-3.4.6-h2dba641_1.conda
      - conda: https://conda.anaconda.org/conda-forge/linux-64/libgcc-15.1.0-h767d61c_5.conda
      - conda: https://conda.anaconda.org/conda-forge/linux-64/libgcc-ng-15.1.0-h69a702a_5.conda
      - conda: https://conda.anaconda.org/conda-forge/linux-64/libgomp-15.1.0-h767d61c_5.conda
      - conda: https://conda.anaconda.org/conda-forge/linux-64/liblzma-5.8.1-hb9d3cd8_2.conda
      - conda: https://conda.anaconda.org/conda-forge/linux-64/libnsl-2.0.1-hb9d3cd8_1.conda
      - conda: https://conda.anaconda.org/conda-forge/linux-64/libsqlite-3.50.4-h0c1763c_0.conda
      - conda: https://conda.anaconda.org/conda-forge/linux-64/libstdcxx-15.1.0-h8f9b012_5.conda
      - conda: https://conda.anaconda.org/conda-forge/linux-64/libuuid-2.41.2-he9a06e4_0.conda
      - conda: https://conda.anaconda.org/conda-forge/linux-64/libxcrypt-4.4.36-hd590300_1.conda
      - conda: https://conda.anaconda.org/conda-forge/linux-64/libzlib-1.3.1-hb9d3cd8_2.conda
      - conda: https://conda.anaconda.org/conda-forge/linux-64/ncurses-6.5-h2d0b736_3.conda
      - conda: https://conda.anaconda.org/conda-forge/noarch/nodeenv-1.9.1-pyhd8ed1ab_1.conda
      - conda: https://conda.anaconda.org/conda-forge/linux-64/openssl-3.5.4-h26f9b46_0.conda
      - conda: https://conda.anaconda.org/conda-forge/noarch/platformdirs-4.4.0-pyhcf101f3_0.conda
      - conda: https://conda.anaconda.org/conda-forge/noarch/pre-commit-4.3.0-pyha770c72_0.conda
      - conda: https://conda.anaconda.org/conda-forge/noarch/pycparser-2.22-pyh29332c3_1.conda
      - conda: https://conda.anaconda.org/conda-forge/linux-64/python-3.12.11-h9e4cc4f_0_cpython.conda
      - conda: https://conda.anaconda.org/conda-forge/noarch/python_abi-3.12-8_cp312.conda
      - conda: https://conda.anaconda.org/conda-forge/linux-64/pyyaml-6.0.3-py312h8a5da7c_0.conda
      - conda: https://conda.anaconda.org/conda-forge/linux-64/readline-8.2-h8c095d6_2.conda
      - conda: https://conda.anaconda.org/conda-forge/noarch/setuptools-80.9.0-pyhff2d567_0.conda
      - conda: https://conda.anaconda.org/conda-forge/linux-64/shellcheck-0.10.0-ha770c72_0.conda
      - conda: https://conda.anaconda.org/conda-forge/linux-64/tk-8.6.13-noxft_hd72426e_102.conda
      - conda: https://conda.anaconda.org/conda-forge/noarch/typing_extensions-4.15.0-pyhcf101f3_0.conda
      - conda: https://conda.anaconda.org/conda-forge/noarch/tzdata-2025b-h78e105d_0.conda
      - conda: https://conda.anaconda.org/conda-forge/linux-64/ukkonen-1.0.1-py312h68727a3_5.conda
      - conda: https://conda.anaconda.org/conda-forge/noarch/virtualenv-20.34.0-pyhd8ed1ab_0.conda
      - conda: https://conda.anaconda.org/conda-forge/linux-64/yaml-0.2.5-h280c20c_3.conda
      - pypi: https://files.pythonhosted.org/packages/af/0f/3b8fdc946b4d9cc8cc1e8af42c4e409468c84441b933d037e101b3d72d86/astroid-3.3.11-py3-none-any.whl
      - pypi: https://files.pythonhosted.org/packages/77/06/bb80f5f86020c4551da315d78b3ab75e8228f89f0162f2c3a819e407941a/attrs-25.3.0-py3-none-any.whl
      - pypi: https://files.pythonhosted.org/packages/e5/48/1549795ba7742c948d2ad169c1c8cdbae65bc450d6cd753d124b17c8cd32/certifi-2025.8.3-py3-none-any.whl
      - pypi: https://files.pythonhosted.org/packages/16/ab/0233c3231af734f5dfcf0844aa9582d5a1466c985bbed6cedab85af9bfe3/charset_normalizer-3.4.3-cp312-cp312-manylinux2014_x86_64.manylinux_2_17_x86_64.manylinux_2_28_x86_64.whl
      - pypi: https://files.pythonhosted.org/packages/a6/90/a64aaacab3b37a17aaedd83e8000142561a29eb262cede42d94a67f7556b/coverage-7.10.7-cp312-cp312-manylinux1_x86_64.manylinux_2_28_x86_64.manylinux_2_5_x86_64.whl
      - pypi: https://files.pythonhosted.org/packages/50/3d/9373ad9c56321fdab5b41197068e1d8c25883b3fea29dd361f9b55116869/dill-0.4.0-py3-none-any.whl
      - pypi: https://files.pythonhosted.org/packages/e3/26/57c6fb270950d476074c087527a558ccb6f4436657314bfb6cdf484114c4/docker-7.1.0-py3-none-any.whl
      - pypi: https://files.pythonhosted.org/packages/c1/0a/c500fc4c8f48cac08b76b8987070b178f0549534584ac1f414066700a3f9/empy-4.2.tar.gz
      - pypi: https://files.pythonhosted.org/packages/e9/7d/7dd3684f9cb707b6b1e808c7f23dd0fa4a96fe106b6accd9b757c9985c50/hypothesis-6.140.2-py3-none-any.whl
      - pypi: https://files.pythonhosted.org/packages/76/c6/c88e154df9c4e1a2a66ccf0005a88dfb2650c1dffb6f5ce603dfbd452ce3/idna-3.10-py3-none-any.whl
      - pypi: https://files.pythonhosted.org/packages/2c/e1/e6716421ea10d38022b952c159d5161ca1193197fb744506875fbb87ea7b/iniconfig-2.1.0-py3-none-any.whl
      - pypi: https://files.pythonhosted.org/packages/7f/cc/9b681a170efab4868a032631dea1e8446d8ec718a7f657b94d49d1a12643/isort-6.1.0-py3-none-any.whl
      - pypi: https://files.pythonhosted.org/packages/27/1a/1f68f9ba0c207934b35b86a8ca3aad8395a3d6dd7921c0686e23853ff5a9/mccabe-0.7.0-py2.py3-none-any.whl
      - pypi: https://files.pythonhosted.org/packages/d6/5a/d984ea60fe2bb01abee5cd353a2dd63106c53f27d7dc3ad9f2c1a8cbbc98/off_your_rocker-0.1.0-py3-none-any.whl
      - pypi: https://files.pythonhosted.org/packages/20/12/38679034af332785aac8774540895e234f4d07f7545804097de4b666afd8/packaging-25.0-py3-none-any.whl
      - pypi: https://files.pythonhosted.org/packages/9e/c3/059298687310d527a58bb01f3b1965787ee3b40dce76752eda8b44e9a2c5/pexpect-4.9.0-py2.py3-none-any.whl
      - pypi: https://files.pythonhosted.org/packages/54/20/4d324d65cc6d9205fabedc306948156824eb9f0ee1633355a8f7ec5c66bf/pluggy-1.6.0-py3-none-any.whl
      - pypi: https://files.pythonhosted.org/packages/22/a6/858897256d0deac81a172289110f31629fc4cee19b6f01283303e18c8db3/ptyprocess-0.7.0-py2.py3-none-any.whl
      - pypi: https://files.pythonhosted.org/packages/c7/21/705964c7812476f378728bdf590ca4b771ec72385c533964653c68e86bdc/pygments-2.19.2-py3-none-any.whl
      - pypi: https://files.pythonhosted.org/packages/2d/1a/711e93a7ab6c392e349428ea56e794a3902bb4e0284c1997cff2d7efdbc1/pylint-3.3.8-py3-none-any.whl
      - pypi: https://files.pythonhosted.org/packages/a8/a4/20da314d277121d6534b3a980b29035dcd51e6744bd79075a6ce8fa4eb8d/pytest-8.4.2-py3-none-any.whl
      - pypi: https://files.pythonhosted.org/packages/ee/49/1377b49de7d0c1ce41292161ea0f721913fa8722c19fb9c1e3aa0367eecb/pytest_cov-7.0.0-py3-none-any.whl
      - pypi: https://files.pythonhosted.org/packages/1e/db/4254e3eabe8020b458f1a747140d32277ec7a271daf1d235b70dc0b4e6e3/requests-2.32.5-py3-none-any.whl
      - pypi: https://files.pythonhosted.org/packages/7c/d1/91fe59d0c3d69c268e90996f274278f9c510f381d633241be01d6068dbb5/rocker-0.2.19-py3-none-any.whl
      - pypi: https://files.pythonhosted.org/packages/64/8b/e87cfca2be6f8b9f41f0bb12dc48c6455e2d66df46fe61bb441a226f1089/ruff-0.13.2-py3-none-manylinux_2_17_x86_64.manylinux2014_x86_64.whl
      - pypi: https://files.pythonhosted.org/packages/32/46/9cb0e58b2deb7f82b84065f37f3bffeb12413f947f9388e4cac22c4621ce/sortedcontainers-2.4.0-py2.py3-none-any.whl
      - pypi: https://files.pythonhosted.org/packages/44/6f/7120676b6d73228c96e17f1f794d8ab046fc910d781c8d151120c3f1569e/toml-0.10.2-py2.py3-none-any.whl
      - pypi: https://files.pythonhosted.org/packages/bd/75/8539d011f6be8e29f339c42e633aae3cb73bffa95dd0f9adec09b9c58e85/tomlkit-0.13.3-py3-none-any.whl
      - pypi: https://files.pythonhosted.org/packages/a7/c2/fe1e52489ae3122415c51f387e221dd0773709bad6c6cdaa599e8a2c5185/urllib3-2.5.0-py3-none-any.whl
      - pypi: ./
  py313:
    channels:
    - url: https://conda.anaconda.org/conda-forge/
    indexes:
    - https://pypi.org/simple
    packages:
      linux-64:
      - conda: https://conda.anaconda.org/conda-forge/linux-64/_libgcc_mutex-0.1-conda_forge.tar.bz2
      - conda: https://conda.anaconda.org/conda-forge/linux-64/_openmp_mutex-4.5-2_gnu.tar.bz2
      - conda: https://conda.anaconda.org/conda-forge/linux-64/bzip2-1.0.8-hda65f42_8.conda
      - conda: https://conda.anaconda.org/conda-forge/noarch/ca-certificates-2025.8.3-hbd8a1cb_0.conda
      - conda: https://conda.anaconda.org/conda-forge/linux-64/cffi-2.0.0-py313hf01b4d8_0.conda
      - conda: https://conda.anaconda.org/conda-forge/noarch/cfgv-3.3.1-pyhd8ed1ab_1.conda
      - conda: https://conda.anaconda.org/conda-forge/noarch/distlib-0.4.0-pyhd8ed1ab_0.conda
      - conda: https://conda.anaconda.org/conda-forge/noarch/filelock-3.19.1-pyhd8ed1ab_0.conda
      - conda: https://conda.anaconda.org/conda-forge/noarch/identify-2.6.15-pyhd8ed1ab_0.conda
      - conda: https://conda.anaconda.org/conda-forge/linux-64/ld_impl_linux-64-2.44-ha97dd6f_2.conda
      - conda: https://conda.anaconda.org/conda-forge/linux-64/libexpat-2.7.1-hecca717_0.conda
      - conda: https://conda.anaconda.org/conda-forge/linux-64/libffi-3.4.6-h2dba641_1.conda
      - conda: https://conda.anaconda.org/conda-forge/linux-64/libgcc-15.1.0-h767d61c_5.conda
      - conda: https://conda.anaconda.org/conda-forge/linux-64/libgomp-15.1.0-h767d61c_5.conda
      - conda: https://conda.anaconda.org/conda-forge/linux-64/liblzma-5.8.1-hb9d3cd8_2.conda
      - conda: https://conda.anaconda.org/conda-forge/linux-64/libmpdec-4.0.0-hb9d3cd8_0.conda
      - conda: https://conda.anaconda.org/conda-forge/linux-64/libsqlite-3.50.4-h0c1763c_0.conda
      - conda: https://conda.anaconda.org/conda-forge/linux-64/libstdcxx-15.1.0-h8f9b012_5.conda
      - conda: https://conda.anaconda.org/conda-forge/linux-64/libuuid-2.41.2-he9a06e4_0.conda
      - conda: https://conda.anaconda.org/conda-forge/linux-64/libzlib-1.3.1-hb9d3cd8_2.conda
      - conda: https://conda.anaconda.org/conda-forge/linux-64/ncurses-6.5-h2d0b736_3.conda
      - conda: https://conda.anaconda.org/conda-forge/noarch/nodeenv-1.9.1-pyhd8ed1ab_1.conda
      - conda: https://conda.anaconda.org/conda-forge/linux-64/openssl-3.5.4-h26f9b46_0.conda
      - conda: https://conda.anaconda.org/conda-forge/noarch/platformdirs-4.4.0-pyhcf101f3_0.conda
      - conda: https://conda.anaconda.org/conda-forge/noarch/pre-commit-4.3.0-pyha770c72_0.conda
      - conda: https://conda.anaconda.org/conda-forge/noarch/pycparser-2.22-pyh29332c3_1.conda
      - conda: https://conda.anaconda.org/conda-forge/linux-64/python-3.13.7-h2b335a9_100_cp313.conda
      - conda: https://conda.anaconda.org/conda-forge/noarch/python_abi-3.13-8_cp313.conda
      - conda: https://conda.anaconda.org/conda-forge/linux-64/pyyaml-6.0.3-py313h3dea7bd_0.conda
      - conda: https://conda.anaconda.org/conda-forge/linux-64/readline-8.2-h8c095d6_2.conda
      - conda: https://conda.anaconda.org/conda-forge/noarch/setuptools-80.9.0-pyhff2d567_0.conda
      - conda: https://conda.anaconda.org/conda-forge/linux-64/shellcheck-0.10.0-ha770c72_0.conda
      - conda: https://conda.anaconda.org/conda-forge/linux-64/tk-8.6.13-noxft_hd72426e_102.conda
      - conda: https://conda.anaconda.org/conda-forge/noarch/typing_extensions-4.15.0-pyhcf101f3_0.conda
      - conda: https://conda.anaconda.org/conda-forge/noarch/tzdata-2025b-h78e105d_0.conda
      - conda: https://conda.anaconda.org/conda-forge/linux-64/ukkonen-1.0.1-py313h33d0bda_5.conda
      - conda: https://conda.anaconda.org/conda-forge/noarch/virtualenv-20.34.0-pyhd8ed1ab_0.conda
      - conda: https://conda.anaconda.org/conda-forge/linux-64/yaml-0.2.5-h280c20c_3.conda
      - pypi: https://files.pythonhosted.org/packages/af/0f/3b8fdc946b4d9cc8cc1e8af42c4e409468c84441b933d037e101b3d72d86/astroid-3.3.11-py3-none-any.whl
      - pypi: https://files.pythonhosted.org/packages/77/06/bb80f5f86020c4551da315d78b3ab75e8228f89f0162f2c3a819e407941a/attrs-25.3.0-py3-none-any.whl
      - pypi: https://files.pythonhosted.org/packages/e5/48/1549795ba7742c948d2ad169c1c8cdbae65bc450d6cd753d124b17c8cd32/certifi-2025.8.3-py3-none-any.whl
      - pypi: https://files.pythonhosted.org/packages/7e/95/42aa2156235cbc8fa61208aded06ef46111c4d3f0de233107b3f38631803/charset_normalizer-3.4.3-cp313-cp313-manylinux2014_x86_64.manylinux_2_17_x86_64.manylinux_2_28_x86_64.whl
      - pypi: https://files.pythonhosted.org/packages/a2/77/8c6d22bf61921a59bce5471c2f1f7ac30cd4ac50aadde72b8c48d5727902/coverage-7.10.7-cp313-cp313-manylinux1_x86_64.manylinux_2_28_x86_64.manylinux_2_5_x86_64.whl
      - pypi: https://files.pythonhosted.org/packages/50/3d/9373ad9c56321fdab5b41197068e1d8c25883b3fea29dd361f9b55116869/dill-0.4.0-py3-none-any.whl
      - pypi: https://files.pythonhosted.org/packages/e3/26/57c6fb270950d476074c087527a558ccb6f4436657314bfb6cdf484114c4/docker-7.1.0-py3-none-any.whl
      - pypi: https://files.pythonhosted.org/packages/c1/0a/c500fc4c8f48cac08b76b8987070b178f0549534584ac1f414066700a3f9/empy-4.2.tar.gz
      - pypi: https://files.pythonhosted.org/packages/e9/7d/7dd3684f9cb707b6b1e808c7f23dd0fa4a96fe106b6accd9b757c9985c50/hypothesis-6.140.2-py3-none-any.whl
      - pypi: https://files.pythonhosted.org/packages/76/c6/c88e154df9c4e1a2a66ccf0005a88dfb2650c1dffb6f5ce603dfbd452ce3/idna-3.10-py3-none-any.whl
      - pypi: https://files.pythonhosted.org/packages/2c/e1/e6716421ea10d38022b952c159d5161ca1193197fb744506875fbb87ea7b/iniconfig-2.1.0-py3-none-any.whl
      - pypi: https://files.pythonhosted.org/packages/7f/cc/9b681a170efab4868a032631dea1e8446d8ec718a7f657b94d49d1a12643/isort-6.1.0-py3-none-any.whl
      - pypi: https://files.pythonhosted.org/packages/27/1a/1f68f9ba0c207934b35b86a8ca3aad8395a3d6dd7921c0686e23853ff5a9/mccabe-0.7.0-py2.py3-none-any.whl
      - pypi: https://files.pythonhosted.org/packages/d6/5a/d984ea60fe2bb01abee5cd353a2dd63106c53f27d7dc3ad9f2c1a8cbbc98/off_your_rocker-0.1.0-py3-none-any.whl
      - pypi: https://files.pythonhosted.org/packages/20/12/38679034af332785aac8774540895e234f4d07f7545804097de4b666afd8/packaging-25.0-py3-none-any.whl
      - pypi: https://files.pythonhosted.org/packages/9e/c3/059298687310d527a58bb01f3b1965787ee3b40dce76752eda8b44e9a2c5/pexpect-4.9.0-py2.py3-none-any.whl
      - pypi: https://files.pythonhosted.org/packages/54/20/4d324d65cc6d9205fabedc306948156824eb9f0ee1633355a8f7ec5c66bf/pluggy-1.6.0-py3-none-any.whl
      - pypi: https://files.pythonhosted.org/packages/22/a6/858897256d0deac81a172289110f31629fc4cee19b6f01283303e18c8db3/ptyprocess-0.7.0-py2.py3-none-any.whl
      - pypi: https://files.pythonhosted.org/packages/c7/21/705964c7812476f378728bdf590ca4b771ec72385c533964653c68e86bdc/pygments-2.19.2-py3-none-any.whl
      - pypi: https://files.pythonhosted.org/packages/2d/1a/711e93a7ab6c392e349428ea56e794a3902bb4e0284c1997cff2d7efdbc1/pylint-3.3.8-py3-none-any.whl
      - pypi: https://files.pythonhosted.org/packages/a8/a4/20da314d277121d6534b3a980b29035dcd51e6744bd79075a6ce8fa4eb8d/pytest-8.4.2-py3-none-any.whl
      - pypi: https://files.pythonhosted.org/packages/ee/49/1377b49de7d0c1ce41292161ea0f721913fa8722c19fb9c1e3aa0367eecb/pytest_cov-7.0.0-py3-none-any.whl
      - pypi: https://files.pythonhosted.org/packages/1e/db/4254e3eabe8020b458f1a747140d32277ec7a271daf1d235b70dc0b4e6e3/requests-2.32.5-py3-none-any.whl
      - pypi: https://files.pythonhosted.org/packages/7c/d1/91fe59d0c3d69c268e90996f274278f9c510f381d633241be01d6068dbb5/rocker-0.2.19-py3-none-any.whl
      - pypi: https://files.pythonhosted.org/packages/64/8b/e87cfca2be6f8b9f41f0bb12dc48c6455e2d66df46fe61bb441a226f1089/ruff-0.13.2-py3-none-manylinux_2_17_x86_64.manylinux2014_x86_64.whl
      - pypi: https://files.pythonhosted.org/packages/32/46/9cb0e58b2deb7f82b84065f37f3bffeb12413f947f9388e4cac22c4621ce/sortedcontainers-2.4.0-py2.py3-none-any.whl
      - pypi: https://files.pythonhosted.org/packages/44/6f/7120676b6d73228c96e17f1f794d8ab046fc910d781c8d151120c3f1569e/toml-0.10.2-py2.py3-none-any.whl
      - pypi: https://files.pythonhosted.org/packages/bd/75/8539d011f6be8e29f339c42e633aae3cb73bffa95dd0f9adec09b9c58e85/tomlkit-0.13.3-py3-none-any.whl
      - pypi: https://files.pythonhosted.org/packages/a7/c2/fe1e52489ae3122415c51f387e221dd0773709bad6c6cdaa599e8a2c5185/urllib3-2.5.0-py3-none-any.whl
      - pypi: ./
packages:
- conda: https://conda.anaconda.org/conda-forge/linux-64/_libgcc_mutex-0.1-conda_forge.tar.bz2
  sha256: fe51de6107f9edc7aa4f786a70f4a883943bc9d39b3bb7307c04c41410990726
  md5: d7c89558ba9fa0495403155b64376d81
  license: None
  purls: []
  size: 2562
  timestamp: 1578324546067
- conda: https://conda.anaconda.org/conda-forge/linux-64/_openmp_mutex-4.5-2_gnu.tar.bz2
  build_number: 16
  sha256: fbe2c5e56a653bebb982eda4876a9178aedfc2b545f25d0ce9c4c0b508253d22
  md5: 73aaf86a425cc6e73fcf236a5a46396d
  depends:
  - _libgcc_mutex 0.1 conda_forge
  - libgomp >=7.5.0
  constrains:
  - openmp_impl 9999
  license: BSD-3-Clause
  license_family: BSD
  purls: []
  size: 23621
  timestamp: 1650670423406
- pypi: https://files.pythonhosted.org/packages/af/0f/3b8fdc946b4d9cc8cc1e8af42c4e409468c84441b933d037e101b3d72d86/astroid-3.3.11-py3-none-any.whl
  name: astroid
  version: 3.3.11
  sha256: 54c760ae8322ece1abd213057c4b5bba7c49818853fc901ef09719a60dbf9dec
  requires_dist:
  - typing-extensions>=4 ; python_full_version < '3.11'
  requires_python: '>=3.9.0'
- pypi: https://files.pythonhosted.org/packages/77/06/bb80f5f86020c4551da315d78b3ab75e8228f89f0162f2c3a819e407941a/attrs-25.3.0-py3-none-any.whl
  name: attrs
  version: 25.3.0
  sha256: 427318ce031701fea540783410126f03899a97ffc6f61596ad581ac2e40e3bc3
  requires_dist:
  - cloudpickle ; platform_python_implementation == 'CPython' and extra == 'benchmark'
  - hypothesis ; extra == 'benchmark'
  - mypy>=1.11.1 ; python_full_version >= '3.10' and platform_python_implementation == 'CPython' and extra == 'benchmark'
  - pympler ; extra == 'benchmark'
  - pytest-codspeed ; extra == 'benchmark'
  - pytest-mypy-plugins ; python_full_version >= '3.10' and platform_python_implementation == 'CPython' and extra == 'benchmark'
  - pytest-xdist[psutil] ; extra == 'benchmark'
  - pytest>=4.3.0 ; extra == 'benchmark'
  - cloudpickle ; platform_python_implementation == 'CPython' and extra == 'cov'
  - coverage[toml]>=5.3 ; extra == 'cov'
  - hypothesis ; extra == 'cov'
  - mypy>=1.11.1 ; python_full_version >= '3.10' and platform_python_implementation == 'CPython' and extra == 'cov'
  - pympler ; extra == 'cov'
  - pytest-mypy-plugins ; python_full_version >= '3.10' and platform_python_implementation == 'CPython' and extra == 'cov'
  - pytest-xdist[psutil] ; extra == 'cov'
  - pytest>=4.3.0 ; extra == 'cov'
  - cloudpickle ; platform_python_implementation == 'CPython' and extra == 'dev'
  - hypothesis ; extra == 'dev'
  - mypy>=1.11.1 ; python_full_version >= '3.10' and platform_python_implementation == 'CPython' and extra == 'dev'
  - pre-commit-uv ; extra == 'dev'
  - pympler ; extra == 'dev'
  - pytest-mypy-plugins ; python_full_version >= '3.10' and platform_python_implementation == 'CPython' and extra == 'dev'
  - pytest-xdist[psutil] ; extra == 'dev'
  - pytest>=4.3.0 ; extra == 'dev'
  - cogapp ; extra == 'docs'
  - furo ; extra == 'docs'
  - myst-parser ; extra == 'docs'
  - sphinx ; extra == 'docs'
  - sphinx-notfound-page ; extra == 'docs'
  - sphinxcontrib-towncrier ; extra == 'docs'
  - towncrier ; extra == 'docs'
  - cloudpickle ; platform_python_implementation == 'CPython' and extra == 'tests'
  - hypothesis ; extra == 'tests'
  - mypy>=1.11.1 ; python_full_version >= '3.10' and platform_python_implementation == 'CPython' and extra == 'tests'
  - pympler ; extra == 'tests'
  - pytest-mypy-plugins ; python_full_version >= '3.10' and platform_python_implementation == 'CPython' and extra == 'tests'
  - pytest-xdist[psutil] ; extra == 'tests'
  - pytest>=4.3.0 ; extra == 'tests'
  - mypy>=1.11.1 ; python_full_version >= '3.10' and platform_python_implementation == 'CPython' and extra == 'tests-mypy'
  - pytest-mypy-plugins ; python_full_version >= '3.10' and platform_python_implementation == 'CPython' and extra == 'tests-mypy'
  requires_python: '>=3.8'
- conda: https://conda.anaconda.org/conda-forge/linux-64/bzip2-1.0.8-hda65f42_8.conda
  sha256: c30daba32ddebbb7ded490f0e371eae90f51e72db620554089103b4a6934b0d5
  md5: 51a19bba1b8ebfb60df25cde030b7ebc
  depends:
  - __glibc >=2.17,<3.0.a0
  - libgcc >=14
  license: bzip2-1.0.6
  license_family: BSD
  purls: []
  size: 260341
  timestamp: 1757437258798
- conda: https://conda.anaconda.org/conda-forge/noarch/ca-certificates-2025.8.3-hbd8a1cb_0.conda
  sha256: 837b795a2bb39b75694ba910c13c15fa4998d4bb2a622c214a6a5174b2ae53d1
  md5: 74784ee3d225fc3dca89edb635b4e5cc
  depends:
  - __unix
  license: ISC
  purls: []
  size: 154402
  timestamp: 1754210968730
- pypi: https://files.pythonhosted.org/packages/e5/48/1549795ba7742c948d2ad169c1c8cdbae65bc450d6cd753d124b17c8cd32/certifi-2025.8.3-py3-none-any.whl
  name: certifi
  version: 2025.8.3
  sha256: f6c12493cfb1b06ba2ff328595af9350c65d6644968e5d3a2ffd78699af217a5
  requires_python: '>=3.7'
- conda: https://conda.anaconda.org/conda-forge/linux-64/cffi-2.0.0-py310h34a4b09_0.conda
  sha256: 16080097cfd7bb337299d0ee947bffaf04335e74dee7b71893fd92b5ea646173
  md5: 5a554da3ddfd6dae35ed0f76f70970ff
  depends:
  - __glibc >=2.17,<3.0.a0
  - libffi >=3.4.6,<3.5.0a0
  - libgcc >=14
  - pycparser
  - python >=3.10,<3.11.0a0
  - python_abi 3.10.* *_cp310
  license: MIT
  license_family: MIT
  purls:
  - pkg:pypi/cffi?source=compressed-mapping
  size: 244319
  timestamp: 1758716261257
- conda: https://conda.anaconda.org/conda-forge/linux-64/cffi-2.0.0-py311h5b438cf_0.conda
  sha256: 4986d5b3ce60af4e320448a1a2231cb5dd5e3705537e28a7b58951a24bd69893
  md5: 6cb6c4d57d12dfa0ecdd19dbe758ffc9
  depends:
  - __glibc >=2.17,<3.0.a0
  - libffi >=3.4.6,<3.5.0a0
  - libgcc >=14
  - pycparser
  - python >=3.11,<3.12.0a0
  - python_abi 3.11.* *_cp311
  license: MIT
  license_family: MIT
  purls:
  - pkg:pypi/cffi?source=compressed-mapping
  size: 304057
  timestamp: 1758716282627
- conda: https://conda.anaconda.org/conda-forge/linux-64/cffi-2.0.0-py312h35888ee_0.conda
  sha256: f9e906b2cb9ae800b5818259472c3f781b14eb1952e867ac5c1f548e92bf02d9
  md5: 60b9cd087d22272885a6b8366b1d3d43
  depends:
  - __glibc >=2.17,<3.0.a0
  - libffi >=3.4.6,<3.5.0a0
  - libgcc >=14
  - pycparser
  - python >=3.12,<3.13.0a0
  - python_abi 3.12.* *_cp312
  license: MIT
  license_family: MIT
  purls:
  - pkg:pypi/cffi?source=compressed-mapping
  size: 296986
  timestamp: 1758716192805
- conda: https://conda.anaconda.org/conda-forge/linux-64/cffi-2.0.0-py313hf01b4d8_0.conda
  sha256: cbead764b88c986642578bb39f77d234fbc3890bd301ed29f849a6d3898ed0fc
  md5: 062317cc1cd26fbf6454e86ddd3622c4
  depends:
  - __glibc >=2.17,<3.0.a0
  - libffi >=3.4.6,<3.5.0a0
  - libgcc >=14
  - pycparser
  - python >=3.13,<3.14.0a0
  - python_abi 3.13.* *_cp313
  license: MIT
  license_family: MIT
  purls:
  - pkg:pypi/cffi?source=compressed-mapping
  size: 298211
  timestamp: 1758716239290
- conda: https://conda.anaconda.org/conda-forge/noarch/cfgv-3.3.1-pyhd8ed1ab_1.conda
  sha256: d5696636733b3c301054b948cdd793f118efacce361d9bd4afb57d5980a9064f
  md5: 57df494053e17dce2ac3a0b33e1b2a2e
  depends:
  - python >=3.9
  license: MIT
  license_family: MIT
  purls:
  - pkg:pypi/cfgv?source=hash-mapping
  size: 12973
  timestamp: 1734267180483
- pypi: https://files.pythonhosted.org/packages/16/ab/0233c3231af734f5dfcf0844aa9582d5a1466c985bbed6cedab85af9bfe3/charset_normalizer-3.4.3-cp312-cp312-manylinux2014_x86_64.manylinux_2_17_x86_64.manylinux_2_28_x86_64.whl
  name: charset-normalizer
  version: 3.4.3
  sha256: 1606f4a55c0fd363d754049cdf400175ee96c992b1f8018b993941f221221c5f
  requires_python: '>=3.7'
- pypi: https://files.pythonhosted.org/packages/65/1a/7425c952944a6521a9cfa7e675343f83fd82085b8af2b1373a2409c683dc/charset_normalizer-3.4.3-cp310-cp310-manylinux2014_x86_64.manylinux_2_17_x86_64.manylinux_2_28_x86_64.whl
  name: charset-normalizer
  version: 3.4.3
  sha256: d0e909868420b7049dafd3a31d45125b31143eec59235311fc4c57ea26a4acd2
  requires_python: '>=3.7'
- pypi: https://files.pythonhosted.org/packages/7e/95/42aa2156235cbc8fa61208aded06ef46111c4d3f0de233107b3f38631803/charset_normalizer-3.4.3-cp313-cp313-manylinux2014_x86_64.manylinux_2_17_x86_64.manylinux_2_28_x86_64.whl
  name: charset-normalizer
  version: 3.4.3
  sha256: 416175faf02e4b0810f1f38bcb54682878a4af94059a1cd63b8747244420801f
  requires_python: '>=3.7'
- pypi: https://files.pythonhosted.org/packages/87/df/b7737ff046c974b183ea9aa111b74185ac8c3a326c6262d413bd5a1b8c69/charset_normalizer-3.4.3-cp311-cp311-manylinux2014_x86_64.manylinux_2_17_x86_64.manylinux_2_28_x86_64.whl
  name: charset-normalizer
  version: 3.4.3
  sha256: 0e78314bdc32fa80696f72fa16dc61168fda4d6a0c014e0380f9d02f0e5d8a07
  requires_python: '>=3.7'
- pypi: https://files.pythonhosted.org/packages/19/20/d0384ac06a6f908783d9b6aa6135e41b093971499ec488e47279f5b846e6/coverage-7.10.7-cp310-cp310-manylinux1_x86_64.manylinux_2_28_x86_64.manylinux_2_5_x86_64.whl
  name: coverage
  version: 7.10.7
  sha256: 8421e088bc051361b01c4b3a50fd39a4b9133079a2229978d9d30511fd05231b
  requires_dist:
  - tomli ; python_full_version <= '3.11' and extra == 'toml'
  requires_python: '>=3.9'
- pypi: https://files.pythonhosted.org/packages/a2/77/8c6d22bf61921a59bce5471c2f1f7ac30cd4ac50aadde72b8c48d5727902/coverage-7.10.7-cp313-cp313-manylinux1_x86_64.manylinux_2_28_x86_64.manylinux_2_5_x86_64.whl
  name: coverage
  version: 7.10.7
  sha256: 10b6ba00ab1132a0ce4428ff68cf50a25efd6840a42cdf4239c9b99aad83be8b
  requires_dist:
  - tomli ; python_full_version <= '3.11' and extra == 'toml'
  requires_python: '>=3.9'
- pypi: https://files.pythonhosted.org/packages/a6/90/a64aaacab3b37a17aaedd83e8000142561a29eb262cede42d94a67f7556b/coverage-7.10.7-cp312-cp312-manylinux1_x86_64.manylinux_2_28_x86_64.manylinux_2_5_x86_64.whl
  name: coverage
  version: 7.10.7
  sha256: 314f2c326ded3f4b09be11bc282eb2fc861184bc95748ae67b360ac962770be7
  requires_dist:
  - tomli ; python_full_version <= '3.11' and extra == 'toml'
  requires_python: '>=3.9'
- pypi: https://files.pythonhosted.org/packages/b0/ef/bd8e719c2f7417ba03239052e099b76ea1130ac0cbb183ee1fcaa58aaff3/coverage-7.10.7-cp311-cp311-manylinux1_x86_64.manylinux_2_28_x86_64.manylinux_2_5_x86_64.whl
  name: coverage
  version: 7.10.7
  sha256: 35f5e3f9e455bb17831876048355dca0f758b6df22f49258cb5a91da23ef437d
  requires_dist:
  - tomli ; python_full_version <= '3.11' and extra == 'toml'
  requires_python: '>=3.9'
- pypi: ./
  name: deps-rocker
<<<<<<< HEAD
  version: 0.16.0
  sha256: b214d3f02c45eb1e970a05e9d7f48755476772d75ef131b61a4afb4639a37b47
=======
  version: 0.17.0
  sha256: 3fd3299d56bac7e9fc3957a00429d88ec76842595c0280e87f310b8e962643b7
>>>>>>> e258551d
  requires_dist:
  - rocker>=0.2.19
  - off-your-rocker>=0.1.0
  - pyyaml>=5.0
  - toml>=0.10
  - pylint>=3.2.5,<=3.3.8 ; extra == 'test'
  - pytest-cov>=4.1,<=7.0.0 ; extra == 'test'
  - pytest>=7.4,<=8.4.2 ; extra == 'test'
  - hypothesis>=6.104.2,<=6.140.2 ; extra == 'test'
  - ruff>=0.5.0,<=0.13.2 ; extra == 'test'
  - coverage>=7.5.4,<=7.10.7 ; extra == 'test'
  - pre-commit<=4.3.0 ; extra == 'test'
  requires_python: '>=3.9'
  editable: true
- pypi: https://files.pythonhosted.org/packages/50/3d/9373ad9c56321fdab5b41197068e1d8c25883b3fea29dd361f9b55116869/dill-0.4.0-py3-none-any.whl
  name: dill
  version: 0.4.0
  sha256: 44f54bf6412c2c8464c14e8243eb163690a9800dbe2c367330883b19c7561049
  requires_dist:
  - objgraph>=1.7.2 ; extra == 'graph'
  - gprof2dot>=2022.7.29 ; extra == 'profile'
  requires_python: '>=3.8'
- conda: https://conda.anaconda.org/conda-forge/noarch/distlib-0.4.0-pyhd8ed1ab_0.conda
  sha256: 6d977f0b2fc24fee21a9554389ab83070db341af6d6f09285360b2e09ef8b26e
  md5: 003b8ba0a94e2f1e117d0bd46aebc901
  depends:
  - python >=3.9
  license: Apache-2.0
  license_family: APACHE
  purls:
  - pkg:pypi/distlib?source=hash-mapping
  size: 275642
  timestamp: 1752823081585
- pypi: https://files.pythonhosted.org/packages/e3/26/57c6fb270950d476074c087527a558ccb6f4436657314bfb6cdf484114c4/docker-7.1.0-py3-none-any.whl
  name: docker
  version: 7.1.0
  sha256: c96b93b7f0a746f9e77d325bcfb87422a3d8bd4f03136ae8a85b37f1898d5fc0
  requires_dist:
  - pywin32>=304 ; sys_platform == 'win32'
  - requests>=2.26.0
  - urllib3>=1.26.0
  - coverage==7.2.7 ; extra == 'dev'
  - pytest-cov==4.1.0 ; extra == 'dev'
  - pytest-timeout==2.1.0 ; extra == 'dev'
  - pytest==7.4.2 ; extra == 'dev'
  - ruff==0.1.8 ; extra == 'dev'
  - myst-parser==0.18.0 ; extra == 'docs'
  - sphinx==5.1.1 ; extra == 'docs'
  - paramiko>=2.4.3 ; extra == 'ssh'
  - websocket-client>=1.3.0 ; extra == 'websockets'
  requires_python: '>=3.8'
- pypi: https://files.pythonhosted.org/packages/c1/0a/c500fc4c8f48cac08b76b8987070b178f0549534584ac1f414066700a3f9/empy-4.2.tar.gz
  name: empy
  version: '4.2'
  sha256: 86f15e1da9743e79a2e9b2cbacf1a13d0b7fb1835b6254eb253c978b72287f4f
  requires_python: '>=2.4'
- pypi: https://files.pythonhosted.org/packages/36/f4/c6e662dade71f56cd2f3735141b265c3c79293c109549c1e6933b0651ffc/exceptiongroup-1.3.0-py3-none-any.whl
  name: exceptiongroup
  version: 1.3.0
  sha256: 4d111e6e0c13d0644cad6ddaa7ed0261a0b36971f6d23e7ec9b4b9097da78a10
  requires_dist:
  - typing-extensions>=4.6.0 ; python_full_version < '3.13'
  - pytest>=6 ; extra == 'test'
  requires_python: '>=3.7'
- conda: https://conda.anaconda.org/conda-forge/noarch/filelock-3.19.1-pyhd8ed1ab_0.conda
  sha256: 7a2497c775cc7da43b5e32fc5cf9f4e8301ca723f0eb7f808bbe01c6094a3693
  md5: 9c418d067409452b2e87e0016257da68
  depends:
  - python >=3.9
  license: Unlicense
  purls:
  - pkg:pypi/filelock?source=compressed-mapping
  size: 18003
  timestamp: 1755216353218
- pypi: https://files.pythonhosted.org/packages/e9/7d/7dd3684f9cb707b6b1e808c7f23dd0fa4a96fe106b6accd9b757c9985c50/hypothesis-6.140.2-py3-none-any.whl
  name: hypothesis
  version: 6.140.2
  sha256: 4524cb84be90961563ef15634e2efe96150bbcce47621a13cff3c1b03a326663
  requires_dist:
  - attrs>=22.2.0
  - exceptiongroup>=1.0.0 ; python_full_version < '3.11'
  - sortedcontainers>=2.1.0,<3.0.0
  - click>=7.0 ; extra == 'cli'
  - black>=20.8b0 ; extra == 'cli'
  - rich>=9.0.0 ; extra == 'cli'
  - libcst>=0.3.16 ; extra == 'codemods'
  - black>=20.8b0 ; extra == 'ghostwriter'
  - pytz>=2014.1 ; extra == 'pytz'
  - python-dateutil>=1.4 ; extra == 'dateutil'
  - lark>=0.10.1 ; extra == 'lark'
  - numpy>=1.19.3 ; extra == 'numpy'
  - pandas>=1.1 ; extra == 'pandas'
  - pytest>=4.6 ; extra == 'pytest'
  - dpcontracts>=0.4 ; extra == 'dpcontracts'
  - redis>=3.0.0 ; extra == 'redis'
  - hypothesis-crosshair>=0.0.25 ; extra == 'crosshair'
  - crosshair-tool>=0.0.95 ; extra == 'crosshair'
  - tzdata>=2025.2 ; (sys_platform == 'emscripten' and extra == 'zoneinfo') or (sys_platform == 'win32' and extra == 'zoneinfo')
  - django>=4.2 ; extra == 'django'
  - watchdog>=4.0.0 ; extra == 'watchdog'
  - black>=20.8b0 ; extra == 'all'
  - click>=7.0 ; extra == 'all'
  - crosshair-tool>=0.0.95 ; extra == 'all'
  - django>=4.2 ; extra == 'all'
  - dpcontracts>=0.4 ; extra == 'all'
  - hypothesis-crosshair>=0.0.25 ; extra == 'all'
  - lark>=0.10.1 ; extra == 'all'
  - libcst>=0.3.16 ; extra == 'all'
  - numpy>=1.19.3 ; extra == 'all'
  - pandas>=1.1 ; extra == 'all'
  - pytest>=4.6 ; extra == 'all'
  - python-dateutil>=1.4 ; extra == 'all'
  - pytz>=2014.1 ; extra == 'all'
  - redis>=3.0.0 ; extra == 'all'
  - rich>=9.0.0 ; extra == 'all'
  - tzdata>=2025.2 ; (sys_platform == 'emscripten' and extra == 'all') or (sys_platform == 'win32' and extra == 'all')
  - watchdog>=4.0.0 ; extra == 'all'
  requires_python: '>=3.9'
- conda: https://conda.anaconda.org/conda-forge/noarch/identify-2.6.15-pyhd8ed1ab_0.conda
  sha256: 32d5007d12e5731867908cbf5345f5cd44a6c8755a2e8e63e15a184826a51f82
  md5: 25f954b7dae6dd7b0dc004dab74f1ce9
  depends:
  - python >=3.10
  - ukkonen
  license: MIT
  license_family: MIT
  purls:
  - pkg:pypi/identify?source=hash-mapping
  size: 79151
  timestamp: 1759437561529
- pypi: https://files.pythonhosted.org/packages/76/c6/c88e154df9c4e1a2a66ccf0005a88dfb2650c1dffb6f5ce603dfbd452ce3/idna-3.10-py3-none-any.whl
  name: idna
  version: '3.10'
  sha256: 946d195a0d259cbba61165e88e65941f16e9b36ea6ddb97f00452bae8b1287d3
  requires_dist:
  - ruff>=0.6.2 ; extra == 'all'
  - mypy>=1.11.2 ; extra == 'all'
  - pytest>=8.3.2 ; extra == 'all'
  - flake8>=7.1.1 ; extra == 'all'
  requires_python: '>=3.6'
- pypi: https://files.pythonhosted.org/packages/2c/e1/e6716421ea10d38022b952c159d5161ca1193197fb744506875fbb87ea7b/iniconfig-2.1.0-py3-none-any.whl
  name: iniconfig
  version: 2.1.0
  sha256: 9deba5723312380e77435581c6bf4935c94cbfab9b1ed33ef8d238ea168eb760
  requires_python: '>=3.8'
- pypi: https://files.pythonhosted.org/packages/7f/cc/9b681a170efab4868a032631dea1e8446d8ec718a7f657b94d49d1a12643/isort-6.1.0-py3-none-any.whl
  name: isort
  version: 6.1.0
  sha256: 58d8927ecce74e5087aef019f778d4081a3b6c98f15a80ba35782ca8a2097784
  requires_dist:
  - importlib-metadata>=4.6.0 ; python_full_version < '3.10'
  - colorama ; extra == 'colors'
  - setuptools ; extra == 'plugins'
  requires_python: '>=3.9.0'
- conda: https://conda.anaconda.org/conda-forge/linux-64/ld_impl_linux-64-2.44-ha97dd6f_2.conda
  sha256: 707dfb8d55d7a5c6f95c772d778ef07a7ca85417d9971796f7d3daad0b615de8
  md5: 14bae321b8127b63cba276bd53fac237
  depends:
  - __glibc >=2.17,<3.0.a0
  constrains:
  - binutils_impl_linux-64 2.44
  license: GPL-3.0-only
  license_family: GPL
  purls: []
  size: 747158
  timestamp: 1758810907507
- conda: https://conda.anaconda.org/conda-forge/linux-64/libexpat-2.7.1-hecca717_0.conda
  sha256: da2080da8f0288b95dd86765c801c6e166c4619b910b11f9a8446fb852438dc2
  md5: 4211416ecba1866fab0c6470986c22d6
  depends:
  - __glibc >=2.17,<3.0.a0
  - libgcc >=14
  constrains:
  - expat 2.7.1.*
  license: MIT
  license_family: MIT
  purls: []
  size: 74811
  timestamp: 1752719572741
- conda: https://conda.anaconda.org/conda-forge/linux-64/libffi-3.4.6-h2dba641_1.conda
  sha256: 764432d32db45466e87f10621db5b74363a9f847d2b8b1f9743746cd160f06ab
  md5: ede4673863426c0883c0063d853bbd85
  depends:
  - __glibc >=2.17,<3.0.a0
  - libgcc >=13
  license: MIT
  license_family: MIT
  purls: []
  size: 57433
  timestamp: 1743434498161
- conda: https://conda.anaconda.org/conda-forge/linux-64/libgcc-15.1.0-h767d61c_5.conda
  sha256: 0caed73aac3966bfbf5710e06c728a24c6c138605121a3dacb2e03440e8baa6a
  md5: 264fbfba7fb20acf3b29cde153e345ce
  depends:
  - __glibc >=2.17,<3.0.a0
  - _openmp_mutex >=4.5
  constrains:
  - libgomp 15.1.0 h767d61c_5
  - libgcc-ng ==15.1.0=*_5
  license: GPL-3.0-only WITH GCC-exception-3.1
  license_family: GPL
  purls: []
  size: 824191
  timestamp: 1757042543820
- conda: https://conda.anaconda.org/conda-forge/linux-64/libgcc-ng-15.1.0-h69a702a_5.conda
  sha256: f54bb9c3be12b24be327f4c1afccc2969712e0b091cdfbd1d763fb3e61cda03f
  md5: 069afdf8ea72504e48d23ae1171d951c
  depends:
  - libgcc 15.1.0 h767d61c_5
  license: GPL-3.0-only WITH GCC-exception-3.1
  license_family: GPL
  purls: []
  size: 29187
  timestamp: 1757042549554
- conda: https://conda.anaconda.org/conda-forge/linux-64/libgomp-15.1.0-h767d61c_5.conda
  sha256: 125051d51a8c04694d0830f6343af78b556dd88cc249dfec5a97703ebfb1832d
  md5: dcd5ff1940cd38f6df777cac86819d60
  depends:
  - __glibc >=2.17,<3.0.a0
  license: GPL-3.0-only WITH GCC-exception-3.1
  license_family: GPL
  purls: []
  size: 447215
  timestamp: 1757042483384
- conda: https://conda.anaconda.org/conda-forge/linux-64/liblzma-5.8.1-hb9d3cd8_2.conda
  sha256: f2591c0069447bbe28d4d696b7fcb0c5bd0b4ac582769b89addbcf26fb3430d8
  md5: 1a580f7796c7bf6393fddb8bbbde58dc
  depends:
  - __glibc >=2.17,<3.0.a0
  - libgcc >=13
  constrains:
  - xz 5.8.1.*
  license: 0BSD
  purls: []
  size: 112894
  timestamp: 1749230047870
- conda: https://conda.anaconda.org/conda-forge/linux-64/libmpdec-4.0.0-hb9d3cd8_0.conda
  sha256: 3aa92d4074d4063f2a162cd8ecb45dccac93e543e565c01a787e16a43501f7ee
  md5: c7e925f37e3b40d893459e625f6a53f1
  depends:
  - __glibc >=2.17,<3.0.a0
  - libgcc >=13
  license: BSD-2-Clause
  license_family: BSD
  purls: []
  size: 91183
  timestamp: 1748393666725
- conda: https://conda.anaconda.org/conda-forge/linux-64/libnsl-2.0.1-hb9d3cd8_1.conda
  sha256: 927fe72b054277cde6cb82597d0fcf6baf127dcbce2e0a9d8925a68f1265eef5
  md5: d864d34357c3b65a4b731f78c0801dc4
  depends:
  - __glibc >=2.17,<3.0.a0
  - libgcc >=13
  license: LGPL-2.1-only
  license_family: GPL
  purls: []
  size: 33731
  timestamp: 1750274110928
- conda: https://conda.anaconda.org/conda-forge/linux-64/libsqlite-3.50.4-h0c1763c_0.conda
  sha256: 6d9c32fc369af5a84875725f7ddfbfc2ace795c28f246dc70055a79f9b2003da
  md5: 0b367fad34931cb79e0d6b7e5c06bb1c
  depends:
  - __glibc >=2.17,<3.0.a0
  - libgcc >=14
  - libzlib >=1.3.1,<2.0a0
  license: blessing
  purls: []
  size: 932581
  timestamp: 1753948484112
- conda: https://conda.anaconda.org/conda-forge/linux-64/libstdcxx-15.1.0-h8f9b012_5.conda
  sha256: 0f5f61cab229b6043541c13538d75ce11bd96fb2db76f94ecf81997b1fde6408
  md5: 4e02a49aaa9d5190cb630fa43528fbe6
  depends:
  - __glibc >=2.17,<3.0.a0
  - libgcc 15.1.0 h767d61c_5
  license: GPL-3.0-only WITH GCC-exception-3.1
  license_family: GPL
  purls: []
  size: 3896432
  timestamp: 1757042571458
- conda: https://conda.anaconda.org/conda-forge/linux-64/libuuid-2.41.2-he9a06e4_0.conda
  sha256: e5ec6d2ad7eef538ddcb9ea62ad4346fde70a4736342c4ad87bd713641eb9808
  md5: 80c07c68d2f6870250959dcc95b209d1
  depends:
  - __glibc >=2.17,<3.0.a0
  - libgcc >=14
  license: BSD-3-Clause
  license_family: BSD
  purls: []
  size: 37135
  timestamp: 1758626800002
- conda: https://conda.anaconda.org/conda-forge/linux-64/libxcrypt-4.4.36-hd590300_1.conda
  sha256: 6ae68e0b86423ef188196fff6207ed0c8195dd84273cb5623b85aa08033a410c
  md5: 5aa797f8787fe7a17d1b0821485b5adc
  depends:
  - libgcc-ng >=12
  license: LGPL-2.1-or-later
  purls: []
  size: 100393
  timestamp: 1702724383534
- conda: https://conda.anaconda.org/conda-forge/linux-64/libzlib-1.3.1-hb9d3cd8_2.conda
  sha256: d4bfe88d7cb447768e31650f06257995601f89076080e76df55e3112d4e47dc4
  md5: edb0dca6bc32e4f4789199455a1dbeb8
  depends:
  - __glibc >=2.17,<3.0.a0
  - libgcc >=13
  constrains:
  - zlib 1.3.1 *_2
  license: Zlib
  license_family: Other
  purls: []
  size: 60963
  timestamp: 1727963148474
- pypi: https://files.pythonhosted.org/packages/27/1a/1f68f9ba0c207934b35b86a8ca3aad8395a3d6dd7921c0686e23853ff5a9/mccabe-0.7.0-py2.py3-none-any.whl
  name: mccabe
  version: 0.7.0
  sha256: 6c2d30ab6be0e4a46919781807b4f0d834ebdd6c6e3dca0bda5a15f863427b6e
  requires_python: '>=3.6'
- conda: https://conda.anaconda.org/conda-forge/linux-64/ncurses-6.5-h2d0b736_3.conda
  sha256: 3fde293232fa3fca98635e1167de6b7c7fda83caf24b9d6c91ec9eefb4f4d586
  md5: 47e340acb35de30501a76c7c799c41d7
  depends:
  - __glibc >=2.17,<3.0.a0
  - libgcc >=13
  license: X11 AND BSD-3-Clause
  purls: []
  size: 891641
  timestamp: 1738195959188
- conda: https://conda.anaconda.org/conda-forge/noarch/nodeenv-1.9.1-pyhd8ed1ab_1.conda
  sha256: 3636eec0e60466a00069b47ce94b6d88b01419b6577d8e393da44bb5bc8d3468
  md5: 7ba3f09fceae6a120d664217e58fe686
  depends:
  - python >=3.9
  - setuptools
  license: BSD-3-Clause
  license_family: BSD
  purls:
  - pkg:pypi/nodeenv?source=hash-mapping
  size: 34574
  timestamp: 1734112236147
- pypi: https://files.pythonhosted.org/packages/d6/5a/d984ea60fe2bb01abee5cd353a2dd63106c53f27d7dc3ad9f2c1a8cbbc98/off_your_rocker-0.1.0-py3-none-any.whl
  name: off-your-rocker
  version: 0.1.0
  sha256: d59930ae0ae66e3a4618e0432a2406f22ca6a896198d74efa480592082174858
  requires_dist:
  - rocker
- conda: https://conda.anaconda.org/conda-forge/linux-64/openssl-3.5.4-h26f9b46_0.conda
  sha256: e807f3bad09bdf4075dbb4168619e14b0c0360bacb2e12ef18641a834c8c5549
  md5: 14edad12b59ccbfa3910d42c72adc2a0
  depends:
  - __glibc >=2.17,<3.0.a0
  - ca-certificates
  - libgcc >=14
  license: Apache-2.0
  license_family: Apache
  purls: []
  size: 3119624
  timestamp: 1759324353651
- pypi: https://files.pythonhosted.org/packages/20/12/38679034af332785aac8774540895e234f4d07f7545804097de4b666afd8/packaging-25.0-py3-none-any.whl
  name: packaging
  version: '25.0'
  sha256: 29572ef2b1f17581046b3a2227d5c611fb25ec70ca1ba8554b24b0e69331a484
  requires_python: '>=3.8'
- pypi: https://files.pythonhosted.org/packages/9e/c3/059298687310d527a58bb01f3b1965787ee3b40dce76752eda8b44e9a2c5/pexpect-4.9.0-py2.py3-none-any.whl
  name: pexpect
  version: 4.9.0
  sha256: 7236d1e080e4936be2dc3e326cec0af72acf9212a7e1d060210e70a47e253523
  requires_dist:
  - ptyprocess>=0.5
- conda: https://conda.anaconda.org/conda-forge/noarch/platformdirs-4.4.0-pyhcf101f3_0.conda
  sha256: dfe0fa6e351d2b0cef95ac1a1533d4f960d3992f9e0f82aeb5ec3623a699896b
  md5: cc9d9a3929503785403dbfad9f707145
  depends:
  - python >=3.10
  - python
  license: MIT
  license_family: MIT
  purls:
  - pkg:pypi/platformdirs?source=compressed-mapping
  size: 23653
  timestamp: 1756227402815
- pypi: https://files.pythonhosted.org/packages/54/20/4d324d65cc6d9205fabedc306948156824eb9f0ee1633355a8f7ec5c66bf/pluggy-1.6.0-py3-none-any.whl
  name: pluggy
  version: 1.6.0
  sha256: e920276dd6813095e9377c0bc5566d94c932c33b27a3e3945d8389c374dd4746
  requires_dist:
  - pre-commit ; extra == 'dev'
  - tox ; extra == 'dev'
  - pytest ; extra == 'testing'
  - pytest-benchmark ; extra == 'testing'
  - coverage ; extra == 'testing'
  requires_python: '>=3.9'
- conda: https://conda.anaconda.org/conda-forge/noarch/pre-commit-4.3.0-pyha770c72_0.conda
  sha256: 66b6d429ab2201abaa7282af06b17f7631dcaafbc5aff112922b48544514b80a
  md5: bc6c44af2a9e6067dd7e949ef10cdfba
  depends:
  - cfgv >=2.0.0
  - identify >=1.0.0
  - nodeenv >=0.11.1
  - python >=3.9
  - pyyaml >=5.1
  - virtualenv >=20.10.0
  license: MIT
  license_family: MIT
  purls:
  - pkg:pypi/pre-commit?source=hash-mapping
  size: 195839
  timestamp: 1754831350570
- pypi: https://files.pythonhosted.org/packages/22/a6/858897256d0deac81a172289110f31629fc4cee19b6f01283303e18c8db3/ptyprocess-0.7.0-py2.py3-none-any.whl
  name: ptyprocess
  version: 0.7.0
  sha256: 4b41f3967fce3af57cc7e94b888626c18bf37a083e3651ca8feeb66d492fef35
- conda: https://conda.anaconda.org/conda-forge/noarch/pycparser-2.22-pyh29332c3_1.conda
  sha256: 79db7928d13fab2d892592223d7570f5061c192f27b9febd1a418427b719acc6
  md5: 12c566707c80111f9799308d9e265aef
  depends:
  - python >=3.9
  - python
  license: BSD-3-Clause
  license_family: BSD
  purls:
  - pkg:pypi/pycparser?source=hash-mapping
  size: 110100
  timestamp: 1733195786147
- pypi: https://files.pythonhosted.org/packages/c7/21/705964c7812476f378728bdf590ca4b771ec72385c533964653c68e86bdc/pygments-2.19.2-py3-none-any.whl
  name: pygments
  version: 2.19.2
  sha256: 86540386c03d588bb81d44bc3928634ff26449851e99741617ecb9037ee5ec0b
  requires_dist:
  - colorama>=0.4.6 ; extra == 'windows-terminal'
  requires_python: '>=3.8'
- pypi: https://files.pythonhosted.org/packages/2d/1a/711e93a7ab6c392e349428ea56e794a3902bb4e0284c1997cff2d7efdbc1/pylint-3.3.8-py3-none-any.whl
  name: pylint
  version: 3.3.8
  sha256: 7ef94aa692a600e82fabdd17102b73fc226758218c97473c7ad67bd4cb905d83
  requires_dist:
  - astroid>=3.3.8,<=3.4.0.dev0
  - colorama>=0.4.5 ; sys_platform == 'win32'
  - dill>=0.2 ; python_full_version < '3.11'
  - dill>=0.3.6 ; python_full_version >= '3.11'
  - dill>=0.3.7 ; python_full_version >= '3.12'
  - isort>=4.2.5,!=5.13,<7
  - mccabe>=0.6,<0.8
  - platformdirs>=2.2
  - tomli>=1.1 ; python_full_version < '3.11'
  - tomlkit>=0.10.1
  - typing-extensions>=3.10 ; python_full_version < '3.10'
  - pyenchant~=3.2 ; extra == 'spelling'
  - gitpython>3 ; extra == 'testutils'
  requires_python: '>=3.9.0'
- pypi: https://files.pythonhosted.org/packages/a8/a4/20da314d277121d6534b3a980b29035dcd51e6744bd79075a6ce8fa4eb8d/pytest-8.4.2-py3-none-any.whl
  name: pytest
  version: 8.4.2
  sha256: 872f880de3fc3a5bdc88a11b39c9710c3497a547cfa9320bc3c5e62fbf272e79
  requires_dist:
  - colorama>=0.4 ; sys_platform == 'win32'
  - exceptiongroup>=1 ; python_full_version < '3.11'
  - iniconfig>=1
  - packaging>=20
  - pluggy>=1.5,<2
  - pygments>=2.7.2
  - tomli>=1 ; python_full_version < '3.11'
  - argcomplete ; extra == 'dev'
  - attrs>=19.2 ; extra == 'dev'
  - hypothesis>=3.56 ; extra == 'dev'
  - mock ; extra == 'dev'
  - requests ; extra == 'dev'
  - setuptools ; extra == 'dev'
  - xmlschema ; extra == 'dev'
  requires_python: '>=3.9'
- pypi: https://files.pythonhosted.org/packages/ee/49/1377b49de7d0c1ce41292161ea0f721913fa8722c19fb9c1e3aa0367eecb/pytest_cov-7.0.0-py3-none-any.whl
  name: pytest-cov
  version: 7.0.0
  sha256: 3b8e9558b16cc1479da72058bdecf8073661c7f57f7d3c5f22a1c23507f2d861
  requires_dist:
  - coverage[toml]>=7.10.6
  - pluggy>=1.2
  - pytest>=7
  - process-tests ; extra == 'testing'
  - pytest-xdist ; extra == 'testing'
  - virtualenv ; extra == 'testing'
  requires_python: '>=3.9'
- conda: https://conda.anaconda.org/conda-forge/linux-64/python-3.10.18-hd6af730_0_cpython.conda
  sha256: 4111e5504fa4f4fb431d3a73fa606daccaf23a5a1da0f17a30db70ffad9336a7
  md5: 4ea0c77cdcb0b81813a0436b162d7316
  depends:
  - __glibc >=2.17,<3.0.a0
  - bzip2 >=1.0.8,<2.0a0
  - ld_impl_linux-64 >=2.36.1
  - libexpat >=2.7.0,<3.0a0
  - libffi >=3.4,<4.0a0
  - libgcc >=13
  - liblzma >=5.8.1,<6.0a0
  - libnsl >=2.0.1,<2.1.0a0
  - libsqlite >=3.50.0,<4.0a0
  - libuuid >=2.38.1,<3.0a0
  - libxcrypt >=4.4.36
  - libzlib >=1.3.1,<2.0a0
  - ncurses >=6.5,<7.0a0
  - openssl >=3.5.0,<4.0a0
  - readline >=8.2,<9.0a0
  - tk >=8.6.13,<8.7.0a0
  - tzdata
  constrains:
  - python_abi 3.10.* *_cp310
  license: Python-2.0
  purls: []
  size: 25042108
  timestamp: 1749049293621
- conda: https://conda.anaconda.org/conda-forge/linux-64/python-3.11.13-h9e4cc4f_0_cpython.conda
  sha256: 9979a7d4621049388892489267139f1aa629b10c26601ba5dce96afc2b1551d4
  md5: 8c399445b6dc73eab839659e6c7b5ad1
  depends:
  - __glibc >=2.17,<3.0.a0
  - bzip2 >=1.0.8,<2.0a0
  - ld_impl_linux-64 >=2.36.1
  - libexpat >=2.7.0,<3.0a0
  - libffi >=3.4.6,<3.5.0a0
  - libgcc >=13
  - liblzma >=5.8.1,<6.0a0
  - libnsl >=2.0.1,<2.1.0a0
  - libsqlite >=3.50.0,<4.0a0
  - libuuid >=2.38.1,<3.0a0
  - libxcrypt >=4.4.36
  - libzlib >=1.3.1,<2.0a0
  - ncurses >=6.5,<7.0a0
  - openssl >=3.5.0,<4.0a0
  - readline >=8.2,<9.0a0
  - tk >=8.6.13,<8.7.0a0
  - tzdata
  constrains:
  - python_abi 3.11.* *_cp311
  license: Python-2.0
  purls: []
  size: 30629559
  timestamp: 1749050021812
- conda: https://conda.anaconda.org/conda-forge/linux-64/python-3.12.11-h9e4cc4f_0_cpython.conda
  sha256: 6cca004806ceceea9585d4d655059e951152fc774a471593d4f5138e6a54c81d
  md5: 94206474a5608243a10c92cefbe0908f
  depends:
  - __glibc >=2.17,<3.0.a0
  - bzip2 >=1.0.8,<2.0a0
  - ld_impl_linux-64 >=2.36.1
  - libexpat >=2.7.0,<3.0a0
  - libffi >=3.4.6,<3.5.0a0
  - libgcc >=13
  - liblzma >=5.8.1,<6.0a0
  - libnsl >=2.0.1,<2.1.0a0
  - libsqlite >=3.50.0,<4.0a0
  - libuuid >=2.38.1,<3.0a0
  - libxcrypt >=4.4.36
  - libzlib >=1.3.1,<2.0a0
  - ncurses >=6.5,<7.0a0
  - openssl >=3.5.0,<4.0a0
  - readline >=8.2,<9.0a0
  - tk >=8.6.13,<8.7.0a0
  - tzdata
  constrains:
  - python_abi 3.12.* *_cp312
  license: Python-2.0
  purls: []
  size: 31445023
  timestamp: 1749050216615
- conda: https://conda.anaconda.org/conda-forge/linux-64/python-3.13.7-h2b335a9_100_cp313.conda
  build_number: 100
  sha256: 16cc30a5854f31ca6c3688337d34e37a79cdc518a06375fe3482ea8e2d6b34c8
  md5: 724dcf9960e933838247971da07fe5cf
  depends:
  - __glibc >=2.17,<3.0.a0
  - bzip2 >=1.0.8,<2.0a0
  - ld_impl_linux-64 >=2.36.1
  - libexpat >=2.7.1,<3.0a0
  - libffi >=3.4.6,<3.5.0a0
  - libgcc >=14
  - liblzma >=5.8.1,<6.0a0
  - libmpdec >=4.0.0,<5.0a0
  - libsqlite >=3.50.4,<4.0a0
  - libuuid >=2.38.1,<3.0a0
  - libzlib >=1.3.1,<2.0a0
  - ncurses >=6.5,<7.0a0
  - openssl >=3.5.2,<4.0a0
  - python_abi 3.13.* *_cp313
  - readline >=8.2,<9.0a0
  - tk >=8.6.13,<8.7.0a0
  - tzdata
  license: Python-2.0
  purls: []
  size: 33583088
  timestamp: 1756911465277
  python_site_packages_path: lib/python3.13/site-packages
- conda: https://conda.anaconda.org/conda-forge/noarch/python_abi-3.10-8_cp310.conda
  build_number: 8
  sha256: 7ad76fa396e4bde336872350124c0819032a9e8a0a40590744ff9527b54351c1
  md5: 05e00f3b21e88bb3d658ac700b2ce58c
  constrains:
  - python 3.10.* *_cpython
  license: BSD-3-Clause
  license_family: BSD
  purls: []
  size: 6999
  timestamp: 1752805924192
- conda: https://conda.anaconda.org/conda-forge/noarch/python_abi-3.11-8_cp311.conda
  build_number: 8
  sha256: fddf123692aa4b1fc48f0471e346400d9852d96eeed77dbfdd746fa50a8ff894
  md5: 8fcb6b0e2161850556231336dae58358
  constrains:
  - python 3.11.* *_cpython
  license: BSD-3-Clause
  license_family: BSD
  purls: []
  size: 7003
  timestamp: 1752805919375
- conda: https://conda.anaconda.org/conda-forge/noarch/python_abi-3.12-8_cp312.conda
  build_number: 8
  sha256: 80677180dd3c22deb7426ca89d6203f1c7f1f256f2d5a94dc210f6e758229809
  md5: c3efd25ac4d74b1584d2f7a57195ddf1
  constrains:
  - python 3.12.* *_cpython
  license: BSD-3-Clause
  license_family: BSD
  purls: []
  size: 6958
  timestamp: 1752805918820
- conda: https://conda.anaconda.org/conda-forge/noarch/python_abi-3.13-8_cp313.conda
  build_number: 8
  sha256: 210bffe7b121e651419cb196a2a63687b087497595c9be9d20ebe97dd06060a7
  md5: 94305520c52a4aa3f6c2b1ff6008d9f8
  constrains:
  - python 3.13.* *_cp313
  license: BSD-3-Clause
  license_family: BSD
  purls: []
  size: 7002
  timestamp: 1752805902938
- conda: https://conda.anaconda.org/conda-forge/linux-64/pyyaml-6.0.3-py310h3406613_0.conda
  sha256: 9b5c6ff9111ac035f18d5e625bcaa6c076e2e64a6f3c8e3f83f5fe2b03bda78d
  md5: bc058b3b89fcb525bb4977832aa52014
  depends:
  - __glibc >=2.17,<3.0.a0
  - libgcc >=14
  - python >=3.10,<3.11.0a0
  - python_abi 3.10.* *_cp310
  - yaml >=0.2.5,<0.3.0a0
  license: MIT
  license_family: MIT
  purls:
  - pkg:pypi/pyyaml?source=hash-mapping
  size: 180966
  timestamp: 1758892005321
- conda: https://conda.anaconda.org/conda-forge/linux-64/pyyaml-6.0.3-py311h3778330_0.conda
  sha256: 7dc5c27c0c23474a879ef5898ed80095d26de7f89f4720855603c324cca19355
  md5: 707c3d23f2476d3bfde8345b4e7d7853
  depends:
  - __glibc >=2.17,<3.0.a0
  - libgcc >=14
  - python >=3.11,<3.12.0a0
  - python_abi 3.11.* *_cp311
  - yaml >=0.2.5,<0.3.0a0
  license: MIT
  license_family: MIT
  purls:
  - pkg:pypi/pyyaml?source=compressed-mapping
  size: 211606
  timestamp: 1758892088237
- conda: https://conda.anaconda.org/conda-forge/linux-64/pyyaml-6.0.3-py312h8a5da7c_0.conda
  sha256: 1b3dc4c25c83093fff08b86a3574bc6b94ba355c8eba1f35d805c5e256455fc7
  md5: fba10c2007c8b06f77c5a23ce3a635ad
  depends:
  - __glibc >=2.17,<3.0.a0
  - libgcc >=14
  - python >=3.12,<3.13.0a0
  - python_abi 3.12.* *_cp312
  - yaml >=0.2.5,<0.3.0a0
  license: MIT
  license_family: MIT
  purls:
  - pkg:pypi/pyyaml?source=compressed-mapping
  size: 204539
  timestamp: 1758892248166
- conda: https://conda.anaconda.org/conda-forge/linux-64/pyyaml-6.0.3-py313h3dea7bd_0.conda
  sha256: 40dcd6718dce5fbee8aabdd0519f23d456d8feb2e15ac352eaa88bbfd3a881af
  md5: 4794ea0adaebd9f844414e594b142cb2
  depends:
  - __glibc >=2.17,<3.0.a0
  - libgcc >=14
  - python >=3.13,<3.14.0a0
  - python_abi 3.13.* *_cp313
  - yaml >=0.2.5,<0.3.0a0
  license: MIT
  license_family: MIT
  purls:
  - pkg:pypi/pyyaml?source=compressed-mapping
  size: 207109
  timestamp: 1758892173548
- conda: https://conda.anaconda.org/conda-forge/linux-64/readline-8.2-h8c095d6_2.conda
  sha256: 2d6d0c026902561ed77cd646b5021aef2d4db22e57a5b0178dfc669231e06d2c
  md5: 283b96675859b20a825f8fa30f311446
  depends:
  - libgcc >=13
  - ncurses >=6.5,<7.0a0
  license: GPL-3.0-only
  license_family: GPL
  purls: []
  size: 282480
  timestamp: 1740379431762
- pypi: https://files.pythonhosted.org/packages/1e/db/4254e3eabe8020b458f1a747140d32277ec7a271daf1d235b70dc0b4e6e3/requests-2.32.5-py3-none-any.whl
  name: requests
  version: 2.32.5
  sha256: 2462f94637a34fd532264295e186976db0f5d453d1cdd31473c85a6a161affb6
  requires_dist:
  - charset-normalizer>=2,<4
  - idna>=2.5,<4
  - urllib3>=1.21.1,<3
  - certifi>=2017.4.17
  - pysocks>=1.5.6,!=1.5.7 ; extra == 'socks'
  - chardet>=3.0.2,<6 ; extra == 'use-chardet-on-py3'
  requires_python: '>=3.9'
- pypi: https://files.pythonhosted.org/packages/7c/d1/91fe59d0c3d69c268e90996f274278f9c510f381d633241be01d6068dbb5/rocker-0.2.19-py3-none-any.whl
  name: rocker
  version: 0.2.19
  sha256: 484a8d9b7649cd5da29df58c895aa243084aa604c3c9dc92495db5e18acdd61c
  requires_dist:
  - empy
  - pexpect
  - packaging
  - urllib3
  - docker
  - importlib-metadata ; python_full_version < '3.8'
  - pytest ; extra == 'test'
  requires_python: '>=3.0'
- pypi: https://files.pythonhosted.org/packages/64/8b/e87cfca2be6f8b9f41f0bb12dc48c6455e2d66df46fe61bb441a226f1089/ruff-0.13.2-py3-none-manylinux_2_17_x86_64.manylinux2014_x86_64.whl
  name: ruff
  version: 0.13.2
  sha256: 5bcb10276b69b3cfea3a102ca119ffe5c6ba3901e20e60cf9efb53fa417633c3
  requires_python: '>=3.7'
- conda: https://conda.anaconda.org/conda-forge/noarch/setuptools-80.9.0-pyhff2d567_0.conda
  sha256: 972560fcf9657058e3e1f97186cc94389144b46dbdf58c807ce62e83f977e863
  md5: 4de79c071274a53dcaf2a8c749d1499e
  depends:
  - python >=3.9
  license: MIT
  license_family: MIT
  purls:
  - pkg:pypi/setuptools?source=hash-mapping
  size: 748788
  timestamp: 1748804951958
- conda: https://conda.anaconda.org/conda-forge/linux-64/shellcheck-0.10.0-ha770c72_0.conda
  sha256: 6809031184c07280dcbaed58e15020317226a3ed234b99cb1bd98384ea5be813
  md5: 61b19e9e334ddcdf8bb2422ee576549e
  license: GPL-3.0-only
  license_family: GPL
  purls: []
  size: 2606806
  timestamp: 1713719553683
- pypi: https://files.pythonhosted.org/packages/32/46/9cb0e58b2deb7f82b84065f37f3bffeb12413f947f9388e4cac22c4621ce/sortedcontainers-2.4.0-py2.py3-none-any.whl
  name: sortedcontainers
  version: 2.4.0
  sha256: a163dcaede0f1c021485e957a39245190e74249897e2ae4b2aa38595db237ee0
- conda: https://conda.anaconda.org/conda-forge/linux-64/tk-8.6.13-noxft_hd72426e_102.conda
  sha256: a84ff687119e6d8752346d1d408d5cf360dee0badd487a472aa8ddedfdc219e1
  md5: a0116df4f4ed05c303811a837d5b39d8
  depends:
  - __glibc >=2.17,<3.0.a0
  - libgcc >=13
  - libzlib >=1.3.1,<2.0a0
  license: TCL
  license_family: BSD
  purls: []
  size: 3285204
  timestamp: 1748387766691
- pypi: https://files.pythonhosted.org/packages/44/6f/7120676b6d73228c96e17f1f794d8ab046fc910d781c8d151120c3f1569e/toml-0.10.2-py2.py3-none-any.whl
  name: toml
  version: 0.10.2
  sha256: 806143ae5bfb6a3c6e736a764057db0e6a0e05e338b5630894a5f779cabb4f9b
  requires_python: '>=2.6,!=3.0.*,!=3.1.*,!=3.2.*'
- pypi: https://files.pythonhosted.org/packages/6e/c2/61d3e0f47e2b74ef40a68b9e6ad5984f6241a942f7cd3bbfbdbd03861ea9/tomli-2.2.1-py3-none-any.whl
  name: tomli
  version: 2.2.1
  sha256: cb55c73c5f4408779d0cf3eef9f762b9c9f147a77de7b258bef0a5628adc85cc
  requires_python: '>=3.8'
- pypi: https://files.pythonhosted.org/packages/bd/75/8539d011f6be8e29f339c42e633aae3cb73bffa95dd0f9adec09b9c58e85/tomlkit-0.13.3-py3-none-any.whl
  name: tomlkit
  version: 0.13.3
  sha256: c89c649d79ee40629a9fda55f8ace8c6a1b42deb912b2a8fd8d942ddadb606b0
  requires_python: '>=3.8'
- conda: https://conda.anaconda.org/conda-forge/noarch/typing_extensions-4.15.0-pyhcf101f3_0.conda
  sha256: 032271135bca55aeb156cee361c81350c6f3fb203f57d024d7e5a1fc9ef18731
  md5: 0caa1af407ecff61170c9437a808404d
  depends:
  - python >=3.10
  - python
  license: PSF-2.0
  license_family: PSF
  purls:
  - pkg:pypi/typing-extensions?source=hash-mapping
  size: 51692
  timestamp: 1756220668932
- conda: https://conda.anaconda.org/conda-forge/noarch/tzdata-2025b-h78e105d_0.conda
  sha256: 5aaa366385d716557e365f0a4e9c3fca43ba196872abbbe3d56bb610d131e192
  md5: 4222072737ccff51314b5ece9c7d6f5a
  license: LicenseRef-Public-Domain
  purls: []
  size: 122968
  timestamp: 1742727099393
- conda: https://conda.anaconda.org/conda-forge/linux-64/ukkonen-1.0.1-py310h3788b33_5.conda
  sha256: d491c87088b7c430e9b77acc03307a4ad58bc6cdd686353710c3178977712df6
  md5: e05b0475166b68c9dc4d7937e0315654
  depends:
  - __glibc >=2.17,<3.0.a0
  - cffi
  - libgcc >=13
  - libstdcxx >=13
  - python >=3.10,<3.11.0a0
  - python_abi 3.10.* *_cp310
  license: MIT
  license_family: MIT
  purls:
  - pkg:pypi/ukkonen?source=hash-mapping
  size: 13756
  timestamp: 1725784148759
- conda: https://conda.anaconda.org/conda-forge/linux-64/ukkonen-1.0.1-py311hd18a35c_5.conda
  sha256: 4542cc3093f480c7fa3e104bfd9e5b7daeff32622121be6847f9e839341b0790
  md5: 4e8447ca8558a203ec0577b4730073f3
  depends:
  - __glibc >=2.17,<3.0.a0
  - cffi
  - libgcc >=13
  - libstdcxx >=13
  - python >=3.11,<3.12.0a0
  - python_abi 3.11.* *_cp311
  license: MIT
  license_family: MIT
  purls:
  - pkg:pypi/ukkonen?source=hash-mapping
  size: 13858
  timestamp: 1725784165345
- conda: https://conda.anaconda.org/conda-forge/linux-64/ukkonen-1.0.1-py312h68727a3_5.conda
  sha256: 9fb020083a7f4fee41f6ece0f4840f59739b3e249f157c8a407bb374ffb733b5
  md5: f9664ee31aed96c85b7319ab0a693341
  depends:
  - __glibc >=2.17,<3.0.a0
  - cffi
  - libgcc >=13
  - libstdcxx >=13
  - python >=3.12,<3.13.0a0
  - python_abi 3.12.* *_cp312
  license: MIT
  license_family: MIT
  purls:
  - pkg:pypi/ukkonen?source=hash-mapping
  size: 13904
  timestamp: 1725784191021
- conda: https://conda.anaconda.org/conda-forge/linux-64/ukkonen-1.0.1-py313h33d0bda_5.conda
  sha256: 4edcb6a933bb8c03099ab2136118d5e5c25285e3fd2b0ff0fa781916c53a1fb7
  md5: 5bcffe10a500755da4a71cc0fb62a420
  depends:
  - __glibc >=2.17,<3.0.a0
  - cffi
  - libgcc >=13
  - libstdcxx >=13
  - python >=3.13.0rc1,<3.14.0a0
  - python_abi 3.13.* *_cp313
  license: MIT
  license_family: MIT
  purls:
  - pkg:pypi/ukkonen?source=hash-mapping
  size: 13916
  timestamp: 1725784177558
- pypi: https://files.pythonhosted.org/packages/a7/c2/fe1e52489ae3122415c51f387e221dd0773709bad6c6cdaa599e8a2c5185/urllib3-2.5.0-py3-none-any.whl
  name: urllib3
  version: 2.5.0
  sha256: e6b01673c0fa6a13e374b50871808eb3bf7046c4b125b216f6bf1cc604cff0dc
  requires_dist:
  - brotli>=1.0.9 ; platform_python_implementation == 'CPython' and extra == 'brotli'
  - brotlicffi>=0.8.0 ; platform_python_implementation != 'CPython' and extra == 'brotli'
  - h2>=4,<5 ; extra == 'h2'
  - pysocks>=1.5.6,!=1.5.7,<2.0 ; extra == 'socks'
  - zstandard>=0.18.0 ; extra == 'zstd'
  requires_python: '>=3.9'
- conda: https://conda.anaconda.org/conda-forge/noarch/virtualenv-20.34.0-pyhd8ed1ab_0.conda
  sha256: 398f40090e80ec5084483bb798555d0c5be3d1bb30f8bb5e4702cd67cdb595ee
  md5: 2bd6c0c96cfc4dbe9bde604a122e3e55
  depends:
  - distlib >=0.3.7,<1
  - filelock >=3.12.2,<4
  - platformdirs >=3.9.1,<5
  - python >=3.9
  - typing_extensions >=4.13.2
  license: MIT
  license_family: MIT
  purls:
  - pkg:pypi/virtualenv?source=compressed-mapping
  size: 4381624
  timestamp: 1755111905876
- conda: https://conda.anaconda.org/conda-forge/linux-64/yaml-0.2.5-h280c20c_3.conda
  sha256: 6d9ea2f731e284e9316d95fa61869fe7bbba33df7929f82693c121022810f4ad
  md5: a77f85f77be52ff59391544bfe73390a
  depends:
  - libgcc >=14
  - __glibc >=2.17,<3.0.a0
  license: MIT
  license_family: MIT
  purls: []
  size: 85189
  timestamp: 1753484064210<|MERGE_RESOLUTION|>--- conflicted
+++ resolved
@@ -608,13 +608,8 @@
   requires_python: '>=3.9'
 - pypi: ./
   name: deps-rocker
-<<<<<<< HEAD
   version: 0.16.0
   sha256: b214d3f02c45eb1e970a05e9d7f48755476772d75ef131b61a4afb4639a37b47
-=======
-  version: 0.17.0
-  sha256: 3fd3299d56bac7e9fc3957a00429d88ec76842595c0280e87f310b8e962643b7
->>>>>>> e258551d
   requires_dist:
   - rocker>=0.2.19
   - off-your-rocker>=0.1.0
