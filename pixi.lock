--- conflicted
+++ resolved
@@ -601,11 +601,7 @@
 - pypi: ./
   name: deps-rocker
   version: 0.23.1
-<<<<<<< HEAD
-  sha256: 55a818b45025959cf66dbc4efd176b23ccfe031c31a341697ab1f1cc5fd303c6
-=======
   sha256: 3abf3ab87d63d06cb100d3fc691e3933f3973ccb1d80526c206f4048d8473fd7
->>>>>>> 6e401339
   requires_dist:
   - rocker>=0.2.19
   - off-your-rocker>=0.1.0
