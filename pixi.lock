--- conflicted
+++ resolved
@@ -568,11 +568,7 @@
 - pypi: ./
   name: deps-rocker
   version: 0.17.0
-<<<<<<< HEAD
   sha256: 6fae15a2e39eddc28508bf960eb7a29843093b39573fdabb3e9404b1e5ffde47
-=======
-  sha256: 6d25da00aa3a1556f9d15344e86eb483d7ef663071f8daf50aec7bc1977b482b
->>>>>>> 6d4f9d1b
   requires_dist:
   - rocker>=0.2.19
   - off-your-rocker>=0.1.0
