--- conflicted
+++ resolved
@@ -612,13 +612,8 @@
   requires_python: '>=3.9'
 - pypi: ./
   name: deps-rocker
-<<<<<<< HEAD
   version: 0.23.1
   sha256: f05e18c14110a1638e3c9d4eb8727f10793ff8799aade38cd18ee4031d35441c
-=======
-  version: 0.23.2
-  sha256: 5d70eb384a3900c9f2786fcdf92f11a31c7fe5cf0c8394dcf60f0e29b080dae4
->>>>>>> 6e84d6c3
   requires_dist:
   - rocker>=0.2.19
   - off-your-rocker>=0.1.0
