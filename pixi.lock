version: 6
environments:
  default:
    channels:
    - url: https://conda.anaconda.org/conda-forge/
    indexes:
    - https://pypi.org/simple
    packages:
      linux-64:
      - conda: https://conda.anaconda.org/conda-forge/linux-64/_libgcc_mutex-0.1-conda_forge.tar.bz2
      - conda: https://conda.anaconda.org/conda-forge/linux-64/_openmp_mutex-4.5-2_gnu.tar.bz2
      - conda: https://conda.anaconda.org/conda-forge/linux-64/bzip2-1.0.8-hda65f42_8.conda
      - conda: https://conda.anaconda.org/conda-forge/noarch/ca-certificates-2025.10.5-hbd8a1cb_0.conda
      - conda: https://conda.anaconda.org/conda-forge/linux-64/cffi-2.0.0-py314h4a8dc5f_1.conda
      - conda: https://conda.anaconda.org/conda-forge/noarch/cfgv-3.3.1-pyhd8ed1ab_1.conda
      - conda: https://conda.anaconda.org/conda-forge/noarch/distlib-0.4.0-pyhd8ed1ab_0.conda
      - conda: https://conda.anaconda.org/conda-forge/noarch/filelock-3.20.0-pyhd8ed1ab_0.conda
      - conda: https://conda.anaconda.org/conda-forge/noarch/identify-2.6.15-pyhd8ed1ab_0.conda
      - conda: https://conda.anaconda.org/conda-forge/linux-64/ld_impl_linux-64-2.44-h1aa0949_4.conda
      - conda: https://conda.anaconda.org/conda-forge/linux-64/libexpat-2.7.1-hecca717_0.conda
      - conda: https://conda.anaconda.org/conda-forge/linux-64/libffi-3.5.2-h9ec8514_0.conda
      - conda: https://conda.anaconda.org/conda-forge/linux-64/libgcc-15.2.0-h767d61c_7.conda
      - conda: https://conda.anaconda.org/conda-forge/linux-64/libgomp-15.2.0-h767d61c_7.conda
      - conda: https://conda.anaconda.org/conda-forge/linux-64/liblzma-5.8.1-hb9d3cd8_2.conda
      - conda: https://conda.anaconda.org/conda-forge/linux-64/libmpdec-4.0.0-hb9d3cd8_0.conda
      - conda: https://conda.anaconda.org/conda-forge/linux-64/libsqlite-3.50.4-h0c1763c_0.conda
      - conda: https://conda.anaconda.org/conda-forge/linux-64/libstdcxx-15.2.0-h8f9b012_7.conda
      - conda: https://conda.anaconda.org/conda-forge/linux-64/libuuid-2.41.2-he9a06e4_0.conda
      - conda: https://conda.anaconda.org/conda-forge/linux-64/libzlib-1.3.1-hb9d3cd8_2.conda
      - conda: https://conda.anaconda.org/conda-forge/linux-64/ncurses-6.5-h2d0b736_3.conda
      - conda: https://conda.anaconda.org/conda-forge/noarch/nodeenv-1.9.1-pyhd8ed1ab_1.conda
      - conda: https://conda.anaconda.org/conda-forge/linux-64/openssl-3.5.4-h26f9b46_0.conda
      - conda: https://conda.anaconda.org/conda-forge/noarch/platformdirs-4.5.0-pyhcf101f3_0.conda
      - conda: https://conda.anaconda.org/conda-forge/noarch/pre-commit-4.3.0-pyha770c72_0.conda
      - conda: https://conda.anaconda.org/conda-forge/noarch/pycparser-2.22-pyh29332c3_1.conda
      - conda: https://conda.anaconda.org/conda-forge/linux-64/python-3.14.0-h32b2ec7_102_cp314.conda
      - conda: https://conda.anaconda.org/conda-forge/noarch/python_abi-3.14-8_cp314.conda
      - conda: https://conda.anaconda.org/conda-forge/noarch/pyyaml-6.0.3-pyh7db6752_0.conda
      - conda: https://conda.anaconda.org/conda-forge/linux-64/readline-8.2-h8c095d6_2.conda
      - conda: https://conda.anaconda.org/conda-forge/noarch/setuptools-80.9.0-pyhff2d567_0.conda
      - conda: https://conda.anaconda.org/conda-forge/linux-64/shellcheck-0.10.0-ha770c72_0.conda
      - conda: https://conda.anaconda.org/conda-forge/linux-64/tk-8.6.13-noxft_hd72426e_102.conda
      - conda: https://conda.anaconda.org/conda-forge/noarch/typing_extensions-4.15.0-pyhcf101f3_0.conda
      - conda: https://conda.anaconda.org/conda-forge/noarch/tzdata-2025b-h78e105d_0.conda
      - conda: https://conda.anaconda.org/conda-forge/linux-64/ukkonen-1.0.1-py314h9891dd4_6.conda
      - conda: https://conda.anaconda.org/conda-forge/noarch/virtualenv-20.35.4-pyhd8ed1ab_0.conda
      - conda: https://conda.anaconda.org/conda-forge/linux-64/yaml-0.2.5-h280c20c_3.conda
      - conda: https://conda.anaconda.org/conda-forge/linux-64/zstd-1.5.7-hb8e6e7a_2.conda
      - pypi: https://files.pythonhosted.org/packages/af/0f/3b8fdc946b4d9cc8cc1e8af42c4e409468c84441b933d037e101b3d72d86/astroid-3.3.11-py3-none-any.whl
      - pypi: https://files.pythonhosted.org/packages/3a/2a/7cc015f5b9f5db42b7d48157e23356022889fc354a2813c15934b7cb5c0e/attrs-25.4.0-py3-none-any.whl
      - pypi: https://files.pythonhosted.org/packages/e4/37/af0d2ef3967ac0d6113837b44a4f0bfe1328c2b9763bd5b1744520e5cfed/certifi-2025.10.5-py3-none-any.whl
      - pypi: https://files.pythonhosted.org/packages/67/ff/f6b948ca32e4f2a4576aa129d8bed61f2e0543bf9f5f2b7fc3758ed005c9/charset_normalizer-3.4.4-cp314-cp314-manylinux2014_x86_64.manylinux_2_17_x86_64.manylinux_2_28_x86_64.whl
      - pypi: https://files.pythonhosted.org/packages/82/62/14ed6546d0207e6eda876434e3e8475a3e9adbe32110ce896c9e0c06bb9a/coverage-7.10.7-cp314-cp314-manylinux1_x86_64.manylinux_2_28_x86_64.manylinux_2_5_x86_64.whl
      - pypi: https://files.pythonhosted.org/packages/50/3d/9373ad9c56321fdab5b41197068e1d8c25883b3fea29dd361f9b55116869/dill-0.4.0-py3-none-any.whl
      - pypi: https://files.pythonhosted.org/packages/e3/26/57c6fb270950d476074c087527a558ccb6f4436657314bfb6cdf484114c4/docker-7.1.0-py3-none-any.whl
      - pypi: https://files.pythonhosted.org/packages/c1/0a/c500fc4c8f48cac08b76b8987070b178f0549534584ac1f414066700a3f9/empy-4.2.tar.gz
      - pypi: https://files.pythonhosted.org/packages/50/cb/55fdc97fb38d9ff011b56b82fbe8d8f81db5219623f24086d45f7b63d78b/hypothesis-6.140.4-py3-none-any.whl
      - pypi: https://files.pythonhosted.org/packages/0e/61/66938bbb5fc52dbdf84594873d5b51fb1f7c7794e9c0f5bd885f30bc507b/idna-3.11-py3-none-any.whl
      - pypi: https://files.pythonhosted.org/packages/cb/b1/3846dd7f199d53cb17f49cba7e651e9ce294d8497c8c150530ed11865bb8/iniconfig-2.3.0-py3-none-any.whl
      - pypi: https://files.pythonhosted.org/packages/7f/cc/9b681a170efab4868a032631dea1e8446d8ec718a7f657b94d49d1a12643/isort-6.1.0-py3-none-any.whl
      - pypi: https://files.pythonhosted.org/packages/27/1a/1f68f9ba0c207934b35b86a8ca3aad8395a3d6dd7921c0686e23853ff5a9/mccabe-0.7.0-py2.py3-none-any.whl
      - pypi: https://files.pythonhosted.org/packages/d6/5a/d984ea60fe2bb01abee5cd353a2dd63106c53f27d7dc3ad9f2c1a8cbbc98/off_your_rocker-0.1.0-py3-none-any.whl
      - pypi: https://files.pythonhosted.org/packages/20/12/38679034af332785aac8774540895e234f4d07f7545804097de4b666afd8/packaging-25.0-py3-none-any.whl
      - pypi: https://files.pythonhosted.org/packages/9e/c3/059298687310d527a58bb01f3b1965787ee3b40dce76752eda8b44e9a2c5/pexpect-4.9.0-py2.py3-none-any.whl
      - pypi: https://files.pythonhosted.org/packages/54/20/4d324d65cc6d9205fabedc306948156824eb9f0ee1633355a8f7ec5c66bf/pluggy-1.6.0-py3-none-any.whl
      - pypi: https://files.pythonhosted.org/packages/22/a6/858897256d0deac81a172289110f31629fc4cee19b6f01283303e18c8db3/ptyprocess-0.7.0-py2.py3-none-any.whl
      - pypi: https://files.pythonhosted.org/packages/c7/21/705964c7812476f378728bdf590ca4b771ec72385c533964653c68e86bdc/pygments-2.19.2-py3-none-any.whl
      - pypi: https://files.pythonhosted.org/packages/1a/a7/69460c4a6af7575449e615144aa2205b89408dc2969b87bc3df2f262ad0b/pylint-3.3.9-py3-none-any.whl
      - pypi: https://files.pythonhosted.org/packages/a8/a4/20da314d277121d6534b3a980b29035dcd51e6744bd79075a6ce8fa4eb8d/pytest-8.4.2-py3-none-any.whl
      - pypi: https://files.pythonhosted.org/packages/ee/49/1377b49de7d0c1ce41292161ea0f721913fa8722c19fb9c1e3aa0367eecb/pytest_cov-7.0.0-py3-none-any.whl
      - pypi: https://files.pythonhosted.org/packages/1e/db/4254e3eabe8020b458f1a747140d32277ec7a271daf1d235b70dc0b4e6e3/requests-2.32.5-py3-none-any.whl
      - pypi: https://files.pythonhosted.org/packages/7c/d1/91fe59d0c3d69c268e90996f274278f9c510f381d633241be01d6068dbb5/rocker-0.2.19-py3-none-any.whl
      - pypi: https://files.pythonhosted.org/packages/ab/b5/c0feca27d45ae74185a6bacc399f5d8920ab82df2d732a17213fb86a2c4c/ruff-0.13.3-py3-none-manylinux_2_17_x86_64.manylinux2014_x86_64.whl
      - pypi: https://files.pythonhosted.org/packages/32/46/9cb0e58b2deb7f82b84065f37f3bffeb12413f947f9388e4cac22c4621ce/sortedcontainers-2.4.0-py2.py3-none-any.whl
      - pypi: https://files.pythonhosted.org/packages/44/6f/7120676b6d73228c96e17f1f794d8ab046fc910d781c8d151120c3f1569e/toml-0.10.2-py2.py3-none-any.whl
      - pypi: https://files.pythonhosted.org/packages/bd/75/8539d011f6be8e29f339c42e633aae3cb73bffa95dd0f9adec09b9c58e85/tomlkit-0.13.3-py3-none-any.whl
      - pypi: https://files.pythonhosted.org/packages/a7/c2/fe1e52489ae3122415c51f387e221dd0773709bad6c6cdaa599e8a2c5185/urllib3-2.5.0-py3-none-any.whl
      - pypi: ./
  py310:
    channels:
    - url: https://conda.anaconda.org/conda-forge/
    indexes:
    - https://pypi.org/simple
    packages:
      linux-64:
      - conda: https://conda.anaconda.org/conda-forge/linux-64/_libgcc_mutex-0.1-conda_forge.tar.bz2
      - conda: https://conda.anaconda.org/conda-forge/linux-64/_openmp_mutex-4.5-2_gnu.tar.bz2
      - conda: https://conda.anaconda.org/conda-forge/linux-64/bzip2-1.0.8-hda65f42_8.conda
      - conda: https://conda.anaconda.org/conda-forge/noarch/ca-certificates-2025.10.5-hbd8a1cb_0.conda
      - conda: https://conda.anaconda.org/conda-forge/linux-64/cffi-2.0.0-py310he7384ee_1.conda
      - conda: https://conda.anaconda.org/conda-forge/noarch/cfgv-3.3.1-pyhd8ed1ab_1.conda
      - conda: https://conda.anaconda.org/conda-forge/noarch/distlib-0.4.0-pyhd8ed1ab_0.conda
      - conda: https://conda.anaconda.org/conda-forge/noarch/filelock-3.20.0-pyhd8ed1ab_0.conda
      - conda: https://conda.anaconda.org/conda-forge/noarch/identify-2.6.15-pyhd8ed1ab_0.conda
      - conda: https://conda.anaconda.org/conda-forge/linux-64/ld_impl_linux-64-2.44-h1aa0949_4.conda
      - conda: https://conda.anaconda.org/conda-forge/linux-64/libexpat-2.7.1-hecca717_0.conda
      - conda: https://conda.anaconda.org/conda-forge/linux-64/libffi-3.5.2-h9ec8514_0.conda
      - conda: https://conda.anaconda.org/conda-forge/linux-64/libgcc-15.2.0-h767d61c_7.conda
      - conda: https://conda.anaconda.org/conda-forge/linux-64/libgcc-ng-15.2.0-h69a702a_7.conda
      - conda: https://conda.anaconda.org/conda-forge/linux-64/libgomp-15.2.0-h767d61c_7.conda
      - conda: https://conda.anaconda.org/conda-forge/linux-64/liblzma-5.8.1-hb9d3cd8_2.conda
      - conda: https://conda.anaconda.org/conda-forge/linux-64/libnsl-2.0.1-hb9d3cd8_1.conda
      - conda: https://conda.anaconda.org/conda-forge/linux-64/libsqlite-3.50.4-h0c1763c_0.conda
      - conda: https://conda.anaconda.org/conda-forge/linux-64/libstdcxx-15.2.0-h8f9b012_7.conda
      - conda: https://conda.anaconda.org/conda-forge/linux-64/libuuid-2.41.2-he9a06e4_0.conda
      - conda: https://conda.anaconda.org/conda-forge/linux-64/libxcrypt-4.4.36-hd590300_1.conda
      - conda: https://conda.anaconda.org/conda-forge/linux-64/libzlib-1.3.1-hb9d3cd8_2.conda
      - conda: https://conda.anaconda.org/conda-forge/linux-64/ncurses-6.5-h2d0b736_3.conda
      - conda: https://conda.anaconda.org/conda-forge/noarch/nodeenv-1.9.1-pyhd8ed1ab_1.conda
      - conda: https://conda.anaconda.org/conda-forge/linux-64/openssl-3.5.4-h26f9b46_0.conda
      - conda: https://conda.anaconda.org/conda-forge/noarch/platformdirs-4.5.0-pyhcf101f3_0.conda
      - conda: https://conda.anaconda.org/conda-forge/noarch/pre-commit-4.3.0-pyha770c72_0.conda
      - conda: https://conda.anaconda.org/conda-forge/noarch/pycparser-2.22-pyh29332c3_1.conda
      - conda: https://conda.anaconda.org/conda-forge/linux-64/python-3.10.19-h3c07f61_2_cpython.conda
      - conda: https://conda.anaconda.org/conda-forge/noarch/python_abi-3.10-8_cp310.conda
      - conda: https://conda.anaconda.org/conda-forge/linux-64/pyyaml-6.0.3-py310h3406613_0.conda
      - conda: https://conda.anaconda.org/conda-forge/linux-64/readline-8.2-h8c095d6_2.conda
      - conda: https://conda.anaconda.org/conda-forge/noarch/setuptools-80.9.0-pyhff2d567_0.conda
      - conda: https://conda.anaconda.org/conda-forge/linux-64/shellcheck-0.10.0-ha770c72_0.conda
      - conda: https://conda.anaconda.org/conda-forge/linux-64/tk-8.6.13-noxft_hd72426e_102.conda
      - conda: https://conda.anaconda.org/conda-forge/noarch/typing_extensions-4.15.0-pyhcf101f3_0.conda
      - conda: https://conda.anaconda.org/conda-forge/noarch/tzdata-2025b-h78e105d_0.conda
      - conda: https://conda.anaconda.org/conda-forge/linux-64/ukkonen-1.0.1-py310h03d9f68_6.conda
      - conda: https://conda.anaconda.org/conda-forge/noarch/virtualenv-20.35.4-pyhd8ed1ab_0.conda
      - conda: https://conda.anaconda.org/conda-forge/linux-64/yaml-0.2.5-h280c20c_3.conda
      - conda: https://conda.anaconda.org/conda-forge/linux-64/zstd-1.5.7-hb8e6e7a_2.conda
      - pypi: https://files.pythonhosted.org/packages/af/0f/3b8fdc946b4d9cc8cc1e8af42c4e409468c84441b933d037e101b3d72d86/astroid-3.3.11-py3-none-any.whl
      - pypi: https://files.pythonhosted.org/packages/3a/2a/7cc015f5b9f5db42b7d48157e23356022889fc354a2813c15934b7cb5c0e/attrs-25.4.0-py3-none-any.whl
      - pypi: https://files.pythonhosted.org/packages/e4/37/af0d2ef3967ac0d6113837b44a4f0bfe1328c2b9763bd5b1744520e5cfed/certifi-2025.10.5-py3-none-any.whl
      - pypi: https://files.pythonhosted.org/packages/36/3b/60cbd1f8e93aa25d1c669c649b7a655b0b5fb4c571858910ea9332678558/charset_normalizer-3.4.4-cp310-cp310-manylinux2014_x86_64.manylinux_2_17_x86_64.manylinux_2_28_x86_64.whl
      - pypi: https://files.pythonhosted.org/packages/19/20/d0384ac06a6f908783d9b6aa6135e41b093971499ec488e47279f5b846e6/coverage-7.10.7-cp310-cp310-manylinux1_x86_64.manylinux_2_28_x86_64.manylinux_2_5_x86_64.whl
      - pypi: https://files.pythonhosted.org/packages/50/3d/9373ad9c56321fdab5b41197068e1d8c25883b3fea29dd361f9b55116869/dill-0.4.0-py3-none-any.whl
      - pypi: https://files.pythonhosted.org/packages/e3/26/57c6fb270950d476074c087527a558ccb6f4436657314bfb6cdf484114c4/docker-7.1.0-py3-none-any.whl
      - pypi: https://files.pythonhosted.org/packages/c1/0a/c500fc4c8f48cac08b76b8987070b178f0549534584ac1f414066700a3f9/empy-4.2.tar.gz
      - pypi: https://files.pythonhosted.org/packages/36/f4/c6e662dade71f56cd2f3735141b265c3c79293c109549c1e6933b0651ffc/exceptiongroup-1.3.0-py3-none-any.whl
      - pypi: https://files.pythonhosted.org/packages/50/cb/55fdc97fb38d9ff011b56b82fbe8d8f81db5219623f24086d45f7b63d78b/hypothesis-6.140.4-py3-none-any.whl
      - pypi: https://files.pythonhosted.org/packages/0e/61/66938bbb5fc52dbdf84594873d5b51fb1f7c7794e9c0f5bd885f30bc507b/idna-3.11-py3-none-any.whl
      - pypi: https://files.pythonhosted.org/packages/cb/b1/3846dd7f199d53cb17f49cba7e651e9ce294d8497c8c150530ed11865bb8/iniconfig-2.3.0-py3-none-any.whl
      - pypi: https://files.pythonhosted.org/packages/7f/cc/9b681a170efab4868a032631dea1e8446d8ec718a7f657b94d49d1a12643/isort-6.1.0-py3-none-any.whl
      - pypi: https://files.pythonhosted.org/packages/27/1a/1f68f9ba0c207934b35b86a8ca3aad8395a3d6dd7921c0686e23853ff5a9/mccabe-0.7.0-py2.py3-none-any.whl
      - pypi: https://files.pythonhosted.org/packages/d6/5a/d984ea60fe2bb01abee5cd353a2dd63106c53f27d7dc3ad9f2c1a8cbbc98/off_your_rocker-0.1.0-py3-none-any.whl
      - pypi: https://files.pythonhosted.org/packages/20/12/38679034af332785aac8774540895e234f4d07f7545804097de4b666afd8/packaging-25.0-py3-none-any.whl
      - pypi: https://files.pythonhosted.org/packages/9e/c3/059298687310d527a58bb01f3b1965787ee3b40dce76752eda8b44e9a2c5/pexpect-4.9.0-py2.py3-none-any.whl
      - pypi: https://files.pythonhosted.org/packages/54/20/4d324d65cc6d9205fabedc306948156824eb9f0ee1633355a8f7ec5c66bf/pluggy-1.6.0-py3-none-any.whl
      - pypi: https://files.pythonhosted.org/packages/22/a6/858897256d0deac81a172289110f31629fc4cee19b6f01283303e18c8db3/ptyprocess-0.7.0-py2.py3-none-any.whl
      - pypi: https://files.pythonhosted.org/packages/c7/21/705964c7812476f378728bdf590ca4b771ec72385c533964653c68e86bdc/pygments-2.19.2-py3-none-any.whl
      - pypi: https://files.pythonhosted.org/packages/1a/a7/69460c4a6af7575449e615144aa2205b89408dc2969b87bc3df2f262ad0b/pylint-3.3.9-py3-none-any.whl
      - pypi: https://files.pythonhosted.org/packages/a8/a4/20da314d277121d6534b3a980b29035dcd51e6744bd79075a6ce8fa4eb8d/pytest-8.4.2-py3-none-any.whl
      - pypi: https://files.pythonhosted.org/packages/ee/49/1377b49de7d0c1ce41292161ea0f721913fa8722c19fb9c1e3aa0367eecb/pytest_cov-7.0.0-py3-none-any.whl
      - pypi: https://files.pythonhosted.org/packages/1e/db/4254e3eabe8020b458f1a747140d32277ec7a271daf1d235b70dc0b4e6e3/requests-2.32.5-py3-none-any.whl
      - pypi: https://files.pythonhosted.org/packages/7c/d1/91fe59d0c3d69c268e90996f274278f9c510f381d633241be01d6068dbb5/rocker-0.2.19-py3-none-any.whl
      - pypi: https://files.pythonhosted.org/packages/ab/b5/c0feca27d45ae74185a6bacc399f5d8920ab82df2d732a17213fb86a2c4c/ruff-0.13.3-py3-none-manylinux_2_17_x86_64.manylinux2014_x86_64.whl
      - pypi: https://files.pythonhosted.org/packages/32/46/9cb0e58b2deb7f82b84065f37f3bffeb12413f947f9388e4cac22c4621ce/sortedcontainers-2.4.0-py2.py3-none-any.whl
      - pypi: https://files.pythonhosted.org/packages/44/6f/7120676b6d73228c96e17f1f794d8ab046fc910d781c8d151120c3f1569e/toml-0.10.2-py2.py3-none-any.whl
      - pypi: https://files.pythonhosted.org/packages/77/b8/0135fadc89e73be292b473cb820b4f5a08197779206b33191e801feeae40/tomli-2.3.0-py3-none-any.whl
      - pypi: https://files.pythonhosted.org/packages/bd/75/8539d011f6be8e29f339c42e633aae3cb73bffa95dd0f9adec09b9c58e85/tomlkit-0.13.3-py3-none-any.whl
      - pypi: https://files.pythonhosted.org/packages/a7/c2/fe1e52489ae3122415c51f387e221dd0773709bad6c6cdaa599e8a2c5185/urllib3-2.5.0-py3-none-any.whl
      - pypi: ./
  py311:
    channels:
    - url: https://conda.anaconda.org/conda-forge/
    indexes:
    - https://pypi.org/simple
    packages:
      linux-64:
      - conda: https://conda.anaconda.org/conda-forge/linux-64/_libgcc_mutex-0.1-conda_forge.tar.bz2
      - conda: https://conda.anaconda.org/conda-forge/linux-64/_openmp_mutex-4.5-2_gnu.tar.bz2
      - conda: https://conda.anaconda.org/conda-forge/linux-64/bzip2-1.0.8-hda65f42_8.conda
      - conda: https://conda.anaconda.org/conda-forge/noarch/ca-certificates-2025.10.5-hbd8a1cb_0.conda
      - conda: https://conda.anaconda.org/conda-forge/linux-64/cffi-2.0.0-py311h03d9500_1.conda
      - conda: https://conda.anaconda.org/conda-forge/noarch/cfgv-3.3.1-pyhd8ed1ab_1.conda
      - conda: https://conda.anaconda.org/conda-forge/noarch/distlib-0.4.0-pyhd8ed1ab_0.conda
      - conda: https://conda.anaconda.org/conda-forge/noarch/filelock-3.20.0-pyhd8ed1ab_0.conda
      - conda: https://conda.anaconda.org/conda-forge/noarch/identify-2.6.15-pyhd8ed1ab_0.conda
      - conda: https://conda.anaconda.org/conda-forge/linux-64/ld_impl_linux-64-2.44-h1aa0949_4.conda
      - conda: https://conda.anaconda.org/conda-forge/linux-64/libexpat-2.7.1-hecca717_0.conda
      - conda: https://conda.anaconda.org/conda-forge/linux-64/libffi-3.5.2-h9ec8514_0.conda
      - conda: https://conda.anaconda.org/conda-forge/linux-64/libgcc-15.2.0-h767d61c_7.conda
      - conda: https://conda.anaconda.org/conda-forge/linux-64/libgcc-ng-15.2.0-h69a702a_7.conda
      - conda: https://conda.anaconda.org/conda-forge/linux-64/libgomp-15.2.0-h767d61c_7.conda
      - conda: https://conda.anaconda.org/conda-forge/linux-64/liblzma-5.8.1-hb9d3cd8_2.conda
      - conda: https://conda.anaconda.org/conda-forge/linux-64/libnsl-2.0.1-hb9d3cd8_1.conda
      - conda: https://conda.anaconda.org/conda-forge/linux-64/libsqlite-3.50.4-h0c1763c_0.conda
      - conda: https://conda.anaconda.org/conda-forge/linux-64/libstdcxx-15.2.0-h8f9b012_7.conda
      - conda: https://conda.anaconda.org/conda-forge/linux-64/libuuid-2.41.2-he9a06e4_0.conda
      - conda: https://conda.anaconda.org/conda-forge/linux-64/libxcrypt-4.4.36-hd590300_1.conda
      - conda: https://conda.anaconda.org/conda-forge/linux-64/libzlib-1.3.1-hb9d3cd8_2.conda
      - conda: https://conda.anaconda.org/conda-forge/linux-64/ncurses-6.5-h2d0b736_3.conda
      - conda: https://conda.anaconda.org/conda-forge/noarch/nodeenv-1.9.1-pyhd8ed1ab_1.conda
      - conda: https://conda.anaconda.org/conda-forge/linux-64/openssl-3.5.4-h26f9b46_0.conda
      - conda: https://conda.anaconda.org/conda-forge/noarch/platformdirs-4.5.0-pyhcf101f3_0.conda
      - conda: https://conda.anaconda.org/conda-forge/noarch/pre-commit-4.3.0-pyha770c72_0.conda
      - conda: https://conda.anaconda.org/conda-forge/noarch/pycparser-2.22-pyh29332c3_1.conda
      - conda: https://conda.anaconda.org/conda-forge/linux-64/python-3.11.14-hd63d673_2_cpython.conda
      - conda: https://conda.anaconda.org/conda-forge/noarch/python_abi-3.11-8_cp311.conda
      - conda: https://conda.anaconda.org/conda-forge/linux-64/pyyaml-6.0.3-py311h3778330_0.conda
      - conda: https://conda.anaconda.org/conda-forge/linux-64/readline-8.2-h8c095d6_2.conda
      - conda: https://conda.anaconda.org/conda-forge/noarch/setuptools-80.9.0-pyhff2d567_0.conda
      - conda: https://conda.anaconda.org/conda-forge/linux-64/shellcheck-0.10.0-ha770c72_0.conda
      - conda: https://conda.anaconda.org/conda-forge/linux-64/tk-8.6.13-noxft_hd72426e_102.conda
      - conda: https://conda.anaconda.org/conda-forge/noarch/typing_extensions-4.15.0-pyhcf101f3_0.conda
      - conda: https://conda.anaconda.org/conda-forge/noarch/tzdata-2025b-h78e105d_0.conda
      - conda: https://conda.anaconda.org/conda-forge/linux-64/ukkonen-1.0.1-py311hdf67eae_6.conda
      - conda: https://conda.anaconda.org/conda-forge/noarch/virtualenv-20.35.4-pyhd8ed1ab_0.conda
      - conda: https://conda.anaconda.org/conda-forge/linux-64/yaml-0.2.5-h280c20c_3.conda
      - conda: https://conda.anaconda.org/conda-forge/linux-64/zstd-1.5.7-hb8e6e7a_2.conda
      - pypi: https://files.pythonhosted.org/packages/af/0f/3b8fdc946b4d9cc8cc1e8af42c4e409468c84441b933d037e101b3d72d86/astroid-3.3.11-py3-none-any.whl
      - pypi: https://files.pythonhosted.org/packages/3a/2a/7cc015f5b9f5db42b7d48157e23356022889fc354a2813c15934b7cb5c0e/attrs-25.4.0-py3-none-any.whl
      - pypi: https://files.pythonhosted.org/packages/e4/37/af0d2ef3967ac0d6113837b44a4f0bfe1328c2b9763bd5b1744520e5cfed/certifi-2025.10.5-py3-none-any.whl
      - pypi: https://files.pythonhosted.org/packages/6d/fc/de9cce525b2c5b94b47c70a4b4fb19f871b24995c728e957ee68ab1671ea/charset_normalizer-3.4.4-cp311-cp311-manylinux2014_x86_64.manylinux_2_17_x86_64.manylinux_2_28_x86_64.whl
      - pypi: https://files.pythonhosted.org/packages/b0/ef/bd8e719c2f7417ba03239052e099b76ea1130ac0cbb183ee1fcaa58aaff3/coverage-7.10.7-cp311-cp311-manylinux1_x86_64.manylinux_2_28_x86_64.manylinux_2_5_x86_64.whl
      - pypi: https://files.pythonhosted.org/packages/50/3d/9373ad9c56321fdab5b41197068e1d8c25883b3fea29dd361f9b55116869/dill-0.4.0-py3-none-any.whl
      - pypi: https://files.pythonhosted.org/packages/e3/26/57c6fb270950d476074c087527a558ccb6f4436657314bfb6cdf484114c4/docker-7.1.0-py3-none-any.whl
      - pypi: https://files.pythonhosted.org/packages/c1/0a/c500fc4c8f48cac08b76b8987070b178f0549534584ac1f414066700a3f9/empy-4.2.tar.gz
      - pypi: https://files.pythonhosted.org/packages/50/cb/55fdc97fb38d9ff011b56b82fbe8d8f81db5219623f24086d45f7b63d78b/hypothesis-6.140.4-py3-none-any.whl
      - pypi: https://files.pythonhosted.org/packages/0e/61/66938bbb5fc52dbdf84594873d5b51fb1f7c7794e9c0f5bd885f30bc507b/idna-3.11-py3-none-any.whl
      - pypi: https://files.pythonhosted.org/packages/cb/b1/3846dd7f199d53cb17f49cba7e651e9ce294d8497c8c150530ed11865bb8/iniconfig-2.3.0-py3-none-any.whl
      - pypi: https://files.pythonhosted.org/packages/7f/cc/9b681a170efab4868a032631dea1e8446d8ec718a7f657b94d49d1a12643/isort-6.1.0-py3-none-any.whl
      - pypi: https://files.pythonhosted.org/packages/27/1a/1f68f9ba0c207934b35b86a8ca3aad8395a3d6dd7921c0686e23853ff5a9/mccabe-0.7.0-py2.py3-none-any.whl
      - pypi: https://files.pythonhosted.org/packages/d6/5a/d984ea60fe2bb01abee5cd353a2dd63106c53f27d7dc3ad9f2c1a8cbbc98/off_your_rocker-0.1.0-py3-none-any.whl
      - pypi: https://files.pythonhosted.org/packages/20/12/38679034af332785aac8774540895e234f4d07f7545804097de4b666afd8/packaging-25.0-py3-none-any.whl
      - pypi: https://files.pythonhosted.org/packages/9e/c3/059298687310d527a58bb01f3b1965787ee3b40dce76752eda8b44e9a2c5/pexpect-4.9.0-py2.py3-none-any.whl
      - pypi: https://files.pythonhosted.org/packages/54/20/4d324d65cc6d9205fabedc306948156824eb9f0ee1633355a8f7ec5c66bf/pluggy-1.6.0-py3-none-any.whl
      - pypi: https://files.pythonhosted.org/packages/22/a6/858897256d0deac81a172289110f31629fc4cee19b6f01283303e18c8db3/ptyprocess-0.7.0-py2.py3-none-any.whl
      - pypi: https://files.pythonhosted.org/packages/c7/21/705964c7812476f378728bdf590ca4b771ec72385c533964653c68e86bdc/pygments-2.19.2-py3-none-any.whl
      - pypi: https://files.pythonhosted.org/packages/1a/a7/69460c4a6af7575449e615144aa2205b89408dc2969b87bc3df2f262ad0b/pylint-3.3.9-py3-none-any.whl
      - pypi: https://files.pythonhosted.org/packages/a8/a4/20da314d277121d6534b3a980b29035dcd51e6744bd79075a6ce8fa4eb8d/pytest-8.4.2-py3-none-any.whl
      - pypi: https://files.pythonhosted.org/packages/ee/49/1377b49de7d0c1ce41292161ea0f721913fa8722c19fb9c1e3aa0367eecb/pytest_cov-7.0.0-py3-none-any.whl
      - pypi: https://files.pythonhosted.org/packages/1e/db/4254e3eabe8020b458f1a747140d32277ec7a271daf1d235b70dc0b4e6e3/requests-2.32.5-py3-none-any.whl
      - pypi: https://files.pythonhosted.org/packages/7c/d1/91fe59d0c3d69c268e90996f274278f9c510f381d633241be01d6068dbb5/rocker-0.2.19-py3-none-any.whl
      - pypi: https://files.pythonhosted.org/packages/ab/b5/c0feca27d45ae74185a6bacc399f5d8920ab82df2d732a17213fb86a2c4c/ruff-0.13.3-py3-none-manylinux_2_17_x86_64.manylinux2014_x86_64.whl
      - pypi: https://files.pythonhosted.org/packages/32/46/9cb0e58b2deb7f82b84065f37f3bffeb12413f947f9388e4cac22c4621ce/sortedcontainers-2.4.0-py2.py3-none-any.whl
      - pypi: https://files.pythonhosted.org/packages/44/6f/7120676b6d73228c96e17f1f794d8ab046fc910d781c8d151120c3f1569e/toml-0.10.2-py2.py3-none-any.whl
      - pypi: https://files.pythonhosted.org/packages/bd/75/8539d011f6be8e29f339c42e633aae3cb73bffa95dd0f9adec09b9c58e85/tomlkit-0.13.3-py3-none-any.whl
      - pypi: https://files.pythonhosted.org/packages/a7/c2/fe1e52489ae3122415c51f387e221dd0773709bad6c6cdaa599e8a2c5185/urllib3-2.5.0-py3-none-any.whl
      - pypi: ./
  py312:
    channels:
    - url: https://conda.anaconda.org/conda-forge/
    indexes:
    - https://pypi.org/simple
    packages:
      linux-64:
      - conda: https://conda.anaconda.org/conda-forge/linux-64/_libgcc_mutex-0.1-conda_forge.tar.bz2
      - conda: https://conda.anaconda.org/conda-forge/linux-64/_openmp_mutex-4.5-2_gnu.tar.bz2
      - conda: https://conda.anaconda.org/conda-forge/linux-64/bzip2-1.0.8-hda65f42_8.conda
      - conda: https://conda.anaconda.org/conda-forge/noarch/ca-certificates-2025.10.5-hbd8a1cb_0.conda
      - conda: https://conda.anaconda.org/conda-forge/linux-64/cffi-2.0.0-py312h460c074_1.conda
      - conda: https://conda.anaconda.org/conda-forge/noarch/cfgv-3.3.1-pyhd8ed1ab_1.conda
      - conda: https://conda.anaconda.org/conda-forge/noarch/distlib-0.4.0-pyhd8ed1ab_0.conda
      - conda: https://conda.anaconda.org/conda-forge/noarch/filelock-3.20.0-pyhd8ed1ab_0.conda
      - conda: https://conda.anaconda.org/conda-forge/noarch/identify-2.6.15-pyhd8ed1ab_0.conda
      - conda: https://conda.anaconda.org/conda-forge/linux-64/ld_impl_linux-64-2.44-h1aa0949_4.conda
      - conda: https://conda.anaconda.org/conda-forge/linux-64/libexpat-2.7.1-hecca717_0.conda
      - conda: https://conda.anaconda.org/conda-forge/linux-64/libffi-3.5.2-h9ec8514_0.conda
      - conda: https://conda.anaconda.org/conda-forge/linux-64/libgcc-15.2.0-h767d61c_7.conda
      - conda: https://conda.anaconda.org/conda-forge/linux-64/libgcc-ng-15.2.0-h69a702a_7.conda
      - conda: https://conda.anaconda.org/conda-forge/linux-64/libgomp-15.2.0-h767d61c_7.conda
      - conda: https://conda.anaconda.org/conda-forge/linux-64/liblzma-5.8.1-hb9d3cd8_2.conda
      - conda: https://conda.anaconda.org/conda-forge/linux-64/libnsl-2.0.1-hb9d3cd8_1.conda
      - conda: https://conda.anaconda.org/conda-forge/linux-64/libsqlite-3.50.4-h0c1763c_0.conda
      - conda: https://conda.anaconda.org/conda-forge/linux-64/libstdcxx-15.2.0-h8f9b012_7.conda
      - conda: https://conda.anaconda.org/conda-forge/linux-64/libuuid-2.41.2-he9a06e4_0.conda
      - conda: https://conda.anaconda.org/conda-forge/linux-64/libxcrypt-4.4.36-hd590300_1.conda
      - conda: https://conda.anaconda.org/conda-forge/linux-64/libzlib-1.3.1-hb9d3cd8_2.conda
      - conda: https://conda.anaconda.org/conda-forge/linux-64/ncurses-6.5-h2d0b736_3.conda
      - conda: https://conda.anaconda.org/conda-forge/noarch/nodeenv-1.9.1-pyhd8ed1ab_1.conda
      - conda: https://conda.anaconda.org/conda-forge/linux-64/openssl-3.5.4-h26f9b46_0.conda
      - conda: https://conda.anaconda.org/conda-forge/noarch/platformdirs-4.5.0-pyhcf101f3_0.conda
      - conda: https://conda.anaconda.org/conda-forge/noarch/pre-commit-4.3.0-pyha770c72_0.conda
      - conda: https://conda.anaconda.org/conda-forge/noarch/pycparser-2.22-pyh29332c3_1.conda
      - conda: https://conda.anaconda.org/conda-forge/linux-64/python-3.12.12-hd63d673_1_cpython.conda
      - conda: https://conda.anaconda.org/conda-forge/noarch/python_abi-3.12-8_cp312.conda
      - conda: https://conda.anaconda.org/conda-forge/linux-64/pyyaml-6.0.3-py312h8a5da7c_0.conda
      - conda: https://conda.anaconda.org/conda-forge/linux-64/readline-8.2-h8c095d6_2.conda
      - conda: https://conda.anaconda.org/conda-forge/noarch/setuptools-80.9.0-pyhff2d567_0.conda
      - conda: https://conda.anaconda.org/conda-forge/linux-64/shellcheck-0.10.0-ha770c72_0.conda
      - conda: https://conda.anaconda.org/conda-forge/linux-64/tk-8.6.13-noxft_hd72426e_102.conda
      - conda: https://conda.anaconda.org/conda-forge/noarch/typing_extensions-4.15.0-pyhcf101f3_0.conda
      - conda: https://conda.anaconda.org/conda-forge/noarch/tzdata-2025b-h78e105d_0.conda
      - conda: https://conda.anaconda.org/conda-forge/linux-64/ukkonen-1.0.1-py312hd9148b4_6.conda
      - conda: https://conda.anaconda.org/conda-forge/noarch/virtualenv-20.35.4-pyhd8ed1ab_0.conda
      - conda: https://conda.anaconda.org/conda-forge/linux-64/yaml-0.2.5-h280c20c_3.conda
      - conda: https://conda.anaconda.org/conda-forge/linux-64/zstd-1.5.7-hb8e6e7a_2.conda
      - pypi: https://files.pythonhosted.org/packages/af/0f/3b8fdc946b4d9cc8cc1e8af42c4e409468c84441b933d037e101b3d72d86/astroid-3.3.11-py3-none-any.whl
      - pypi: https://files.pythonhosted.org/packages/3a/2a/7cc015f5b9f5db42b7d48157e23356022889fc354a2813c15934b7cb5c0e/attrs-25.4.0-py3-none-any.whl
      - pypi: https://files.pythonhosted.org/packages/e4/37/af0d2ef3967ac0d6113837b44a4f0bfe1328c2b9763bd5b1744520e5cfed/certifi-2025.10.5-py3-none-any.whl
      - pypi: https://files.pythonhosted.org/packages/c0/10/d20b513afe03acc89ec33948320a5544d31f21b05368436d580dec4e234d/charset_normalizer-3.4.4-cp312-cp312-manylinux2014_x86_64.manylinux_2_17_x86_64.manylinux_2_28_x86_64.whl
      - pypi: https://files.pythonhosted.org/packages/a6/90/a64aaacab3b37a17aaedd83e8000142561a29eb262cede42d94a67f7556b/coverage-7.10.7-cp312-cp312-manylinux1_x86_64.manylinux_2_28_x86_64.manylinux_2_5_x86_64.whl
      - pypi: https://files.pythonhosted.org/packages/50/3d/9373ad9c56321fdab5b41197068e1d8c25883b3fea29dd361f9b55116869/dill-0.4.0-py3-none-any.whl
      - pypi: https://files.pythonhosted.org/packages/e3/26/57c6fb270950d476074c087527a558ccb6f4436657314bfb6cdf484114c4/docker-7.1.0-py3-none-any.whl
      - pypi: https://files.pythonhosted.org/packages/c1/0a/c500fc4c8f48cac08b76b8987070b178f0549534584ac1f414066700a3f9/empy-4.2.tar.gz
      - pypi: https://files.pythonhosted.org/packages/50/cb/55fdc97fb38d9ff011b56b82fbe8d8f81db5219623f24086d45f7b63d78b/hypothesis-6.140.4-py3-none-any.whl
      - pypi: https://files.pythonhosted.org/packages/0e/61/66938bbb5fc52dbdf84594873d5b51fb1f7c7794e9c0f5bd885f30bc507b/idna-3.11-py3-none-any.whl
      - pypi: https://files.pythonhosted.org/packages/cb/b1/3846dd7f199d53cb17f49cba7e651e9ce294d8497c8c150530ed11865bb8/iniconfig-2.3.0-py3-none-any.whl
      - pypi: https://files.pythonhosted.org/packages/7f/cc/9b681a170efab4868a032631dea1e8446d8ec718a7f657b94d49d1a12643/isort-6.1.0-py3-none-any.whl
      - pypi: https://files.pythonhosted.org/packages/27/1a/1f68f9ba0c207934b35b86a8ca3aad8395a3d6dd7921c0686e23853ff5a9/mccabe-0.7.0-py2.py3-none-any.whl
      - pypi: https://files.pythonhosted.org/packages/d6/5a/d984ea60fe2bb01abee5cd353a2dd63106c53f27d7dc3ad9f2c1a8cbbc98/off_your_rocker-0.1.0-py3-none-any.whl
      - pypi: https://files.pythonhosted.org/packages/20/12/38679034af332785aac8774540895e234f4d07f7545804097de4b666afd8/packaging-25.0-py3-none-any.whl
      - pypi: https://files.pythonhosted.org/packages/9e/c3/059298687310d527a58bb01f3b1965787ee3b40dce76752eda8b44e9a2c5/pexpect-4.9.0-py2.py3-none-any.whl
      - pypi: https://files.pythonhosted.org/packages/54/20/4d324d65cc6d9205fabedc306948156824eb9f0ee1633355a8f7ec5c66bf/pluggy-1.6.0-py3-none-any.whl
      - pypi: https://files.pythonhosted.org/packages/22/a6/858897256d0deac81a172289110f31629fc4cee19b6f01283303e18c8db3/ptyprocess-0.7.0-py2.py3-none-any.whl
      - pypi: https://files.pythonhosted.org/packages/c7/21/705964c7812476f378728bdf590ca4b771ec72385c533964653c68e86bdc/pygments-2.19.2-py3-none-any.whl
      - pypi: https://files.pythonhosted.org/packages/1a/a7/69460c4a6af7575449e615144aa2205b89408dc2969b87bc3df2f262ad0b/pylint-3.3.9-py3-none-any.whl
      - pypi: https://files.pythonhosted.org/packages/a8/a4/20da314d277121d6534b3a980b29035dcd51e6744bd79075a6ce8fa4eb8d/pytest-8.4.2-py3-none-any.whl
      - pypi: https://files.pythonhosted.org/packages/ee/49/1377b49de7d0c1ce41292161ea0f721913fa8722c19fb9c1e3aa0367eecb/pytest_cov-7.0.0-py3-none-any.whl
      - pypi: https://files.pythonhosted.org/packages/1e/db/4254e3eabe8020b458f1a747140d32277ec7a271daf1d235b70dc0b4e6e3/requests-2.32.5-py3-none-any.whl
      - pypi: https://files.pythonhosted.org/packages/7c/d1/91fe59d0c3d69c268e90996f274278f9c510f381d633241be01d6068dbb5/rocker-0.2.19-py3-none-any.whl
      - pypi: https://files.pythonhosted.org/packages/ab/b5/c0feca27d45ae74185a6bacc399f5d8920ab82df2d732a17213fb86a2c4c/ruff-0.13.3-py3-none-manylinux_2_17_x86_64.manylinux2014_x86_64.whl
      - pypi: https://files.pythonhosted.org/packages/32/46/9cb0e58b2deb7f82b84065f37f3bffeb12413f947f9388e4cac22c4621ce/sortedcontainers-2.4.0-py2.py3-none-any.whl
      - pypi: https://files.pythonhosted.org/packages/44/6f/7120676b6d73228c96e17f1f794d8ab046fc910d781c8d151120c3f1569e/toml-0.10.2-py2.py3-none-any.whl
      - pypi: https://files.pythonhosted.org/packages/bd/75/8539d011f6be8e29f339c42e633aae3cb73bffa95dd0f9adec09b9c58e85/tomlkit-0.13.3-py3-none-any.whl
      - pypi: https://files.pythonhosted.org/packages/a7/c2/fe1e52489ae3122415c51f387e221dd0773709bad6c6cdaa599e8a2c5185/urllib3-2.5.0-py3-none-any.whl
      - pypi: ./
  py313:
    channels:
    - url: https://conda.anaconda.org/conda-forge/
    indexes:
    - https://pypi.org/simple
    packages:
      linux-64:
      - conda: https://conda.anaconda.org/conda-forge/linux-64/_libgcc_mutex-0.1-conda_forge.tar.bz2
      - conda: https://conda.anaconda.org/conda-forge/linux-64/_openmp_mutex-4.5-2_gnu.tar.bz2
      - conda: https://conda.anaconda.org/conda-forge/linux-64/bzip2-1.0.8-hda65f42_8.conda
      - conda: https://conda.anaconda.org/conda-forge/noarch/ca-certificates-2025.10.5-hbd8a1cb_0.conda
      - conda: https://conda.anaconda.org/conda-forge/linux-64/cffi-2.0.0-py313hf46b229_1.conda
      - conda: https://conda.anaconda.org/conda-forge/noarch/cfgv-3.3.1-pyhd8ed1ab_1.conda
      - conda: https://conda.anaconda.org/conda-forge/noarch/distlib-0.4.0-pyhd8ed1ab_0.conda
      - conda: https://conda.anaconda.org/conda-forge/noarch/filelock-3.20.0-pyhd8ed1ab_0.conda
      - conda: https://conda.anaconda.org/conda-forge/noarch/identify-2.6.15-pyhd8ed1ab_0.conda
      - conda: https://conda.anaconda.org/conda-forge/linux-64/ld_impl_linux-64-2.44-h1aa0949_4.conda
      - conda: https://conda.anaconda.org/conda-forge/linux-64/libexpat-2.7.1-hecca717_0.conda
      - conda: https://conda.anaconda.org/conda-forge/linux-64/libffi-3.5.2-h9ec8514_0.conda
      - conda: https://conda.anaconda.org/conda-forge/linux-64/libgcc-15.2.0-h767d61c_7.conda
      - conda: https://conda.anaconda.org/conda-forge/linux-64/libgomp-15.2.0-h767d61c_7.conda
      - conda: https://conda.anaconda.org/conda-forge/linux-64/liblzma-5.8.1-hb9d3cd8_2.conda
      - conda: https://conda.anaconda.org/conda-forge/linux-64/libmpdec-4.0.0-hb9d3cd8_0.conda
      - conda: https://conda.anaconda.org/conda-forge/linux-64/libsqlite-3.50.4-h0c1763c_0.conda
      - conda: https://conda.anaconda.org/conda-forge/linux-64/libstdcxx-15.2.0-h8f9b012_7.conda
      - conda: https://conda.anaconda.org/conda-forge/linux-64/libuuid-2.41.2-he9a06e4_0.conda
      - conda: https://conda.anaconda.org/conda-forge/linux-64/libzlib-1.3.1-hb9d3cd8_2.conda
      - conda: https://conda.anaconda.org/conda-forge/linux-64/ncurses-6.5-h2d0b736_3.conda
      - conda: https://conda.anaconda.org/conda-forge/noarch/nodeenv-1.9.1-pyhd8ed1ab_1.conda
      - conda: https://conda.anaconda.org/conda-forge/linux-64/openssl-3.5.4-h26f9b46_0.conda
      - conda: https://conda.anaconda.org/conda-forge/noarch/platformdirs-4.5.0-pyhcf101f3_0.conda
      - conda: https://conda.anaconda.org/conda-forge/noarch/pre-commit-4.3.0-pyha770c72_0.conda
      - conda: https://conda.anaconda.org/conda-forge/noarch/pycparser-2.22-pyh29332c3_1.conda
      - conda: https://conda.anaconda.org/conda-forge/linux-64/python-3.13.9-hc97d973_101_cp313.conda
      - conda: https://conda.anaconda.org/conda-forge/noarch/python_abi-3.13-8_cp313.conda
      - conda: https://conda.anaconda.org/conda-forge/linux-64/pyyaml-6.0.3-py313h3dea7bd_0.conda
      - conda: https://conda.anaconda.org/conda-forge/linux-64/readline-8.2-h8c095d6_2.conda
      - conda: https://conda.anaconda.org/conda-forge/noarch/setuptools-80.9.0-pyhff2d567_0.conda
      - conda: https://conda.anaconda.org/conda-forge/linux-64/shellcheck-0.10.0-ha770c72_0.conda
      - conda: https://conda.anaconda.org/conda-forge/linux-64/tk-8.6.13-noxft_hd72426e_102.conda
      - conda: https://conda.anaconda.org/conda-forge/noarch/typing_extensions-4.15.0-pyhcf101f3_0.conda
      - conda: https://conda.anaconda.org/conda-forge/noarch/tzdata-2025b-h78e105d_0.conda
      - conda: https://conda.anaconda.org/conda-forge/linux-64/ukkonen-1.0.1-py313h7037e92_6.conda
      - conda: https://conda.anaconda.org/conda-forge/noarch/virtualenv-20.35.4-pyhd8ed1ab_0.conda
      - conda: https://conda.anaconda.org/conda-forge/linux-64/yaml-0.2.5-h280c20c_3.conda
      - conda: https://conda.anaconda.org/conda-forge/linux-64/zstd-1.5.7-hb8e6e7a_2.conda
      - pypi: https://files.pythonhosted.org/packages/af/0f/3b8fdc946b4d9cc8cc1e8af42c4e409468c84441b933d037e101b3d72d86/astroid-3.3.11-py3-none-any.whl
      - pypi: https://files.pythonhosted.org/packages/3a/2a/7cc015f5b9f5db42b7d48157e23356022889fc354a2813c15934b7cb5c0e/attrs-25.4.0-py3-none-any.whl
      - pypi: https://files.pythonhosted.org/packages/e4/37/af0d2ef3967ac0d6113837b44a4f0bfe1328c2b9763bd5b1744520e5cfed/certifi-2025.10.5-py3-none-any.whl
      - pypi: https://files.pythonhosted.org/packages/f5/83/6ab5883f57c9c801ce5e5677242328aa45592be8a00644310a008d04f922/charset_normalizer-3.4.4-cp313-cp313-manylinux2014_x86_64.manylinux_2_17_x86_64.manylinux_2_28_x86_64.whl
      - pypi: https://files.pythonhosted.org/packages/a2/77/8c6d22bf61921a59bce5471c2f1f7ac30cd4ac50aadde72b8c48d5727902/coverage-7.10.7-cp313-cp313-manylinux1_x86_64.manylinux_2_28_x86_64.manylinux_2_5_x86_64.whl
      - pypi: https://files.pythonhosted.org/packages/50/3d/9373ad9c56321fdab5b41197068e1d8c25883b3fea29dd361f9b55116869/dill-0.4.0-py3-none-any.whl
      - pypi: https://files.pythonhosted.org/packages/e3/26/57c6fb270950d476074c087527a558ccb6f4436657314bfb6cdf484114c4/docker-7.1.0-py3-none-any.whl
      - pypi: https://files.pythonhosted.org/packages/c1/0a/c500fc4c8f48cac08b76b8987070b178f0549534584ac1f414066700a3f9/empy-4.2.tar.gz
      - pypi: https://files.pythonhosted.org/packages/50/cb/55fdc97fb38d9ff011b56b82fbe8d8f81db5219623f24086d45f7b63d78b/hypothesis-6.140.4-py3-none-any.whl
      - pypi: https://files.pythonhosted.org/packages/0e/61/66938bbb5fc52dbdf84594873d5b51fb1f7c7794e9c0f5bd885f30bc507b/idna-3.11-py3-none-any.whl
      - pypi: https://files.pythonhosted.org/packages/cb/b1/3846dd7f199d53cb17f49cba7e651e9ce294d8497c8c150530ed11865bb8/iniconfig-2.3.0-py3-none-any.whl
      - pypi: https://files.pythonhosted.org/packages/7f/cc/9b681a170efab4868a032631dea1e8446d8ec718a7f657b94d49d1a12643/isort-6.1.0-py3-none-any.whl
      - pypi: https://files.pythonhosted.org/packages/27/1a/1f68f9ba0c207934b35b86a8ca3aad8395a3d6dd7921c0686e23853ff5a9/mccabe-0.7.0-py2.py3-none-any.whl
      - pypi: https://files.pythonhosted.org/packages/d6/5a/d984ea60fe2bb01abee5cd353a2dd63106c53f27d7dc3ad9f2c1a8cbbc98/off_your_rocker-0.1.0-py3-none-any.whl
      - pypi: https://files.pythonhosted.org/packages/20/12/38679034af332785aac8774540895e234f4d07f7545804097de4b666afd8/packaging-25.0-py3-none-any.whl
      - pypi: https://files.pythonhosted.org/packages/9e/c3/059298687310d527a58bb01f3b1965787ee3b40dce76752eda8b44e9a2c5/pexpect-4.9.0-py2.py3-none-any.whl
      - pypi: https://files.pythonhosted.org/packages/54/20/4d324d65cc6d9205fabedc306948156824eb9f0ee1633355a8f7ec5c66bf/pluggy-1.6.0-py3-none-any.whl
      - pypi: https://files.pythonhosted.org/packages/22/a6/858897256d0deac81a172289110f31629fc4cee19b6f01283303e18c8db3/ptyprocess-0.7.0-py2.py3-none-any.whl
      - pypi: https://files.pythonhosted.org/packages/c7/21/705964c7812476f378728bdf590ca4b771ec72385c533964653c68e86bdc/pygments-2.19.2-py3-none-any.whl
      - pypi: https://files.pythonhosted.org/packages/1a/a7/69460c4a6af7575449e615144aa2205b89408dc2969b87bc3df2f262ad0b/pylint-3.3.9-py3-none-any.whl
      - pypi: https://files.pythonhosted.org/packages/a8/a4/20da314d277121d6534b3a980b29035dcd51e6744bd79075a6ce8fa4eb8d/pytest-8.4.2-py3-none-any.whl
      - pypi: https://files.pythonhosted.org/packages/ee/49/1377b49de7d0c1ce41292161ea0f721913fa8722c19fb9c1e3aa0367eecb/pytest_cov-7.0.0-py3-none-any.whl
      - pypi: https://files.pythonhosted.org/packages/1e/db/4254e3eabe8020b458f1a747140d32277ec7a271daf1d235b70dc0b4e6e3/requests-2.32.5-py3-none-any.whl
      - pypi: https://files.pythonhosted.org/packages/7c/d1/91fe59d0c3d69c268e90996f274278f9c510f381d633241be01d6068dbb5/rocker-0.2.19-py3-none-any.whl
      - pypi: https://files.pythonhosted.org/packages/ab/b5/c0feca27d45ae74185a6bacc399f5d8920ab82df2d732a17213fb86a2c4c/ruff-0.13.3-py3-none-manylinux_2_17_x86_64.manylinux2014_x86_64.whl
      - pypi: https://files.pythonhosted.org/packages/32/46/9cb0e58b2deb7f82b84065f37f3bffeb12413f947f9388e4cac22c4621ce/sortedcontainers-2.4.0-py2.py3-none-any.whl
      - pypi: https://files.pythonhosted.org/packages/44/6f/7120676b6d73228c96e17f1f794d8ab046fc910d781c8d151120c3f1569e/toml-0.10.2-py2.py3-none-any.whl
      - pypi: https://files.pythonhosted.org/packages/bd/75/8539d011f6be8e29f339c42e633aae3cb73bffa95dd0f9adec09b9c58e85/tomlkit-0.13.3-py3-none-any.whl
      - pypi: https://files.pythonhosted.org/packages/a7/c2/fe1e52489ae3122415c51f387e221dd0773709bad6c6cdaa599e8a2c5185/urllib3-2.5.0-py3-none-any.whl
      - pypi: ./
packages:
- conda: https://conda.anaconda.org/conda-forge/linux-64/_libgcc_mutex-0.1-conda_forge.tar.bz2
  sha256: fe51de6107f9edc7aa4f786a70f4a883943bc9d39b3bb7307c04c41410990726
  md5: d7c89558ba9fa0495403155b64376d81
  license: None
  purls: []
  size: 2562
  timestamp: 1578324546067
- conda: https://conda.anaconda.org/conda-forge/linux-64/_openmp_mutex-4.5-2_gnu.tar.bz2
  build_number: 16
  sha256: fbe2c5e56a653bebb982eda4876a9178aedfc2b545f25d0ce9c4c0b508253d22
  md5: 73aaf86a425cc6e73fcf236a5a46396d
  depends:
  - _libgcc_mutex 0.1 conda_forge
  - libgomp >=7.5.0
  constrains:
  - openmp_impl 9999
  license: BSD-3-Clause
  license_family: BSD
  purls: []
  size: 23621
  timestamp: 1650670423406
- pypi: https://files.pythonhosted.org/packages/af/0f/3b8fdc946b4d9cc8cc1e8af42c4e409468c84441b933d037e101b3d72d86/astroid-3.3.11-py3-none-any.whl
  name: astroid
  version: 3.3.11
  sha256: 54c760ae8322ece1abd213057c4b5bba7c49818853fc901ef09719a60dbf9dec
  requires_dist:
  - typing-extensions>=4 ; python_full_version < '3.11'
  requires_python: '>=3.9.0'
- pypi: https://files.pythonhosted.org/packages/3a/2a/7cc015f5b9f5db42b7d48157e23356022889fc354a2813c15934b7cb5c0e/attrs-25.4.0-py3-none-any.whl
  name: attrs
  version: 25.4.0
  sha256: adcf7e2a1fb3b36ac48d97835bb6d8ade15b8dcce26aba8bf1d14847b57a3373
  requires_python: '>=3.9'
- conda: https://conda.anaconda.org/conda-forge/linux-64/bzip2-1.0.8-hda65f42_8.conda
  sha256: c30daba32ddebbb7ded490f0e371eae90f51e72db620554089103b4a6934b0d5
  md5: 51a19bba1b8ebfb60df25cde030b7ebc
  depends:
  - __glibc >=2.17,<3.0.a0
  - libgcc >=14
  license: bzip2-1.0.6
  license_family: BSD
  purls: []
  size: 260341
  timestamp: 1757437258798
- conda: https://conda.anaconda.org/conda-forge/noarch/ca-certificates-2025.10.5-hbd8a1cb_0.conda
  sha256: 3b5ad78b8bb61b6cdc0978a6a99f8dfb2cc789a451378d054698441005ecbdb6
  md5: f9e5fbc24009179e8b0409624691758a
  depends:
  - __unix
  license: ISC
  purls: []
  size: 155907
  timestamp: 1759649036195
- pypi: https://files.pythonhosted.org/packages/e4/37/af0d2ef3967ac0d6113837b44a4f0bfe1328c2b9763bd5b1744520e5cfed/certifi-2025.10.5-py3-none-any.whl
  name: certifi
  version: 2025.10.5
  sha256: 0f212c2744a9bb6de0c56639a6f68afe01ecd92d91f14ae897c4fe7bbeeef0de
  requires_python: '>=3.7'
- conda: https://conda.anaconda.org/conda-forge/linux-64/cffi-2.0.0-py310he7384ee_1.conda
  sha256: bf76ead6d59b70f3e901476a73880ac92011be63b151972d135eec55bbbe6091
  md5: 803e2d778b8dcccdc014127ec5001681
  depends:
  - __glibc >=2.17,<3.0.a0
  - libffi >=3.5.2,<3.6.0a0
  - libgcc >=14
  - pycparser
  - python >=3.10,<3.11.0a0
  - python_abi 3.10.* *_cp310
  license: MIT
  license_family: MIT
  purls:
  - pkg:pypi/cffi?source=compressed-mapping
  size: 244766
  timestamp: 1761203011221
- conda: https://conda.anaconda.org/conda-forge/linux-64/cffi-2.0.0-py311h03d9500_1.conda
  sha256: 3ad13377356c86d3a945ae30e9b8c8734300925ef81a3cb0a9db0d755afbe7bb
  md5: 3912e4373de46adafd8f1e97e4bd166b
  depends:
  - __glibc >=2.17,<3.0.a0
  - libffi >=3.5.2,<3.6.0a0
  - libgcc >=14
  - pycparser
  - python >=3.11,<3.12.0a0
  - python_abi 3.11.* *_cp311
  license: MIT
  license_family: MIT
  purls:
  - pkg:pypi/cffi?source=hash-mapping
  size: 303338
  timestamp: 1761202960110
- conda: https://conda.anaconda.org/conda-forge/linux-64/cffi-2.0.0-py312h460c074_1.conda
  sha256: 7dafe8173d5f94e46cf9cd597cc8ff476a8357fbbd4433a8b5697b2864845d9c
  md5: 648ee28dcd4e07a1940a17da62eccd40
  depends:
  - __glibc >=2.17,<3.0.a0
  - libffi >=3.5.2,<3.6.0a0
  - libgcc >=14
  - pycparser
  - python >=3.12,<3.13.0a0
  - python_abi 3.12.* *_cp312
  license: MIT
  license_family: MIT
  purls:
  - pkg:pypi/cffi?source=hash-mapping
  size: 295716
  timestamp: 1761202958833
- conda: https://conda.anaconda.org/conda-forge/linux-64/cffi-2.0.0-py313hf46b229_1.conda
  sha256: 2162a91819945c826c6ef5efe379e88b1df0fe9a387eeba23ddcf7ebeacd5bd6
  md5: d0616e7935acab407d1543b28c446f6f
  depends:
  - __glibc >=2.17,<3.0.a0
  - libffi >=3.5.2,<3.6.0a0
  - libgcc >=14
  - pycparser
  - python >=3.13,<3.14.0a0
  - python_abi 3.13.* *_cp313
  license: MIT
  license_family: MIT
  purls:
  - pkg:pypi/cffi?source=hash-mapping
  size: 298357
  timestamp: 1761202966461
- conda: https://conda.anaconda.org/conda-forge/linux-64/cffi-2.0.0-py314h4a8dc5f_1.conda
  sha256: c6339858a0aaf5d939e00d345c98b99e4558f285942b27232ac098ad17ac7f8e
  md5: cf45f4278afd6f4e6d03eda0f435d527
  depends:
  - __glibc >=2.17,<3.0.a0
  - libffi >=3.5.2,<3.6.0a0
  - libgcc >=14
  - pycparser
  - python >=3.14,<3.15.0a0
  - python_abi 3.14.* *_cp314
  license: MIT
  license_family: MIT
  purls:
  - pkg:pypi/cffi?source=hash-mapping
  size: 300271
  timestamp: 1761203085220
- conda: https://conda.anaconda.org/conda-forge/noarch/cfgv-3.3.1-pyhd8ed1ab_1.conda
  sha256: d5696636733b3c301054b948cdd793f118efacce361d9bd4afb57d5980a9064f
  md5: 57df494053e17dce2ac3a0b33e1b2a2e
  depends:
  - python >=3.9
  license: MIT
  license_family: MIT
  purls:
  - pkg:pypi/cfgv?source=hash-mapping
  size: 12973
  timestamp: 1734267180483
- pypi: https://files.pythonhosted.org/packages/36/3b/60cbd1f8e93aa25d1c669c649b7a655b0b5fb4c571858910ea9332678558/charset_normalizer-3.4.4-cp310-cp310-manylinux2014_x86_64.manylinux_2_17_x86_64.manylinux_2_28_x86_64.whl
  name: charset-normalizer
  version: 3.4.4
  sha256: 9d1bb833febdff5c8927f922386db610b49db6e0d4f4ee29601d71e7c2694313
  requires_python: '>=3.7'
- pypi: https://files.pythonhosted.org/packages/67/ff/f6b948ca32e4f2a4576aa129d8bed61f2e0543bf9f5f2b7fc3758ed005c9/charset_normalizer-3.4.4-cp314-cp314-manylinux2014_x86_64.manylinux_2_17_x86_64.manylinux_2_28_x86_64.whl
  name: charset-normalizer
  version: 3.4.4
  sha256: ecaae4149d99b1c9e7b88bb03e3221956f68fd6d50be2ef061b2381b61d20838
  requires_python: '>=3.7'
- pypi: https://files.pythonhosted.org/packages/6d/fc/de9cce525b2c5b94b47c70a4b4fb19f871b24995c728e957ee68ab1671ea/charset_normalizer-3.4.4-cp311-cp311-manylinux2014_x86_64.manylinux_2_17_x86_64.manylinux_2_28_x86_64.whl
  name: charset-normalizer
  version: 3.4.4
  sha256: 840c25fb618a231545cbab0564a799f101b63b9901f2569faecd6b222ac72381
  requires_python: '>=3.7'
- pypi: https://files.pythonhosted.org/packages/c0/10/d20b513afe03acc89ec33948320a5544d31f21b05368436d580dec4e234d/charset_normalizer-3.4.4-cp312-cp312-manylinux2014_x86_64.manylinux_2_17_x86_64.manylinux_2_28_x86_64.whl
  name: charset-normalizer
  version: 3.4.4
  sha256: 11d694519d7f29d6cd09f6ac70028dba10f92f6cdd059096db198c283794ac86
  requires_python: '>=3.7'
- pypi: https://files.pythonhosted.org/packages/f5/83/6ab5883f57c9c801ce5e5677242328aa45592be8a00644310a008d04f922/charset_normalizer-3.4.4-cp313-cp313-manylinux2014_x86_64.manylinux_2_17_x86_64.manylinux_2_28_x86_64.whl
  name: charset-normalizer
  version: 3.4.4
  sha256: a8a8b89589086a25749f471e6a900d3f662d1d3b6e2e59dcecf787b1cc3a1894
  requires_python: '>=3.7'
- pypi: https://files.pythonhosted.org/packages/19/20/d0384ac06a6f908783d9b6aa6135e41b093971499ec488e47279f5b846e6/coverage-7.10.7-cp310-cp310-manylinux1_x86_64.manylinux_2_28_x86_64.manylinux_2_5_x86_64.whl
  name: coverage
  version: 7.10.7
  sha256: 8421e088bc051361b01c4b3a50fd39a4b9133079a2229978d9d30511fd05231b
  requires_dist:
  - tomli ; python_full_version <= '3.11' and extra == 'toml'
  requires_python: '>=3.9'
- pypi: https://files.pythonhosted.org/packages/82/62/14ed6546d0207e6eda876434e3e8475a3e9adbe32110ce896c9e0c06bb9a/coverage-7.10.7-cp314-cp314-manylinux1_x86_64.manylinux_2_28_x86_64.manylinux_2_5_x86_64.whl
  name: coverage
  version: 7.10.7
  sha256: bb45474711ba385c46a0bfe696c695a929ae69ac636cda8f532be9e8c93d720a
  requires_dist:
  - tomli ; python_full_version <= '3.11' and extra == 'toml'
  requires_python: '>=3.9'
- pypi: https://files.pythonhosted.org/packages/a2/77/8c6d22bf61921a59bce5471c2f1f7ac30cd4ac50aadde72b8c48d5727902/coverage-7.10.7-cp313-cp313-manylinux1_x86_64.manylinux_2_28_x86_64.manylinux_2_5_x86_64.whl
  name: coverage
  version: 7.10.7
  sha256: 10b6ba00ab1132a0ce4428ff68cf50a25efd6840a42cdf4239c9b99aad83be8b
  requires_dist:
  - tomli ; python_full_version <= '3.11' and extra == 'toml'
  requires_python: '>=3.9'
- pypi: https://files.pythonhosted.org/packages/a6/90/a64aaacab3b37a17aaedd83e8000142561a29eb262cede42d94a67f7556b/coverage-7.10.7-cp312-cp312-manylinux1_x86_64.manylinux_2_28_x86_64.manylinux_2_5_x86_64.whl
  name: coverage
  version: 7.10.7
  sha256: 314f2c326ded3f4b09be11bc282eb2fc861184bc95748ae67b360ac962770be7
  requires_dist:
  - tomli ; python_full_version <= '3.11' and extra == 'toml'
  requires_python: '>=3.9'
- pypi: https://files.pythonhosted.org/packages/b0/ef/bd8e719c2f7417ba03239052e099b76ea1130ac0cbb183ee1fcaa58aaff3/coverage-7.10.7-cp311-cp311-manylinux1_x86_64.manylinux_2_28_x86_64.manylinux_2_5_x86_64.whl
  name: coverage
  version: 7.10.7
  sha256: 35f5e3f9e455bb17831876048355dca0f758b6df22f49258cb5a91da23ef437d
  requires_dist:
  - tomli ; python_full_version <= '3.11' and extra == 'toml'
  requires_python: '>=3.9'
- pypi: ./
  name: deps-rocker
  version: 0.23.1
<<<<<<< HEAD
  sha256: fd50775b12cc850c278fecd3450ad61e4e2ceda8d0cc7a2c9afa9ea02fa6c183
=======
  sha256: 48df5db35707d792d4061cca2b0fbeb3241f4cce3c51a2f9b8968182e26c499e
>>>>>>> 3d2b24ee
  requires_dist:
  - rocker>=0.2.19
  - off-your-rocker>=0.1.0
  - pyyaml>=5.0
  - toml>=0.10
  requires_python: '>=3.9'
  editable: true
- pypi: https://files.pythonhosted.org/packages/50/3d/9373ad9c56321fdab5b41197068e1d8c25883b3fea29dd361f9b55116869/dill-0.4.0-py3-none-any.whl
  name: dill
  version: 0.4.0
  sha256: 44f54bf6412c2c8464c14e8243eb163690a9800dbe2c367330883b19c7561049
  requires_dist:
  - objgraph>=1.7.2 ; extra == 'graph'
  - gprof2dot>=2022.7.29 ; extra == 'profile'
  requires_python: '>=3.8'
- conda: https://conda.anaconda.org/conda-forge/noarch/distlib-0.4.0-pyhd8ed1ab_0.conda
  sha256: 6d977f0b2fc24fee21a9554389ab83070db341af6d6f09285360b2e09ef8b26e
  md5: 003b8ba0a94e2f1e117d0bd46aebc901
  depends:
  - python >=3.9
  license: Apache-2.0
  license_family: APACHE
  purls:
  - pkg:pypi/distlib?source=hash-mapping
  size: 275642
  timestamp: 1752823081585
- pypi: https://files.pythonhosted.org/packages/e3/26/57c6fb270950d476074c087527a558ccb6f4436657314bfb6cdf484114c4/docker-7.1.0-py3-none-any.whl
  name: docker
  version: 7.1.0
  sha256: c96b93b7f0a746f9e77d325bcfb87422a3d8bd4f03136ae8a85b37f1898d5fc0
  requires_dist:
  - pywin32>=304 ; sys_platform == 'win32'
  - requests>=2.26.0
  - urllib3>=1.26.0
  - coverage==7.2.7 ; extra == 'dev'
  - pytest-cov==4.1.0 ; extra == 'dev'
  - pytest-timeout==2.1.0 ; extra == 'dev'
  - pytest==7.4.2 ; extra == 'dev'
  - ruff==0.1.8 ; extra == 'dev'
  - myst-parser==0.18.0 ; extra == 'docs'
  - sphinx==5.1.1 ; extra == 'docs'
  - paramiko>=2.4.3 ; extra == 'ssh'
  - websocket-client>=1.3.0 ; extra == 'websockets'
  requires_python: '>=3.8'
- pypi: https://files.pythonhosted.org/packages/c1/0a/c500fc4c8f48cac08b76b8987070b178f0549534584ac1f414066700a3f9/empy-4.2.tar.gz
  name: empy
  version: '4.2'
  sha256: 86f15e1da9743e79a2e9b2cbacf1a13d0b7fb1835b6254eb253c978b72287f4f
  requires_python: '>=2.4'
- pypi: https://files.pythonhosted.org/packages/36/f4/c6e662dade71f56cd2f3735141b265c3c79293c109549c1e6933b0651ffc/exceptiongroup-1.3.0-py3-none-any.whl
  name: exceptiongroup
  version: 1.3.0
  sha256: 4d111e6e0c13d0644cad6ddaa7ed0261a0b36971f6d23e7ec9b4b9097da78a10
  requires_dist:
  - typing-extensions>=4.6.0 ; python_full_version < '3.13'
  - pytest>=6 ; extra == 'test'
  requires_python: '>=3.7'
- conda: https://conda.anaconda.org/conda-forge/noarch/filelock-3.20.0-pyhd8ed1ab_0.conda
  sha256: 19025a4078ff3940d97eb0da29983d5e0deac9c3e09b0eabf897daeaf9d1114e
  md5: 66b8b26023b8efdf8fcb23bac4b6325d
  depends:
  - python >=3.10
  license: Unlicense
  purls:
  - pkg:pypi/filelock?source=hash-mapping
  size: 17976
  timestamp: 1759948208140
- pypi: https://files.pythonhosted.org/packages/50/cb/55fdc97fb38d9ff011b56b82fbe8d8f81db5219623f24086d45f7b63d78b/hypothesis-6.140.4-py3-none-any.whl
  name: hypothesis
  version: 6.140.4
  sha256: b05eee9ba0d69f479657a0952679d2ff8967ea5e05ca7bddc86ddb60c49291b2
  requires_dist:
  - attrs>=22.2.0
  - exceptiongroup>=1.0.0 ; python_full_version < '3.11'
  - sortedcontainers>=2.1.0,<3.0.0
  - click>=7.0 ; extra == 'cli'
  - black>=20.8b0 ; extra == 'cli'
  - rich>=9.0.0 ; extra == 'cli'
  - libcst>=0.3.16 ; extra == 'codemods'
  - black>=20.8b0 ; extra == 'ghostwriter'
  - pytz>=2014.1 ; extra == 'pytz'
  - python-dateutil>=1.4 ; extra == 'dateutil'
  - lark>=0.10.1 ; extra == 'lark'
  - numpy>=1.19.3 ; extra == 'numpy'
  - pandas>=1.1 ; extra == 'pandas'
  - pytest>=4.6 ; extra == 'pytest'
  - dpcontracts>=0.4 ; extra == 'dpcontracts'
  - redis>=3.0.0 ; extra == 'redis'
  - hypothesis-crosshair>=0.0.25 ; extra == 'crosshair'
  - crosshair-tool>=0.0.97 ; extra == 'crosshair'
  - tzdata>=2025.2 ; (sys_platform == 'emscripten' and extra == 'zoneinfo') or (sys_platform == 'win32' and extra == 'zoneinfo')
  - django>=4.2 ; extra == 'django'
  - watchdog>=4.0.0 ; extra == 'watchdog'
  - black>=20.8b0 ; extra == 'all'
  - click>=7.0 ; extra == 'all'
  - crosshair-tool>=0.0.97 ; extra == 'all'
  - django>=4.2 ; extra == 'all'
  - dpcontracts>=0.4 ; extra == 'all'
  - hypothesis-crosshair>=0.0.25 ; extra == 'all'
  - lark>=0.10.1 ; extra == 'all'
  - libcst>=0.3.16 ; extra == 'all'
  - numpy>=1.19.3 ; extra == 'all'
  - pandas>=1.1 ; extra == 'all'
  - pytest>=4.6 ; extra == 'all'
  - python-dateutil>=1.4 ; extra == 'all'
  - pytz>=2014.1 ; extra == 'all'
  - redis>=3.0.0 ; extra == 'all'
  - rich>=9.0.0 ; extra == 'all'
  - tzdata>=2025.2 ; (sys_platform == 'emscripten' and extra == 'all') or (sys_platform == 'win32' and extra == 'all')
  - watchdog>=4.0.0 ; extra == 'all'
  requires_python: '>=3.9'
- conda: https://conda.anaconda.org/conda-forge/noarch/identify-2.6.15-pyhd8ed1ab_0.conda
  sha256: 32d5007d12e5731867908cbf5345f5cd44a6c8755a2e8e63e15a184826a51f82
  md5: 25f954b7dae6dd7b0dc004dab74f1ce9
  depends:
  - python >=3.10
  - ukkonen
  license: MIT
  license_family: MIT
  purls:
  - pkg:pypi/identify?source=hash-mapping
  size: 79151
  timestamp: 1759437561529
- pypi: https://files.pythonhosted.org/packages/0e/61/66938bbb5fc52dbdf84594873d5b51fb1f7c7794e9c0f5bd885f30bc507b/idna-3.11-py3-none-any.whl
  name: idna
  version: '3.11'
  sha256: 771a87f49d9defaf64091e6e6fe9c18d4833f140bd19464795bc32d966ca37ea
  requires_dist:
  - ruff>=0.6.2 ; extra == 'all'
  - mypy>=1.11.2 ; extra == 'all'
  - pytest>=8.3.2 ; extra == 'all'
  - flake8>=7.1.1 ; extra == 'all'
  requires_python: '>=3.8'
- pypi: https://files.pythonhosted.org/packages/cb/b1/3846dd7f199d53cb17f49cba7e651e9ce294d8497c8c150530ed11865bb8/iniconfig-2.3.0-py3-none-any.whl
  name: iniconfig
  version: 2.3.0
  sha256: f631c04d2c48c52b84d0d0549c99ff3859c98df65b3101406327ecc7d53fbf12
  requires_python: '>=3.10'
- pypi: https://files.pythonhosted.org/packages/7f/cc/9b681a170efab4868a032631dea1e8446d8ec718a7f657b94d49d1a12643/isort-6.1.0-py3-none-any.whl
  name: isort
  version: 6.1.0
  sha256: 58d8927ecce74e5087aef019f778d4081a3b6c98f15a80ba35782ca8a2097784
  requires_dist:
  - importlib-metadata>=4.6.0 ; python_full_version < '3.10'
  - colorama ; extra == 'colors'
  - setuptools ; extra == 'plugins'
  requires_python: '>=3.9.0'
- conda: https://conda.anaconda.org/conda-forge/linux-64/ld_impl_linux-64-2.44-h1aa0949_4.conda
  sha256: 96b6900ca0489d9e5d0318a6b49f8eff43fd85fef6e07cb0c25344ee94cd7a3a
  md5: c94ab6ff54ba5172cf1c58267005670f
  depends:
  - __glibc >=2.17,<3.0.a0
  - zstd >=1.5.7,<1.6.0a0
  constrains:
  - binutils_impl_linux-64 2.44
  license: GPL-3.0-only
  license_family: GPL
  purls: []
  size: 742501
  timestamp: 1761335175964
- conda: https://conda.anaconda.org/conda-forge/linux-64/libexpat-2.7.1-hecca717_0.conda
  sha256: da2080da8f0288b95dd86765c801c6e166c4619b910b11f9a8446fb852438dc2
  md5: 4211416ecba1866fab0c6470986c22d6
  depends:
  - __glibc >=2.17,<3.0.a0
  - libgcc >=14
  constrains:
  - expat 2.7.1.*
  license: MIT
  license_family: MIT
  purls: []
  size: 74811
  timestamp: 1752719572741
- conda: https://conda.anaconda.org/conda-forge/linux-64/libffi-3.5.2-h9ec8514_0.conda
  sha256: 25cbdfa65580cfab1b8d15ee90b4c9f1e0d72128f1661449c9a999d341377d54
  md5: 35f29eec58405aaf55e01cb470d8c26a
  depends:
  - __glibc >=2.17,<3.0.a0
  - libgcc >=14
  license: MIT
  license_family: MIT
  purls: []
  size: 57821
  timestamp: 1760295480630
- conda: https://conda.anaconda.org/conda-forge/linux-64/libgcc-15.2.0-h767d61c_7.conda
  sha256: 08f9b87578ab981c7713e4e6a7d935e40766e10691732bba376d4964562bcb45
  md5: c0374badb3a5d4b1372db28d19462c53
  depends:
  - __glibc >=2.17,<3.0.a0
  - _openmp_mutex >=4.5
  constrains:
  - libgomp 15.2.0 h767d61c_7
  - libgcc-ng ==15.2.0=*_7
  license: GPL-3.0-only WITH GCC-exception-3.1
  license_family: GPL
  purls: []
  size: 822552
  timestamp: 1759968052178
- conda: https://conda.anaconda.org/conda-forge/linux-64/libgcc-ng-15.2.0-h69a702a_7.conda
  sha256: 2045066dd8e6e58aaf5ae2b722fb6dfdbb57c862b5f34ac7bfb58c40ef39b6ad
  md5: 280ea6eee9e2ddefde25ff799c4f0363
  depends:
  - libgcc 15.2.0 h767d61c_7
  license: GPL-3.0-only WITH GCC-exception-3.1
  license_family: GPL
  purls: []
  size: 29313
  timestamp: 1759968065504
- conda: https://conda.anaconda.org/conda-forge/linux-64/libgomp-15.2.0-h767d61c_7.conda
  sha256: e9fb1c258c8e66ee278397b5822692527c5f5786d372fe7a869b900853f3f5ca
  md5: f7b4d76975aac7e5d9e6ad13845f92fe
  depends:
  - __glibc >=2.17,<3.0.a0
  license: GPL-3.0-only WITH GCC-exception-3.1
  license_family: GPL
  purls: []
  size: 447919
  timestamp: 1759967942498
- conda: https://conda.anaconda.org/conda-forge/linux-64/liblzma-5.8.1-hb9d3cd8_2.conda
  sha256: f2591c0069447bbe28d4d696b7fcb0c5bd0b4ac582769b89addbcf26fb3430d8
  md5: 1a580f7796c7bf6393fddb8bbbde58dc
  depends:
  - __glibc >=2.17,<3.0.a0
  - libgcc >=13
  constrains:
  - xz 5.8.1.*
  license: 0BSD
  purls: []
  size: 112894
  timestamp: 1749230047870
- conda: https://conda.anaconda.org/conda-forge/linux-64/libmpdec-4.0.0-hb9d3cd8_0.conda
  sha256: 3aa92d4074d4063f2a162cd8ecb45dccac93e543e565c01a787e16a43501f7ee
  md5: c7e925f37e3b40d893459e625f6a53f1
  depends:
  - __glibc >=2.17,<3.0.a0
  - libgcc >=13
  license: BSD-2-Clause
  license_family: BSD
  purls: []
  size: 91183
  timestamp: 1748393666725
- conda: https://conda.anaconda.org/conda-forge/linux-64/libnsl-2.0.1-hb9d3cd8_1.conda
  sha256: 927fe72b054277cde6cb82597d0fcf6baf127dcbce2e0a9d8925a68f1265eef5
  md5: d864d34357c3b65a4b731f78c0801dc4
  depends:
  - __glibc >=2.17,<3.0.a0
  - libgcc >=13
  license: LGPL-2.1-only
  license_family: GPL
  purls: []
  size: 33731
  timestamp: 1750274110928
- conda: https://conda.anaconda.org/conda-forge/linux-64/libsqlite-3.50.4-h0c1763c_0.conda
  sha256: 6d9c32fc369af5a84875725f7ddfbfc2ace795c28f246dc70055a79f9b2003da
  md5: 0b367fad34931cb79e0d6b7e5c06bb1c
  depends:
  - __glibc >=2.17,<3.0.a0
  - libgcc >=14
  - libzlib >=1.3.1,<2.0a0
  license: blessing
  purls: []
  size: 932581
  timestamp: 1753948484112
- conda: https://conda.anaconda.org/conda-forge/linux-64/libstdcxx-15.2.0-h8f9b012_7.conda
  sha256: 1b981647d9775e1cdeb2fab0a4dd9cd75a6b0de2963f6c3953dbd712f78334b3
  md5: 5b767048b1b3ee9a954b06f4084f93dc
  depends:
  - __glibc >=2.17,<3.0.a0
  - libgcc 15.2.0 h767d61c_7
  constrains:
  - libstdcxx-ng ==15.2.0=*_7
  license: GPL-3.0-only WITH GCC-exception-3.1
  license_family: GPL
  purls: []
  size: 3898269
  timestamp: 1759968103436
- conda: https://conda.anaconda.org/conda-forge/linux-64/libuuid-2.41.2-he9a06e4_0.conda
  sha256: e5ec6d2ad7eef538ddcb9ea62ad4346fde70a4736342c4ad87bd713641eb9808
  md5: 80c07c68d2f6870250959dcc95b209d1
  depends:
  - __glibc >=2.17,<3.0.a0
  - libgcc >=14
  license: BSD-3-Clause
  license_family: BSD
  purls: []
  size: 37135
  timestamp: 1758626800002
- conda: https://conda.anaconda.org/conda-forge/linux-64/libxcrypt-4.4.36-hd590300_1.conda
  sha256: 6ae68e0b86423ef188196fff6207ed0c8195dd84273cb5623b85aa08033a410c
  md5: 5aa797f8787fe7a17d1b0821485b5adc
  depends:
  - libgcc-ng >=12
  license: LGPL-2.1-or-later
  purls: []
  size: 100393
  timestamp: 1702724383534
- conda: https://conda.anaconda.org/conda-forge/linux-64/libzlib-1.3.1-hb9d3cd8_2.conda
  sha256: d4bfe88d7cb447768e31650f06257995601f89076080e76df55e3112d4e47dc4
  md5: edb0dca6bc32e4f4789199455a1dbeb8
  depends:
  - __glibc >=2.17,<3.0.a0
  - libgcc >=13
  constrains:
  - zlib 1.3.1 *_2
  license: Zlib
  license_family: Other
  purls: []
  size: 60963
  timestamp: 1727963148474
- pypi: https://files.pythonhosted.org/packages/27/1a/1f68f9ba0c207934b35b86a8ca3aad8395a3d6dd7921c0686e23853ff5a9/mccabe-0.7.0-py2.py3-none-any.whl
  name: mccabe
  version: 0.7.0
  sha256: 6c2d30ab6be0e4a46919781807b4f0d834ebdd6c6e3dca0bda5a15f863427b6e
  requires_python: '>=3.6'
- conda: https://conda.anaconda.org/conda-forge/linux-64/ncurses-6.5-h2d0b736_3.conda
  sha256: 3fde293232fa3fca98635e1167de6b7c7fda83caf24b9d6c91ec9eefb4f4d586
  md5: 47e340acb35de30501a76c7c799c41d7
  depends:
  - __glibc >=2.17,<3.0.a0
  - libgcc >=13
  license: X11 AND BSD-3-Clause
  purls: []
  size: 891641
  timestamp: 1738195959188
- conda: https://conda.anaconda.org/conda-forge/noarch/nodeenv-1.9.1-pyhd8ed1ab_1.conda
  sha256: 3636eec0e60466a00069b47ce94b6d88b01419b6577d8e393da44bb5bc8d3468
  md5: 7ba3f09fceae6a120d664217e58fe686
  depends:
  - python >=3.9
  - setuptools
  license: BSD-3-Clause
  license_family: BSD
  purls:
  - pkg:pypi/nodeenv?source=hash-mapping
  size: 34574
  timestamp: 1734112236147
- pypi: https://files.pythonhosted.org/packages/d6/5a/d984ea60fe2bb01abee5cd353a2dd63106c53f27d7dc3ad9f2c1a8cbbc98/off_your_rocker-0.1.0-py3-none-any.whl
  name: off-your-rocker
  version: 0.1.0
  sha256: d59930ae0ae66e3a4618e0432a2406f22ca6a896198d74efa480592082174858
  requires_dist:
  - rocker
- conda: https://conda.anaconda.org/conda-forge/linux-64/openssl-3.5.4-h26f9b46_0.conda
  sha256: e807f3bad09bdf4075dbb4168619e14b0c0360bacb2e12ef18641a834c8c5549
  md5: 14edad12b59ccbfa3910d42c72adc2a0
  depends:
  - __glibc >=2.17,<3.0.a0
  - ca-certificates
  - libgcc >=14
  license: Apache-2.0
  license_family: Apache
  purls: []
  size: 3119624
  timestamp: 1759324353651
- pypi: https://files.pythonhosted.org/packages/20/12/38679034af332785aac8774540895e234f4d07f7545804097de4b666afd8/packaging-25.0-py3-none-any.whl
  name: packaging
  version: '25.0'
  sha256: 29572ef2b1f17581046b3a2227d5c611fb25ec70ca1ba8554b24b0e69331a484
  requires_python: '>=3.8'
- pypi: https://files.pythonhosted.org/packages/9e/c3/059298687310d527a58bb01f3b1965787ee3b40dce76752eda8b44e9a2c5/pexpect-4.9.0-py2.py3-none-any.whl
  name: pexpect
  version: 4.9.0
  sha256: 7236d1e080e4936be2dc3e326cec0af72acf9212a7e1d060210e70a47e253523
  requires_dist:
  - ptyprocess>=0.5
- conda: https://conda.anaconda.org/conda-forge/noarch/platformdirs-4.5.0-pyhcf101f3_0.conda
  sha256: 7efd51b48d908de2d75cbb3c4a2e80dd9454e1c5bb8191b261af3136f7fa5888
  md5: 5c7a868f8241e64e1cf5fdf4962f23e2
  depends:
  - python >=3.10
  - python
  license: MIT
  license_family: MIT
  purls:
  - pkg:pypi/platformdirs?source=hash-mapping
  size: 23625
  timestamp: 1759953252315
- pypi: https://files.pythonhosted.org/packages/54/20/4d324d65cc6d9205fabedc306948156824eb9f0ee1633355a8f7ec5c66bf/pluggy-1.6.0-py3-none-any.whl
  name: pluggy
  version: 1.6.0
  sha256: e920276dd6813095e9377c0bc5566d94c932c33b27a3e3945d8389c374dd4746
  requires_dist:
  - pre-commit ; extra == 'dev'
  - tox ; extra == 'dev'
  - pytest ; extra == 'testing'
  - pytest-benchmark ; extra == 'testing'
  - coverage ; extra == 'testing'
  requires_python: '>=3.9'
- conda: https://conda.anaconda.org/conda-forge/noarch/pre-commit-4.3.0-pyha770c72_0.conda
  sha256: 66b6d429ab2201abaa7282af06b17f7631dcaafbc5aff112922b48544514b80a
  md5: bc6c44af2a9e6067dd7e949ef10cdfba
  depends:
  - cfgv >=2.0.0
  - identify >=1.0.0
  - nodeenv >=0.11.1
  - python >=3.9
  - pyyaml >=5.1
  - virtualenv >=20.10.0
  license: MIT
  license_family: MIT
  purls:
  - pkg:pypi/pre-commit?source=hash-mapping
  size: 195839
  timestamp: 1754831350570
- pypi: https://files.pythonhosted.org/packages/22/a6/858897256d0deac81a172289110f31629fc4cee19b6f01283303e18c8db3/ptyprocess-0.7.0-py2.py3-none-any.whl
  name: ptyprocess
  version: 0.7.0
  sha256: 4b41f3967fce3af57cc7e94b888626c18bf37a083e3651ca8feeb66d492fef35
- conda: https://conda.anaconda.org/conda-forge/noarch/pycparser-2.22-pyh29332c3_1.conda
  sha256: 79db7928d13fab2d892592223d7570f5061c192f27b9febd1a418427b719acc6
  md5: 12c566707c80111f9799308d9e265aef
  depends:
  - python >=3.9
  - python
  license: BSD-3-Clause
  license_family: BSD
  purls:
  - pkg:pypi/pycparser?source=hash-mapping
  size: 110100
  timestamp: 1733195786147
- pypi: https://files.pythonhosted.org/packages/c7/21/705964c7812476f378728bdf590ca4b771ec72385c533964653c68e86bdc/pygments-2.19.2-py3-none-any.whl
  name: pygments
  version: 2.19.2
  sha256: 86540386c03d588bb81d44bc3928634ff26449851e99741617ecb9037ee5ec0b
  requires_dist:
  - colorama>=0.4.6 ; extra == 'windows-terminal'
  requires_python: '>=3.8'
- pypi: https://files.pythonhosted.org/packages/1a/a7/69460c4a6af7575449e615144aa2205b89408dc2969b87bc3df2f262ad0b/pylint-3.3.9-py3-none-any.whl
  name: pylint
  version: 3.3.9
  sha256: 01f9b0462c7730f94786c283f3e52a1fbdf0494bbe0971a78d7277ef46a751e7
  requires_dist:
  - astroid>=3.3.8,<=3.4.0.dev0
  - colorama>=0.4.5 ; sys_platform == 'win32'
  - dill>=0.2 ; python_full_version < '3.11'
  - dill>=0.3.6 ; python_full_version >= '3.11'
  - dill>=0.3.7 ; python_full_version >= '3.12'
  - isort>=4.2.5,!=5.13,<7
  - mccabe>=0.6,<0.8
  - platformdirs>=2.2
  - tomli>=1.1 ; python_full_version < '3.11'
  - tomlkit>=0.10.1
  - typing-extensions>=3.10 ; python_full_version < '3.10'
  - pyenchant~=3.2 ; extra == 'spelling'
  - gitpython>3 ; extra == 'testutils'
  requires_python: '>=3.9.0'
- pypi: https://files.pythonhosted.org/packages/a8/a4/20da314d277121d6534b3a980b29035dcd51e6744bd79075a6ce8fa4eb8d/pytest-8.4.2-py3-none-any.whl
  name: pytest
  version: 8.4.2
  sha256: 872f880de3fc3a5bdc88a11b39c9710c3497a547cfa9320bc3c5e62fbf272e79
  requires_dist:
  - colorama>=0.4 ; sys_platform == 'win32'
  - exceptiongroup>=1 ; python_full_version < '3.11'
  - iniconfig>=1
  - packaging>=20
  - pluggy>=1.5,<2
  - pygments>=2.7.2
  - tomli>=1 ; python_full_version < '3.11'
  - argcomplete ; extra == 'dev'
  - attrs>=19.2 ; extra == 'dev'
  - hypothesis>=3.56 ; extra == 'dev'
  - mock ; extra == 'dev'
  - requests ; extra == 'dev'
  - setuptools ; extra == 'dev'
  - xmlschema ; extra == 'dev'
  requires_python: '>=3.9'
- pypi: https://files.pythonhosted.org/packages/ee/49/1377b49de7d0c1ce41292161ea0f721913fa8722c19fb9c1e3aa0367eecb/pytest_cov-7.0.0-py3-none-any.whl
  name: pytest-cov
  version: 7.0.0
  sha256: 3b8e9558b16cc1479da72058bdecf8073661c7f57f7d3c5f22a1c23507f2d861
  requires_dist:
  - coverage[toml]>=7.10.6
  - pluggy>=1.2
  - pytest>=7
  - process-tests ; extra == 'testing'
  - pytest-xdist ; extra == 'testing'
  - virtualenv ; extra == 'testing'
  requires_python: '>=3.9'
- conda: https://conda.anaconda.org/conda-forge/linux-64/python-3.10.19-h3c07f61_2_cpython.conda
  build_number: 2
  sha256: 6e3b6b69b3cacfc7610155d58407a003820eaacd50fbe039abff52b5e70b1e9b
  md5: 27ac896a8b4970f8977503a9e70dc745
  depends:
  - __glibc >=2.17,<3.0.a0
  - bzip2 >=1.0.8,<2.0a0
  - ld_impl_linux-64 >=2.36.1
  - libexpat >=2.7.1,<3.0a0
  - libffi >=3.4,<4.0a0
  - libgcc >=14
  - liblzma >=5.8.1,<6.0a0
  - libnsl >=2.0.1,<2.1.0a0
  - libsqlite >=3.50.4,<4.0a0
  - libuuid >=2.41.2,<3.0a0
  - libxcrypt >=4.4.36
  - libzlib >=1.3.1,<2.0a0
  - ncurses >=6.5,<7.0a0
  - openssl >=3.5.4,<4.0a0
  - readline >=8.2,<9.0a0
  - tk >=8.6.13,<8.7.0a0
  - tzdata
  constrains:
  - python_abi 3.10.* *_cp310
  license: Python-2.0
  purls: []
  size: 25311690
  timestamp: 1761173015969
- conda: https://conda.anaconda.org/conda-forge/linux-64/python-3.11.14-hd63d673_2_cpython.conda
  build_number: 2
  sha256: 5b872f7747891e50e990a96d2b235236a5c66cc9f8c9dcb7149aee674ea8145a
  md5: c4202a55b4486314fbb8c11bc43a29a0
  depends:
  - __glibc >=2.17,<3.0.a0
  - bzip2 >=1.0.8,<2.0a0
  - ld_impl_linux-64 >=2.36.1
  - libexpat >=2.7.1,<3.0a0
  - libffi >=3.5.2,<3.6.0a0
  - libgcc >=14
  - liblzma >=5.8.1,<6.0a0
  - libnsl >=2.0.1,<2.1.0a0
  - libsqlite >=3.50.4,<4.0a0
  - libuuid >=2.41.2,<3.0a0
  - libxcrypt >=4.4.36
  - libzlib >=1.3.1,<2.0a0
  - ncurses >=6.5,<7.0a0
  - openssl >=3.5.4,<4.0a0
  - readline >=8.2,<9.0a0
  - tk >=8.6.13,<8.7.0a0
  - tzdata
  constrains:
  - python_abi 3.11.* *_cp311
  license: Python-2.0
  purls: []
  size: 30874708
  timestamp: 1761174520369
- conda: https://conda.anaconda.org/conda-forge/linux-64/python-3.12.12-hd63d673_1_cpython.conda
  build_number: 1
  sha256: 39898d24769a848c057ab861052e50bdc266310a7509efa3514b840e85a2ae98
  md5: 5c00c8cea14ee8d02941cab9121dce41
  depends:
  - __glibc >=2.17,<3.0.a0
  - bzip2 >=1.0.8,<2.0a0
  - ld_impl_linux-64 >=2.36.1
  - libexpat >=2.7.1,<3.0a0
  - libffi >=3.5.2,<3.6.0a0
  - libgcc >=14
  - liblzma >=5.8.1,<6.0a0
  - libnsl >=2.0.1,<2.1.0a0
  - libsqlite >=3.50.4,<4.0a0
  - libuuid >=2.41.2,<3.0a0
  - libxcrypt >=4.4.36
  - libzlib >=1.3.1,<2.0a0
  - ncurses >=6.5,<7.0a0
  - openssl >=3.5.4,<4.0a0
  - readline >=8.2,<9.0a0
  - tk >=8.6.13,<8.7.0a0
  - tzdata
  constrains:
  - python_abi 3.12.* *_cp312
  license: Python-2.0
  purls: []
  size: 31537229
  timestamp: 1761176876216
- conda: https://conda.anaconda.org/conda-forge/linux-64/python-3.13.9-hc97d973_101_cp313.conda
  build_number: 101
  sha256: e89da062abd0d3e76c8d3b35d3cafc5f0d05914339dcb238f9e3675f2a58d883
  md5: 4780fe896e961722d0623fa91d0d3378
  depends:
  - __glibc >=2.17,<3.0.a0
  - bzip2 >=1.0.8,<2.0a0
  - ld_impl_linux-64 >=2.36.1
  - libexpat >=2.7.1,<3.0a0
  - libffi >=3.5.2,<3.6.0a0
  - libgcc >=14
  - liblzma >=5.8.1,<6.0a0
  - libmpdec >=4.0.0,<5.0a0
  - libsqlite >=3.50.4,<4.0a0
  - libuuid >=2.41.2,<3.0a0
  - libzlib >=1.3.1,<2.0a0
  - ncurses >=6.5,<7.0a0
  - openssl >=3.5.4,<4.0a0
  - python_abi 3.13.* *_cp313
  - readline >=8.2,<9.0a0
  - tk >=8.6.13,<8.7.0a0
  - tzdata
  license: Python-2.0
  purls: []
  size: 37174029
  timestamp: 1761178179147
  python_site_packages_path: lib/python3.13/site-packages
- conda: https://conda.anaconda.org/conda-forge/linux-64/python-3.14.0-h32b2ec7_102_cp314.conda
  build_number: 102
  sha256: 76d750045b94fded676323bfd01975a26a474023635735773d0e4d80aaa72518
  md5: 0a19d2cc6eb15881889b0c6fa7d6a78d
  depends:
  - __glibc >=2.17,<3.0.a0
  - bzip2 >=1.0.8,<2.0a0
  - ld_impl_linux-64 >=2.36.1
  - libexpat >=2.7.1,<3.0a0
  - libffi >=3.5.2,<3.6.0a0
  - libgcc >=14
  - liblzma >=5.8.1,<6.0a0
  - libmpdec >=4.0.0,<5.0a0
  - libsqlite >=3.50.4,<4.0a0
  - libuuid >=2.41.2,<3.0a0
  - libzlib >=1.3.1,<2.0a0
  - ncurses >=6.5,<7.0a0
  - openssl >=3.5.4,<4.0a0
  - python_abi 3.14.* *_cp314
  - readline >=8.2,<9.0a0
  - tk >=8.6.13,<8.7.0a0
  - tzdata
  - zstd >=1.5.7,<1.6.0a0
  license: Python-2.0
  purls: []
  size: 36681389
  timestamp: 1761176838143
  python_site_packages_path: lib/python3.14/site-packages
- conda: https://conda.anaconda.org/conda-forge/noarch/python_abi-3.10-8_cp310.conda
  build_number: 8
  sha256: 7ad76fa396e4bde336872350124c0819032a9e8a0a40590744ff9527b54351c1
  md5: 05e00f3b21e88bb3d658ac700b2ce58c
  constrains:
  - python 3.10.* *_cpython
  license: BSD-3-Clause
  license_family: BSD
  purls: []
  size: 6999
  timestamp: 1752805924192
- conda: https://conda.anaconda.org/conda-forge/noarch/python_abi-3.11-8_cp311.conda
  build_number: 8
  sha256: fddf123692aa4b1fc48f0471e346400d9852d96eeed77dbfdd746fa50a8ff894
  md5: 8fcb6b0e2161850556231336dae58358
  constrains:
  - python 3.11.* *_cpython
  license: BSD-3-Clause
  license_family: BSD
  purls: []
  size: 7003
  timestamp: 1752805919375
- conda: https://conda.anaconda.org/conda-forge/noarch/python_abi-3.12-8_cp312.conda
  build_number: 8
  sha256: 80677180dd3c22deb7426ca89d6203f1c7f1f256f2d5a94dc210f6e758229809
  md5: c3efd25ac4d74b1584d2f7a57195ddf1
  constrains:
  - python 3.12.* *_cpython
  license: BSD-3-Clause
  license_family: BSD
  purls: []
  size: 6958
  timestamp: 1752805918820
- conda: https://conda.anaconda.org/conda-forge/noarch/python_abi-3.13-8_cp313.conda
  build_number: 8
  sha256: 210bffe7b121e651419cb196a2a63687b087497595c9be9d20ebe97dd06060a7
  md5: 94305520c52a4aa3f6c2b1ff6008d9f8
  constrains:
  - python 3.13.* *_cp313
  license: BSD-3-Clause
  license_family: BSD
  purls: []
  size: 7002
  timestamp: 1752805902938
- conda: https://conda.anaconda.org/conda-forge/noarch/python_abi-3.14-8_cp314.conda
  build_number: 8
  sha256: ad6d2e9ac39751cc0529dd1566a26751a0bf2542adb0c232533d32e176e21db5
  md5: 0539938c55b6b1a59b560e843ad864a4
  constrains:
  - python 3.14.* *_cp314
  license: BSD-3-Clause
  license_family: BSD
  purls: []
  size: 6989
  timestamp: 1752805904792
- conda: https://conda.anaconda.org/conda-forge/linux-64/pyyaml-6.0.3-py310h3406613_0.conda
  sha256: 9b5c6ff9111ac035f18d5e625bcaa6c076e2e64a6f3c8e3f83f5fe2b03bda78d
  md5: bc058b3b89fcb525bb4977832aa52014
  depends:
  - __glibc >=2.17,<3.0.a0
  - libgcc >=14
  - python >=3.10,<3.11.0a0
  - python_abi 3.10.* *_cp310
  - yaml >=0.2.5,<0.3.0a0
  license: MIT
  license_family: MIT
  purls:
  - pkg:pypi/pyyaml?source=hash-mapping
  size: 180966
  timestamp: 1758892005321
- conda: https://conda.anaconda.org/conda-forge/linux-64/pyyaml-6.0.3-py311h3778330_0.conda
  sha256: 7dc5c27c0c23474a879ef5898ed80095d26de7f89f4720855603c324cca19355
  md5: 707c3d23f2476d3bfde8345b4e7d7853
  depends:
  - __glibc >=2.17,<3.0.a0
  - libgcc >=14
  - python >=3.11,<3.12.0a0
  - python_abi 3.11.* *_cp311
  - yaml >=0.2.5,<0.3.0a0
  license: MIT
  license_family: MIT
  purls:
  - pkg:pypi/pyyaml?source=hash-mapping
  size: 211606
  timestamp: 1758892088237
- conda: https://conda.anaconda.org/conda-forge/linux-64/pyyaml-6.0.3-py312h8a5da7c_0.conda
  sha256: 1b3dc4c25c83093fff08b86a3574bc6b94ba355c8eba1f35d805c5e256455fc7
  md5: fba10c2007c8b06f77c5a23ce3a635ad
  depends:
  - __glibc >=2.17,<3.0.a0
  - libgcc >=14
  - python >=3.12,<3.13.0a0
  - python_abi 3.12.* *_cp312
  - yaml >=0.2.5,<0.3.0a0
  license: MIT
  license_family: MIT
  purls:
  - pkg:pypi/pyyaml?source=hash-mapping
  size: 204539
  timestamp: 1758892248166
- conda: https://conda.anaconda.org/conda-forge/linux-64/pyyaml-6.0.3-py313h3dea7bd_0.conda
  sha256: 40dcd6718dce5fbee8aabdd0519f23d456d8feb2e15ac352eaa88bbfd3a881af
  md5: 4794ea0adaebd9f844414e594b142cb2
  depends:
  - __glibc >=2.17,<3.0.a0
  - libgcc >=14
  - python >=3.13,<3.14.0a0
  - python_abi 3.13.* *_cp313
  - yaml >=0.2.5,<0.3.0a0
  license: MIT
  license_family: MIT
  purls:
  - pkg:pypi/pyyaml?source=compressed-mapping
  size: 207109
  timestamp: 1758892173548
- conda: https://conda.anaconda.org/conda-forge/noarch/pyyaml-6.0.3-pyh7db6752_0.conda
  sha256: 828af2fd7bb66afc9ab1c564c2046be391aaf66c0215f05afaf6d7a9a270fe2a
  md5: b12f41c0d7fb5ab81709fcc86579688f
  depends:
  - python >=3.10.*
  - yaml
  track_features:
  - pyyaml_no_compile
  license: MIT
  license_family: MIT
  purls:
  - pkg:pypi/pyyaml?source=hash-mapping
  size: 45223
  timestamp: 1758891992558
- conda: https://conda.anaconda.org/conda-forge/linux-64/readline-8.2-h8c095d6_2.conda
  sha256: 2d6d0c026902561ed77cd646b5021aef2d4db22e57a5b0178dfc669231e06d2c
  md5: 283b96675859b20a825f8fa30f311446
  depends:
  - libgcc >=13
  - ncurses >=6.5,<7.0a0
  license: GPL-3.0-only
  license_family: GPL
  purls: []
  size: 282480
  timestamp: 1740379431762
- pypi: https://files.pythonhosted.org/packages/1e/db/4254e3eabe8020b458f1a747140d32277ec7a271daf1d235b70dc0b4e6e3/requests-2.32.5-py3-none-any.whl
  name: requests
  version: 2.32.5
  sha256: 2462f94637a34fd532264295e186976db0f5d453d1cdd31473c85a6a161affb6
  requires_dist:
  - charset-normalizer>=2,<4
  - idna>=2.5,<4
  - urllib3>=1.21.1,<3
  - certifi>=2017.4.17
  - pysocks>=1.5.6,!=1.5.7 ; extra == 'socks'
  - chardet>=3.0.2,<6 ; extra == 'use-chardet-on-py3'
  requires_python: '>=3.9'
- pypi: https://files.pythonhosted.org/packages/7c/d1/91fe59d0c3d69c268e90996f274278f9c510f381d633241be01d6068dbb5/rocker-0.2.19-py3-none-any.whl
  name: rocker
  version: 0.2.19
  sha256: 484a8d9b7649cd5da29df58c895aa243084aa604c3c9dc92495db5e18acdd61c
  requires_dist:
  - empy
  - pexpect
  - packaging
  - urllib3
  - docker
  - importlib-metadata ; python_full_version < '3.8'
  - pytest ; extra == 'test'
  requires_python: '>=3.0'
- pypi: https://files.pythonhosted.org/packages/ab/b5/c0feca27d45ae74185a6bacc399f5d8920ab82df2d732a17213fb86a2c4c/ruff-0.13.3-py3-none-manylinux_2_17_x86_64.manylinux2014_x86_64.whl
  name: ruff
  version: 0.13.3
  sha256: dc742c50f4ba72ce2a3be362bd359aef7d0d302bf7637a6f942eaa763bd292af
  requires_python: '>=3.7'
- conda: https://conda.anaconda.org/conda-forge/noarch/setuptools-80.9.0-pyhff2d567_0.conda
  sha256: 972560fcf9657058e3e1f97186cc94389144b46dbdf58c807ce62e83f977e863
  md5: 4de79c071274a53dcaf2a8c749d1499e
  depends:
  - python >=3.9
  license: MIT
  license_family: MIT
  purls:
  - pkg:pypi/setuptools?source=hash-mapping
  size: 748788
  timestamp: 1748804951958
- conda: https://conda.anaconda.org/conda-forge/linux-64/shellcheck-0.10.0-ha770c72_0.conda
  sha256: 6809031184c07280dcbaed58e15020317226a3ed234b99cb1bd98384ea5be813
  md5: 61b19e9e334ddcdf8bb2422ee576549e
  license: GPL-3.0-only
  license_family: GPL
  purls: []
  size: 2606806
  timestamp: 1713719553683
- pypi: https://files.pythonhosted.org/packages/32/46/9cb0e58b2deb7f82b84065f37f3bffeb12413f947f9388e4cac22c4621ce/sortedcontainers-2.4.0-py2.py3-none-any.whl
  name: sortedcontainers
  version: 2.4.0
  sha256: a163dcaede0f1c021485e957a39245190e74249897e2ae4b2aa38595db237ee0
- conda: https://conda.anaconda.org/conda-forge/linux-64/tk-8.6.13-noxft_hd72426e_102.conda
  sha256: a84ff687119e6d8752346d1d408d5cf360dee0badd487a472aa8ddedfdc219e1
  md5: a0116df4f4ed05c303811a837d5b39d8
  depends:
  - __glibc >=2.17,<3.0.a0
  - libgcc >=13
  - libzlib >=1.3.1,<2.0a0
  license: TCL
  license_family: BSD
  purls: []
  size: 3285204
  timestamp: 1748387766691
- pypi: https://files.pythonhosted.org/packages/44/6f/7120676b6d73228c96e17f1f794d8ab046fc910d781c8d151120c3f1569e/toml-0.10.2-py2.py3-none-any.whl
  name: toml
  version: 0.10.2
  sha256: 806143ae5bfb6a3c6e736a764057db0e6a0e05e338b5630894a5f779cabb4f9b
  requires_python: '>=2.6,!=3.0.*,!=3.1.*,!=3.2.*'
- pypi: https://files.pythonhosted.org/packages/77/b8/0135fadc89e73be292b473cb820b4f5a08197779206b33191e801feeae40/tomli-2.3.0-py3-none-any.whl
  name: tomli
  version: 2.3.0
  sha256: e95b1af3c5b07d9e643909b5abbec77cd9f1217e6d0bca72b0234736b9fb1f1b
  requires_python: '>=3.8'
- pypi: https://files.pythonhosted.org/packages/bd/75/8539d011f6be8e29f339c42e633aae3cb73bffa95dd0f9adec09b9c58e85/tomlkit-0.13.3-py3-none-any.whl
  name: tomlkit
  version: 0.13.3
  sha256: c89c649d79ee40629a9fda55f8ace8c6a1b42deb912b2a8fd8d942ddadb606b0
  requires_python: '>=3.8'
- conda: https://conda.anaconda.org/conda-forge/noarch/typing_extensions-4.15.0-pyhcf101f3_0.conda
  sha256: 032271135bca55aeb156cee361c81350c6f3fb203f57d024d7e5a1fc9ef18731
  md5: 0caa1af407ecff61170c9437a808404d
  depends:
  - python >=3.10
  - python
  license: PSF-2.0
  license_family: PSF
  purls:
  - pkg:pypi/typing-extensions?source=hash-mapping
  size: 51692
  timestamp: 1756220668932
- conda: https://conda.anaconda.org/conda-forge/noarch/tzdata-2025b-h78e105d_0.conda
  sha256: 5aaa366385d716557e365f0a4e9c3fca43ba196872abbbe3d56bb610d131e192
  md5: 4222072737ccff51314b5ece9c7d6f5a
  license: LicenseRef-Public-Domain
  purls: []
  size: 122968
  timestamp: 1742727099393
- conda: https://conda.anaconda.org/conda-forge/linux-64/ukkonen-1.0.1-py310h03d9f68_6.conda
  sha256: 8bad9f6f28f39784f489a435d211b56405182123633bd03a5014c24c5ca7b431
  md5: 34778c3f9a6ea19610e7e340dc2caaab
  depends:
  - __glibc >=2.17,<3.0.a0
  - cffi
  - libgcc >=14
  - libstdcxx >=14
  - python >=3.10,<3.11.0a0
  - python_abi 3.10.* *_cp310
  license: MIT
  license_family: MIT
  purls:
  - pkg:pypi/ukkonen?source=hash-mapping
  size: 14550
  timestamp: 1761595008481
- conda: https://conda.anaconda.org/conda-forge/linux-64/ukkonen-1.0.1-py311hdf67eae_6.conda
  sha256: a6201979b8619bb9122609eb2189287c33e4a75ad240e4880898941764022782
  md5: 57e703b0057f992687fb9ad154dc48e4
  depends:
  - __glibc >=2.17,<3.0.a0
  - cffi
  - libgcc >=14
  - libstdcxx >=14
  - python >=3.11,<3.12.0a0
  - python_abi 3.11.* *_cp311
  license: MIT
  license_family: MIT
  purls:
  - pkg:pypi/ukkonen?source=hash-mapping
  size: 14597
  timestamp: 1761594653571
- conda: https://conda.anaconda.org/conda-forge/linux-64/ukkonen-1.0.1-py312hd9148b4_6.conda
  sha256: e1ecdfe8b0df725436e1d307e8672010d92b9aa96148f21ddf9be9b9596c75b0
  md5: f30ece80e76f9cc96e30cc5c71d2818e
  depends:
  - __glibc >=2.17,<3.0.a0
  - cffi
  - libgcc >=14
  - libstdcxx >=14
  - python >=3.12,<3.13.0a0
  - python_abi 3.12.* *_cp312
  license: MIT
  license_family: MIT
  purls:
  - pkg:pypi/ukkonen?source=hash-mapping
  size: 14602
  timestamp: 1761594857801
- conda: https://conda.anaconda.org/conda-forge/linux-64/ukkonen-1.0.1-py313h7037e92_6.conda
  sha256: bd1f3d159b204be5aeeb3dd165fad447d3a1c5df75fec64407a68f210a0cb722
  md5: 1fa8d662361896873a165b051322073e
  depends:
  - __glibc >=2.17,<3.0.a0
  - cffi
  - libgcc >=14
  - libstdcxx >=14
  - python >=3.13,<3.14.0a0
  - python_abi 3.13.* *_cp313
  license: MIT
  license_family: MIT
  purls:
  - pkg:pypi/ukkonen?source=hash-mapping
  size: 14648
  timestamp: 1761594865380
- conda: https://conda.anaconda.org/conda-forge/linux-64/ukkonen-1.0.1-py314h9891dd4_6.conda
  sha256: ef6753f6febaa74d35253e4e0dd09dc9497af8e370893bd97c479f59346daa57
  md5: 28303a78c48916ab07b95ffdbffdfd6c
  depends:
  - __glibc >=2.17,<3.0.a0
  - cffi
  - libgcc >=14
  - libstdcxx >=14
  - python >=3.14,<3.15.0a0
  - python_abi 3.14.* *_cp314
  license: MIT
  license_family: MIT
  purls:
  - pkg:pypi/ukkonen?source=hash-mapping
  size: 14762
  timestamp: 1761594960135
- pypi: https://files.pythonhosted.org/packages/a7/c2/fe1e52489ae3122415c51f387e221dd0773709bad6c6cdaa599e8a2c5185/urllib3-2.5.0-py3-none-any.whl
  name: urllib3
  version: 2.5.0
  sha256: e6b01673c0fa6a13e374b50871808eb3bf7046c4b125b216f6bf1cc604cff0dc
  requires_dist:
  - brotli>=1.0.9 ; platform_python_implementation == 'CPython' and extra == 'brotli'
  - brotlicffi>=0.8.0 ; platform_python_implementation != 'CPython' and extra == 'brotli'
  - h2>=4,<5 ; extra == 'h2'
  - pysocks>=1.5.6,!=1.5.7,<2.0 ; extra == 'socks'
  - zstandard>=0.18.0 ; extra == 'zstd'
  requires_python: '>=3.9'
- conda: https://conda.anaconda.org/conda-forge/noarch/virtualenv-20.35.4-pyhd8ed1ab_0.conda
  sha256: 77193c99c6626c58446168d3700f9643d8c0dab1f6deb6b9dd039e6872781bfb
  md5: cfccfd4e8d9de82ed75c8e2c91cab375
  depends:
  - distlib >=0.3.7,<1
  - filelock >=3.12.2,<4
  - platformdirs >=3.9.1,<5
  - python >=3.10
  - typing_extensions >=4.13.2
  license: MIT
  license_family: MIT
  purls:
  - pkg:pypi/virtualenv?source=compressed-mapping
  size: 4401341
  timestamp: 1761726489722
- conda: https://conda.anaconda.org/conda-forge/linux-64/yaml-0.2.5-h280c20c_3.conda
  sha256: 6d9ea2f731e284e9316d95fa61869fe7bbba33df7929f82693c121022810f4ad
  md5: a77f85f77be52ff59391544bfe73390a
  depends:
  - libgcc >=14
  - __glibc >=2.17,<3.0.a0
  license: MIT
  license_family: MIT
  purls: []
  size: 85189
  timestamp: 1753484064210
- conda: https://conda.anaconda.org/conda-forge/linux-64/zstd-1.5.7-hb8e6e7a_2.conda
  sha256: a4166e3d8ff4e35932510aaff7aa90772f84b4d07e9f6f83c614cba7ceefe0eb
  md5: 6432cb5d4ac0046c3ac0a8a0f95842f9
  depends:
  - __glibc >=2.17,<3.0.a0
  - libgcc >=13
  - libstdcxx >=13
  - libzlib >=1.3.1,<2.0a0
  license: BSD-3-Clause
  license_family: BSD
  purls: []
  size: 567578
  timestamp: 1742433379869<|MERGE_RESOLUTION|>--- conflicted
+++ resolved
@@ -601,11 +601,7 @@
 - pypi: ./
   name: deps-rocker
   version: 0.23.1
-<<<<<<< HEAD
-  sha256: fd50775b12cc850c278fecd3450ad61e4e2ceda8d0cc7a2c9afa9ea02fa6c183
-=======
   sha256: 48df5db35707d792d4061cca2b0fbeb3241f4cce3c51a2f9b8968182e26c499e
->>>>>>> 3d2b24ee
   requires_dist:
   - rocker>=0.2.19
   - off-your-rocker>=0.1.0
