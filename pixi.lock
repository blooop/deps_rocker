version: 6
environments:
  default:
    channels:
    - url: https://conda.anaconda.org/conda-forge/
    indexes:
    - https://pypi.org/simple
    packages:
      linux-64:
      - conda: https://conda.anaconda.org/conda-forge/linux-64/_libgcc_mutex-0.1-conda_forge.tar.bz2
      - conda: https://conda.anaconda.org/conda-forge/linux-64/_openmp_mutex-4.5-2_gnu.tar.bz2
      - conda: https://conda.anaconda.org/conda-forge/linux-64/bzip2-1.0.8-hda65f42_8.conda
      - conda: https://conda.anaconda.org/conda-forge/noarch/ca-certificates-2025.10.5-hbd8a1cb_0.conda
      - conda: https://conda.anaconda.org/conda-forge/linux-64/cffi-2.0.0-py314ha6a4811_0.conda
      - conda: https://conda.anaconda.org/conda-forge/noarch/cfgv-3.3.1-pyhd8ed1ab_1.conda
      - conda: https://conda.anaconda.org/conda-forge/noarch/distlib-0.4.0-pyhd8ed1ab_0.conda
      - conda: https://conda.anaconda.org/conda-forge/linux-64/editdistance-s-1.0.0-py314h9891dd4_7.conda
      - conda: https://conda.anaconda.org/conda-forge/noarch/filelock-3.20.0-pyhd8ed1ab_0.conda
      - conda: https://conda.anaconda.org/conda-forge/noarch/identify-2.3.7-pyhd8ed1ab_0.tar.bz2
      - conda: https://conda.anaconda.org/conda-forge/linux-64/ld_impl_linux-64-2.44-ha97dd6f_2.conda
      - conda: https://conda.anaconda.org/conda-forge/linux-64/libexpat-2.7.1-hecca717_0.conda
      - conda: https://conda.anaconda.org/conda-forge/linux-64/libffi-3.4.6-h2dba641_1.conda
      - conda: https://conda.anaconda.org/conda-forge/linux-64/libgcc-15.2.0-h767d61c_7.conda
      - conda: https://conda.anaconda.org/conda-forge/linux-64/libgomp-15.2.0-h767d61c_7.conda
      - conda: https://conda.anaconda.org/conda-forge/linux-64/liblzma-5.8.1-hb9d3cd8_2.conda
      - conda: https://conda.anaconda.org/conda-forge/linux-64/libmpdec-4.0.0-hb9d3cd8_0.conda
      - conda: https://conda.anaconda.org/conda-forge/linux-64/libsqlite-3.50.4-h0c1763c_0.conda
      - conda: https://conda.anaconda.org/conda-forge/linux-64/libstdcxx-15.2.0-h8f9b012_7.conda
      - conda: https://conda.anaconda.org/conda-forge/linux-64/libuuid-2.41.2-he9a06e4_0.conda
      - conda: https://conda.anaconda.org/conda-forge/linux-64/libzlib-1.3.1-hb9d3cd8_2.conda
      - conda: https://conda.anaconda.org/conda-forge/linux-64/ncurses-6.5-h2d0b736_3.conda
      - conda: https://conda.anaconda.org/conda-forge/noarch/nodeenv-1.9.1-pyhd8ed1ab_1.conda
      - conda: https://conda.anaconda.org/conda-forge/linux-64/openssl-3.5.4-h26f9b46_0.conda
      - conda: https://conda.anaconda.org/conda-forge/noarch/platformdirs-4.5.0-pyhcf101f3_0.conda
      - conda: https://conda.anaconda.org/conda-forge/noarch/pre-commit-4.3.0-pyha770c72_0.conda
      - conda: https://conda.anaconda.org/conda-forge/noarch/pycparser-2.22-pyh29332c3_1.conda
      - conda: https://conda.anaconda.org/conda-forge/linux-64/python-3.14.0-h5989046_101_cp314.conda
      - conda: https://conda.anaconda.org/conda-forge/noarch/python_abi-3.14-8_cp314.conda
      - conda: https://conda.anaconda.org/conda-forge/noarch/pyyaml-6.0.3-pyh7db6752_0.conda
      - conda: https://conda.anaconda.org/conda-forge/linux-64/readline-8.2-h8c095d6_2.conda
      - conda: https://conda.anaconda.org/conda-forge/noarch/setuptools-80.9.0-pyhff2d567_0.conda
      - conda: https://conda.anaconda.org/conda-forge/linux-64/shellcheck-0.10.0-ha770c72_0.conda
      - conda: https://conda.anaconda.org/conda-forge/linux-64/tk-8.6.13-noxft_hd72426e_102.conda
      - conda: https://conda.anaconda.org/conda-forge/noarch/typing_extensions-4.15.0-pyhcf101f3_0.conda
      - conda: https://conda.anaconda.org/conda-forge/noarch/tzdata-2025b-h78e105d_0.conda
      - conda: https://conda.anaconda.org/conda-forge/noarch/virtualenv-20.35.3-pyhd8ed1ab_0.conda
      - conda: https://conda.anaconda.org/conda-forge/linux-64/yaml-0.2.5-h280c20c_3.conda
      - conda: https://conda.anaconda.org/conda-forge/linux-64/zstd-1.5.7-hb8e6e7a_2.conda
      - pypi: https://files.pythonhosted.org/packages/af/0f/3b8fdc946b4d9cc8cc1e8af42c4e409468c84441b933d037e101b3d72d86/astroid-3.3.11-py3-none-any.whl
      - pypi: https://files.pythonhosted.org/packages/3a/2a/7cc015f5b9f5db42b7d48157e23356022889fc354a2813c15934b7cb5c0e/attrs-25.4.0-py3-none-any.whl
      - pypi: https://files.pythonhosted.org/packages/e4/37/af0d2ef3967ac0d6113837b44a4f0bfe1328c2b9763bd5b1744520e5cfed/certifi-2025.10.5-py3-none-any.whl
      - pypi: https://files.pythonhosted.org/packages/67/ff/f6b948ca32e4f2a4576aa129d8bed61f2e0543bf9f5f2b7fc3758ed005c9/charset_normalizer-3.4.4-cp314-cp314-manylinux2014_x86_64.manylinux_2_17_x86_64.manylinux_2_28_x86_64.whl
      - pypi: https://files.pythonhosted.org/packages/82/62/14ed6546d0207e6eda876434e3e8475a3e9adbe32110ce896c9e0c06bb9a/coverage-7.10.7-cp314-cp314-manylinux1_x86_64.manylinux_2_28_x86_64.manylinux_2_5_x86_64.whl
      - pypi: https://files.pythonhosted.org/packages/50/3d/9373ad9c56321fdab5b41197068e1d8c25883b3fea29dd361f9b55116869/dill-0.4.0-py3-none-any.whl
      - pypi: https://files.pythonhosted.org/packages/e3/26/57c6fb270950d476074c087527a558ccb6f4436657314bfb6cdf484114c4/docker-7.1.0-py3-none-any.whl
      - pypi: https://files.pythonhosted.org/packages/c1/0a/c500fc4c8f48cac08b76b8987070b178f0549534584ac1f414066700a3f9/empy-4.2.tar.gz
      - pypi: https://files.pythonhosted.org/packages/50/cb/55fdc97fb38d9ff011b56b82fbe8d8f81db5219623f24086d45f7b63d78b/hypothesis-6.140.4-py3-none-any.whl
      - pypi: https://files.pythonhosted.org/packages/0e/61/66938bbb5fc52dbdf84594873d5b51fb1f7c7794e9c0f5bd885f30bc507b/idna-3.11-py3-none-any.whl
      - pypi: https://files.pythonhosted.org/packages/2c/e1/e6716421ea10d38022b952c159d5161ca1193197fb744506875fbb87ea7b/iniconfig-2.1.0-py3-none-any.whl
      - pypi: https://files.pythonhosted.org/packages/7f/cc/9b681a170efab4868a032631dea1e8446d8ec718a7f657b94d49d1a12643/isort-6.1.0-py3-none-any.whl
      - pypi: https://files.pythonhosted.org/packages/27/1a/1f68f9ba0c207934b35b86a8ca3aad8395a3d6dd7921c0686e23853ff5a9/mccabe-0.7.0-py2.py3-none-any.whl
      - pypi: https://files.pythonhosted.org/packages/d6/5a/d984ea60fe2bb01abee5cd353a2dd63106c53f27d7dc3ad9f2c1a8cbbc98/off_your_rocker-0.1.0-py3-none-any.whl
      - pypi: https://files.pythonhosted.org/packages/20/12/38679034af332785aac8774540895e234f4d07f7545804097de4b666afd8/packaging-25.0-py3-none-any.whl
      - pypi: https://files.pythonhosted.org/packages/9e/c3/059298687310d527a58bb01f3b1965787ee3b40dce76752eda8b44e9a2c5/pexpect-4.9.0-py2.py3-none-any.whl
      - pypi: https://files.pythonhosted.org/packages/54/20/4d324d65cc6d9205fabedc306948156824eb9f0ee1633355a8f7ec5c66bf/pluggy-1.6.0-py3-none-any.whl
      - pypi: https://files.pythonhosted.org/packages/22/a6/858897256d0deac81a172289110f31629fc4cee19b6f01283303e18c8db3/ptyprocess-0.7.0-py2.py3-none-any.whl
      - pypi: https://files.pythonhosted.org/packages/c7/21/705964c7812476f378728bdf590ca4b771ec72385c533964653c68e86bdc/pygments-2.19.2-py3-none-any.whl
      - pypi: https://files.pythonhosted.org/packages/1a/a7/69460c4a6af7575449e615144aa2205b89408dc2969b87bc3df2f262ad0b/pylint-3.3.9-py3-none-any.whl
      - pypi: https://files.pythonhosted.org/packages/a8/a4/20da314d277121d6534b3a980b29035dcd51e6744bd79075a6ce8fa4eb8d/pytest-8.4.2-py3-none-any.whl
      - pypi: https://files.pythonhosted.org/packages/ee/49/1377b49de7d0c1ce41292161ea0f721913fa8722c19fb9c1e3aa0367eecb/pytest_cov-7.0.0-py3-none-any.whl
      - pypi: https://files.pythonhosted.org/packages/1e/db/4254e3eabe8020b458f1a747140d32277ec7a271daf1d235b70dc0b4e6e3/requests-2.32.5-py3-none-any.whl
      - pypi: https://files.pythonhosted.org/packages/7c/d1/91fe59d0c3d69c268e90996f274278f9c510f381d633241be01d6068dbb5/rocker-0.2.19-py3-none-any.whl
      - pypi: https://files.pythonhosted.org/packages/ab/b5/c0feca27d45ae74185a6bacc399f5d8920ab82df2d732a17213fb86a2c4c/ruff-0.13.3-py3-none-manylinux_2_17_x86_64.manylinux2014_x86_64.whl
      - pypi: https://files.pythonhosted.org/packages/32/46/9cb0e58b2deb7f82b84065f37f3bffeb12413f947f9388e4cac22c4621ce/sortedcontainers-2.4.0-py2.py3-none-any.whl
      - pypi: https://files.pythonhosted.org/packages/44/6f/7120676b6d73228c96e17f1f794d8ab046fc910d781c8d151120c3f1569e/toml-0.10.2-py2.py3-none-any.whl
      - pypi: https://files.pythonhosted.org/packages/bd/75/8539d011f6be8e29f339c42e633aae3cb73bffa95dd0f9adec09b9c58e85/tomlkit-0.13.3-py3-none-any.whl
      - pypi: https://files.pythonhosted.org/packages/a7/c2/fe1e52489ae3122415c51f387e221dd0773709bad6c6cdaa599e8a2c5185/urllib3-2.5.0-py3-none-any.whl
      - pypi: ./
  py310:
    channels:
    - url: https://conda.anaconda.org/conda-forge/
    indexes:
    - https://pypi.org/simple
    packages:
      linux-64:
      - conda: https://conda.anaconda.org/conda-forge/linux-64/_libgcc_mutex-0.1-conda_forge.tar.bz2
      - conda: https://conda.anaconda.org/conda-forge/linux-64/_openmp_mutex-4.5-2_gnu.tar.bz2
      - conda: https://conda.anaconda.org/conda-forge/linux-64/bzip2-1.0.8-hda65f42_8.conda
      - conda: https://conda.anaconda.org/conda-forge/noarch/ca-certificates-2025.10.5-hbd8a1cb_0.conda
      - conda: https://conda.anaconda.org/conda-forge/linux-64/cffi-1.17.1-py310h8deb56e_0.conda
      - conda: https://conda.anaconda.org/conda-forge/noarch/cfgv-3.3.1-pyhd8ed1ab_1.conda
      - conda: https://conda.anaconda.org/conda-forge/noarch/distlib-0.4.0-pyhd8ed1ab_0.conda
      - conda: https://conda.anaconda.org/conda-forge/noarch/filelock-3.20.0-pyhd8ed1ab_0.conda
      - conda: https://conda.anaconda.org/conda-forge/noarch/identify-2.6.15-pyhd8ed1ab_0.conda
      - conda: https://conda.anaconda.org/conda-forge/linux-64/ld_impl_linux-64-2.44-ha97dd6f_2.conda
      - conda: https://conda.anaconda.org/conda-forge/linux-64/libexpat-2.7.1-hecca717_0.conda
      - conda: https://conda.anaconda.org/conda-forge/linux-64/libffi-3.5.2-h9ec8514_0.conda
      - conda: https://conda.anaconda.org/conda-forge/linux-64/libgcc-15.2.0-h767d61c_7.conda
      - conda: https://conda.anaconda.org/conda-forge/linux-64/libgcc-ng-15.2.0-h69a702a_7.conda
      - conda: https://conda.anaconda.org/conda-forge/linux-64/libgomp-15.2.0-h767d61c_7.conda
      - conda: https://conda.anaconda.org/conda-forge/linux-64/liblzma-5.8.1-hb9d3cd8_2.conda
      - conda: https://conda.anaconda.org/conda-forge/linux-64/libnsl-2.0.1-hb9d3cd8_1.conda
      - conda: https://conda.anaconda.org/conda-forge/linux-64/libsqlite-3.50.4-h0c1763c_0.conda
      - conda: https://conda.anaconda.org/conda-forge/linux-64/libstdcxx-15.2.0-h8f9b012_7.conda
      - conda: https://conda.anaconda.org/conda-forge/linux-64/libuuid-2.41.2-he9a06e4_0.conda
      - conda: https://conda.anaconda.org/conda-forge/linux-64/libxcrypt-4.4.36-hd590300_1.conda
      - conda: https://conda.anaconda.org/conda-forge/linux-64/libzlib-1.3.1-hb9d3cd8_2.conda
      - conda: https://conda.anaconda.org/conda-forge/linux-64/ncurses-6.5-h2d0b736_3.conda
      - conda: https://conda.anaconda.org/conda-forge/noarch/nodeenv-1.9.1-pyhd8ed1ab_1.conda
      - conda: https://conda.anaconda.org/conda-forge/linux-64/openssl-3.5.4-h26f9b46_0.conda
      - conda: https://conda.anaconda.org/conda-forge/noarch/platformdirs-4.5.0-pyhcf101f3_0.conda
      - conda: https://conda.anaconda.org/conda-forge/noarch/pre-commit-4.3.0-pyha770c72_0.conda
      - conda: https://conda.anaconda.org/conda-forge/noarch/pycparser-2.22-pyh29332c3_1.conda
      - conda: https://conda.anaconda.org/conda-forge/linux-64/python-3.10.19-hd994cfb_1_cpython.conda
      - conda: https://conda.anaconda.org/conda-forge/noarch/python_abi-3.10-8_cp310.conda
      - conda: https://conda.anaconda.org/conda-forge/linux-64/pyyaml-6.0.3-py310h3406613_0.conda
      - conda: https://conda.anaconda.org/conda-forge/linux-64/readline-8.2-h8c095d6_2.conda
      - conda: https://conda.anaconda.org/conda-forge/noarch/setuptools-80.9.0-pyhff2d567_0.conda
      - conda: https://conda.anaconda.org/conda-forge/linux-64/shellcheck-0.10.0-ha770c72_0.conda
      - conda: https://conda.anaconda.org/conda-forge/linux-64/tk-8.6.13-noxft_hd72426e_102.conda
      - conda: https://conda.anaconda.org/conda-forge/noarch/typing_extensions-4.15.0-pyhcf101f3_0.conda
      - conda: https://conda.anaconda.org/conda-forge/noarch/tzdata-2025b-h78e105d_0.conda
      - conda: https://conda.anaconda.org/conda-forge/linux-64/ukkonen-1.0.1-py310h3788b33_5.conda
      - conda: https://conda.anaconda.org/conda-forge/noarch/virtualenv-20.35.3-pyhd8ed1ab_0.conda
      - conda: https://conda.anaconda.org/conda-forge/linux-64/yaml-0.2.5-h280c20c_3.conda
      - pypi: https://files.pythonhosted.org/packages/af/0f/3b8fdc946b4d9cc8cc1e8af42c4e409468c84441b933d037e101b3d72d86/astroid-3.3.11-py3-none-any.whl
      - pypi: https://files.pythonhosted.org/packages/3a/2a/7cc015f5b9f5db42b7d48157e23356022889fc354a2813c15934b7cb5c0e/attrs-25.4.0-py3-none-any.whl
      - pypi: https://files.pythonhosted.org/packages/e4/37/af0d2ef3967ac0d6113837b44a4f0bfe1328c2b9763bd5b1744520e5cfed/certifi-2025.10.5-py3-none-any.whl
      - pypi: https://files.pythonhosted.org/packages/36/3b/60cbd1f8e93aa25d1c669c649b7a655b0b5fb4c571858910ea9332678558/charset_normalizer-3.4.4-cp310-cp310-manylinux2014_x86_64.manylinux_2_17_x86_64.manylinux_2_28_x86_64.whl
      - pypi: https://files.pythonhosted.org/packages/19/20/d0384ac06a6f908783d9b6aa6135e41b093971499ec488e47279f5b846e6/coverage-7.10.7-cp310-cp310-manylinux1_x86_64.manylinux_2_28_x86_64.manylinux_2_5_x86_64.whl
      - pypi: https://files.pythonhosted.org/packages/50/3d/9373ad9c56321fdab5b41197068e1d8c25883b3fea29dd361f9b55116869/dill-0.4.0-py3-none-any.whl
      - pypi: https://files.pythonhosted.org/packages/e3/26/57c6fb270950d476074c087527a558ccb6f4436657314bfb6cdf484114c4/docker-7.1.0-py3-none-any.whl
      - pypi: https://files.pythonhosted.org/packages/c1/0a/c500fc4c8f48cac08b76b8987070b178f0549534584ac1f414066700a3f9/empy-4.2.tar.gz
      - pypi: https://files.pythonhosted.org/packages/36/f4/c6e662dade71f56cd2f3735141b265c3c79293c109549c1e6933b0651ffc/exceptiongroup-1.3.0-py3-none-any.whl
      - pypi: https://files.pythonhosted.org/packages/50/cb/55fdc97fb38d9ff011b56b82fbe8d8f81db5219623f24086d45f7b63d78b/hypothesis-6.140.4-py3-none-any.whl
      - pypi: https://files.pythonhosted.org/packages/0e/61/66938bbb5fc52dbdf84594873d5b51fb1f7c7794e9c0f5bd885f30bc507b/idna-3.11-py3-none-any.whl
      - pypi: https://files.pythonhosted.org/packages/2c/e1/e6716421ea10d38022b952c159d5161ca1193197fb744506875fbb87ea7b/iniconfig-2.1.0-py3-none-any.whl
      - pypi: https://files.pythonhosted.org/packages/7f/cc/9b681a170efab4868a032631dea1e8446d8ec718a7f657b94d49d1a12643/isort-6.1.0-py3-none-any.whl
      - pypi: https://files.pythonhosted.org/packages/27/1a/1f68f9ba0c207934b35b86a8ca3aad8395a3d6dd7921c0686e23853ff5a9/mccabe-0.7.0-py2.py3-none-any.whl
      - pypi: https://files.pythonhosted.org/packages/d6/5a/d984ea60fe2bb01abee5cd353a2dd63106c53f27d7dc3ad9f2c1a8cbbc98/off_your_rocker-0.1.0-py3-none-any.whl
      - pypi: https://files.pythonhosted.org/packages/20/12/38679034af332785aac8774540895e234f4d07f7545804097de4b666afd8/packaging-25.0-py3-none-any.whl
      - pypi: https://files.pythonhosted.org/packages/9e/c3/059298687310d527a58bb01f3b1965787ee3b40dce76752eda8b44e9a2c5/pexpect-4.9.0-py2.py3-none-any.whl
      - pypi: https://files.pythonhosted.org/packages/54/20/4d324d65cc6d9205fabedc306948156824eb9f0ee1633355a8f7ec5c66bf/pluggy-1.6.0-py3-none-any.whl
      - pypi: https://files.pythonhosted.org/packages/22/a6/858897256d0deac81a172289110f31629fc4cee19b6f01283303e18c8db3/ptyprocess-0.7.0-py2.py3-none-any.whl
      - pypi: https://files.pythonhosted.org/packages/c7/21/705964c7812476f378728bdf590ca4b771ec72385c533964653c68e86bdc/pygments-2.19.2-py3-none-any.whl
      - pypi: https://files.pythonhosted.org/packages/1a/a7/69460c4a6af7575449e615144aa2205b89408dc2969b87bc3df2f262ad0b/pylint-3.3.9-py3-none-any.whl
      - pypi: https://files.pythonhosted.org/packages/a8/a4/20da314d277121d6534b3a980b29035dcd51e6744bd79075a6ce8fa4eb8d/pytest-8.4.2-py3-none-any.whl
      - pypi: https://files.pythonhosted.org/packages/ee/49/1377b49de7d0c1ce41292161ea0f721913fa8722c19fb9c1e3aa0367eecb/pytest_cov-7.0.0-py3-none-any.whl
      - pypi: https://files.pythonhosted.org/packages/1e/db/4254e3eabe8020b458f1a747140d32277ec7a271daf1d235b70dc0b4e6e3/requests-2.32.5-py3-none-any.whl
      - pypi: https://files.pythonhosted.org/packages/7c/d1/91fe59d0c3d69c268e90996f274278f9c510f381d633241be01d6068dbb5/rocker-0.2.19-py3-none-any.whl
      - pypi: https://files.pythonhosted.org/packages/ab/b5/c0feca27d45ae74185a6bacc399f5d8920ab82df2d732a17213fb86a2c4c/ruff-0.13.3-py3-none-manylinux_2_17_x86_64.manylinux2014_x86_64.whl
      - pypi: https://files.pythonhosted.org/packages/32/46/9cb0e58b2deb7f82b84065f37f3bffeb12413f947f9388e4cac22c4621ce/sortedcontainers-2.4.0-py2.py3-none-any.whl
      - pypi: https://files.pythonhosted.org/packages/44/6f/7120676b6d73228c96e17f1f794d8ab046fc910d781c8d151120c3f1569e/toml-0.10.2-py2.py3-none-any.whl
      - pypi: https://files.pythonhosted.org/packages/77/b8/0135fadc89e73be292b473cb820b4f5a08197779206b33191e801feeae40/tomli-2.3.0-py3-none-any.whl
      - pypi: https://files.pythonhosted.org/packages/bd/75/8539d011f6be8e29f339c42e633aae3cb73bffa95dd0f9adec09b9c58e85/tomlkit-0.13.3-py3-none-any.whl
      - pypi: https://files.pythonhosted.org/packages/a7/c2/fe1e52489ae3122415c51f387e221dd0773709bad6c6cdaa599e8a2c5185/urllib3-2.5.0-py3-none-any.whl
      - pypi: ./
  py311:
    channels:
    - url: https://conda.anaconda.org/conda-forge/
    indexes:
    - https://pypi.org/simple
    packages:
      linux-64:
      - conda: https://conda.anaconda.org/conda-forge/linux-64/_libgcc_mutex-0.1-conda_forge.tar.bz2
      - conda: https://conda.anaconda.org/conda-forge/linux-64/_openmp_mutex-4.5-2_gnu.tar.bz2
      - conda: https://conda.anaconda.org/conda-forge/linux-64/bzip2-1.0.8-hda65f42_8.conda
      - conda: https://conda.anaconda.org/conda-forge/noarch/ca-certificates-2025.10.5-hbd8a1cb_0.conda
      - conda: https://conda.anaconda.org/conda-forge/linux-64/cffi-2.0.0-py311h5b438cf_0.conda
      - conda: https://conda.anaconda.org/conda-forge/noarch/cfgv-3.3.1-pyhd8ed1ab_1.conda
      - conda: https://conda.anaconda.org/conda-forge/noarch/distlib-0.4.0-pyhd8ed1ab_0.conda
      - conda: https://conda.anaconda.org/conda-forge/noarch/filelock-3.20.0-pyhd8ed1ab_0.conda
      - conda: https://conda.anaconda.org/conda-forge/noarch/identify-2.6.15-pyhd8ed1ab_0.conda
      - conda: https://conda.anaconda.org/conda-forge/linux-64/ld_impl_linux-64-2.44-ha97dd6f_2.conda
      - conda: https://conda.anaconda.org/conda-forge/linux-64/libexpat-2.7.1-hecca717_0.conda
      - conda: https://conda.anaconda.org/conda-forge/linux-64/libffi-3.4.6-h2dba641_1.conda
      - conda: https://conda.anaconda.org/conda-forge/linux-64/libgcc-15.2.0-h767d61c_7.conda
      - conda: https://conda.anaconda.org/conda-forge/linux-64/libgcc-ng-15.2.0-h69a702a_7.conda
      - conda: https://conda.anaconda.org/conda-forge/linux-64/libgomp-15.2.0-h767d61c_7.conda
      - conda: https://conda.anaconda.org/conda-forge/linux-64/liblzma-5.8.1-hb9d3cd8_2.conda
      - conda: https://conda.anaconda.org/conda-forge/linux-64/libnsl-2.0.1-hb9d3cd8_1.conda
      - conda: https://conda.anaconda.org/conda-forge/linux-64/libsqlite-3.50.4-h0c1763c_0.conda
      - conda: https://conda.anaconda.org/conda-forge/linux-64/libstdcxx-15.2.0-h8f9b012_7.conda
      - conda: https://conda.anaconda.org/conda-forge/linux-64/libuuid-2.41.2-he9a06e4_0.conda
      - conda: https://conda.anaconda.org/conda-forge/linux-64/libxcrypt-4.4.36-hd590300_1.conda
      - conda: https://conda.anaconda.org/conda-forge/linux-64/libzlib-1.3.1-hb9d3cd8_2.conda
      - conda: https://conda.anaconda.org/conda-forge/linux-64/ncurses-6.5-h2d0b736_3.conda
      - conda: https://conda.anaconda.org/conda-forge/noarch/nodeenv-1.9.1-pyhd8ed1ab_1.conda
      - conda: https://conda.anaconda.org/conda-forge/linux-64/openssl-3.5.4-h26f9b46_0.conda
      - conda: https://conda.anaconda.org/conda-forge/noarch/platformdirs-4.5.0-pyhcf101f3_0.conda
      - conda: https://conda.anaconda.org/conda-forge/noarch/pre-commit-4.3.0-pyha770c72_0.conda
      - conda: https://conda.anaconda.org/conda-forge/noarch/pycparser-2.22-pyh29332c3_1.conda
      - conda: https://conda.anaconda.org/conda-forge/linux-64/python-3.11.14-hfe2f287_1_cpython.conda
      - conda: https://conda.anaconda.org/conda-forge/noarch/python_abi-3.11-8_cp311.conda
      - conda: https://conda.anaconda.org/conda-forge/linux-64/pyyaml-6.0.3-py311h3778330_0.conda
      - conda: https://conda.anaconda.org/conda-forge/linux-64/readline-8.2-h8c095d6_2.conda
      - conda: https://conda.anaconda.org/conda-forge/noarch/setuptools-80.9.0-pyhff2d567_0.conda
      - conda: https://conda.anaconda.org/conda-forge/linux-64/shellcheck-0.10.0-ha770c72_0.conda
      - conda: https://conda.anaconda.org/conda-forge/linux-64/tk-8.6.13-noxft_hd72426e_102.conda
      - conda: https://conda.anaconda.org/conda-forge/noarch/typing_extensions-4.15.0-pyhcf101f3_0.conda
      - conda: https://conda.anaconda.org/conda-forge/noarch/tzdata-2025b-h78e105d_0.conda
      - conda: https://conda.anaconda.org/conda-forge/linux-64/ukkonen-1.0.1-py311hd18a35c_5.conda
      - conda: https://conda.anaconda.org/conda-forge/noarch/virtualenv-20.35.3-pyhd8ed1ab_0.conda
      - conda: https://conda.anaconda.org/conda-forge/linux-64/yaml-0.2.5-h280c20c_3.conda
      - pypi: https://files.pythonhosted.org/packages/af/0f/3b8fdc946b4d9cc8cc1e8af42c4e409468c84441b933d037e101b3d72d86/astroid-3.3.11-py3-none-any.whl
      - pypi: https://files.pythonhosted.org/packages/3a/2a/7cc015f5b9f5db42b7d48157e23356022889fc354a2813c15934b7cb5c0e/attrs-25.4.0-py3-none-any.whl
      - pypi: https://files.pythonhosted.org/packages/e4/37/af0d2ef3967ac0d6113837b44a4f0bfe1328c2b9763bd5b1744520e5cfed/certifi-2025.10.5-py3-none-any.whl
      - pypi: https://files.pythonhosted.org/packages/6d/fc/de9cce525b2c5b94b47c70a4b4fb19f871b24995c728e957ee68ab1671ea/charset_normalizer-3.4.4-cp311-cp311-manylinux2014_x86_64.manylinux_2_17_x86_64.manylinux_2_28_x86_64.whl
      - pypi: https://files.pythonhosted.org/packages/b0/ef/bd8e719c2f7417ba03239052e099b76ea1130ac0cbb183ee1fcaa58aaff3/coverage-7.10.7-cp311-cp311-manylinux1_x86_64.manylinux_2_28_x86_64.manylinux_2_5_x86_64.whl
      - pypi: https://files.pythonhosted.org/packages/50/3d/9373ad9c56321fdab5b41197068e1d8c25883b3fea29dd361f9b55116869/dill-0.4.0-py3-none-any.whl
      - pypi: https://files.pythonhosted.org/packages/e3/26/57c6fb270950d476074c087527a558ccb6f4436657314bfb6cdf484114c4/docker-7.1.0-py3-none-any.whl
      - pypi: https://files.pythonhosted.org/packages/c1/0a/c500fc4c8f48cac08b76b8987070b178f0549534584ac1f414066700a3f9/empy-4.2.tar.gz
      - pypi: https://files.pythonhosted.org/packages/50/cb/55fdc97fb38d9ff011b56b82fbe8d8f81db5219623f24086d45f7b63d78b/hypothesis-6.140.4-py3-none-any.whl
      - pypi: https://files.pythonhosted.org/packages/0e/61/66938bbb5fc52dbdf84594873d5b51fb1f7c7794e9c0f5bd885f30bc507b/idna-3.11-py3-none-any.whl
      - pypi: https://files.pythonhosted.org/packages/2c/e1/e6716421ea10d38022b952c159d5161ca1193197fb744506875fbb87ea7b/iniconfig-2.1.0-py3-none-any.whl
      - pypi: https://files.pythonhosted.org/packages/7f/cc/9b681a170efab4868a032631dea1e8446d8ec718a7f657b94d49d1a12643/isort-6.1.0-py3-none-any.whl
      - pypi: https://files.pythonhosted.org/packages/27/1a/1f68f9ba0c207934b35b86a8ca3aad8395a3d6dd7921c0686e23853ff5a9/mccabe-0.7.0-py2.py3-none-any.whl
      - pypi: https://files.pythonhosted.org/packages/d6/5a/d984ea60fe2bb01abee5cd353a2dd63106c53f27d7dc3ad9f2c1a8cbbc98/off_your_rocker-0.1.0-py3-none-any.whl
      - pypi: https://files.pythonhosted.org/packages/20/12/38679034af332785aac8774540895e234f4d07f7545804097de4b666afd8/packaging-25.0-py3-none-any.whl
      - pypi: https://files.pythonhosted.org/packages/9e/c3/059298687310d527a58bb01f3b1965787ee3b40dce76752eda8b44e9a2c5/pexpect-4.9.0-py2.py3-none-any.whl
      - pypi: https://files.pythonhosted.org/packages/54/20/4d324d65cc6d9205fabedc306948156824eb9f0ee1633355a8f7ec5c66bf/pluggy-1.6.0-py3-none-any.whl
      - pypi: https://files.pythonhosted.org/packages/22/a6/858897256d0deac81a172289110f31629fc4cee19b6f01283303e18c8db3/ptyprocess-0.7.0-py2.py3-none-any.whl
      - pypi: https://files.pythonhosted.org/packages/c7/21/705964c7812476f378728bdf590ca4b771ec72385c533964653c68e86bdc/pygments-2.19.2-py3-none-any.whl
      - pypi: https://files.pythonhosted.org/packages/1a/a7/69460c4a6af7575449e615144aa2205b89408dc2969b87bc3df2f262ad0b/pylint-3.3.9-py3-none-any.whl
      - pypi: https://files.pythonhosted.org/packages/a8/a4/20da314d277121d6534b3a980b29035dcd51e6744bd79075a6ce8fa4eb8d/pytest-8.4.2-py3-none-any.whl
      - pypi: https://files.pythonhosted.org/packages/ee/49/1377b49de7d0c1ce41292161ea0f721913fa8722c19fb9c1e3aa0367eecb/pytest_cov-7.0.0-py3-none-any.whl
      - pypi: https://files.pythonhosted.org/packages/1e/db/4254e3eabe8020b458f1a747140d32277ec7a271daf1d235b70dc0b4e6e3/requests-2.32.5-py3-none-any.whl
      - pypi: https://files.pythonhosted.org/packages/7c/d1/91fe59d0c3d69c268e90996f274278f9c510f381d633241be01d6068dbb5/rocker-0.2.19-py3-none-any.whl
      - pypi: https://files.pythonhosted.org/packages/ab/b5/c0feca27d45ae74185a6bacc399f5d8920ab82df2d732a17213fb86a2c4c/ruff-0.13.3-py3-none-manylinux_2_17_x86_64.manylinux2014_x86_64.whl
      - pypi: https://files.pythonhosted.org/packages/32/46/9cb0e58b2deb7f82b84065f37f3bffeb12413f947f9388e4cac22c4621ce/sortedcontainers-2.4.0-py2.py3-none-any.whl
      - pypi: https://files.pythonhosted.org/packages/44/6f/7120676b6d73228c96e17f1f794d8ab046fc910d781c8d151120c3f1569e/toml-0.10.2-py2.py3-none-any.whl
      - pypi: https://files.pythonhosted.org/packages/bd/75/8539d011f6be8e29f339c42e633aae3cb73bffa95dd0f9adec09b9c58e85/tomlkit-0.13.3-py3-none-any.whl
      - pypi: https://files.pythonhosted.org/packages/a7/c2/fe1e52489ae3122415c51f387e221dd0773709bad6c6cdaa599e8a2c5185/urllib3-2.5.0-py3-none-any.whl
      - pypi: ./
  py312:
    channels:
    - url: https://conda.anaconda.org/conda-forge/
    indexes:
    - https://pypi.org/simple
    packages:
      linux-64:
      - conda: https://conda.anaconda.org/conda-forge/linux-64/_libgcc_mutex-0.1-conda_forge.tar.bz2
      - conda: https://conda.anaconda.org/conda-forge/linux-64/_openmp_mutex-4.5-2_gnu.tar.bz2
      - conda: https://conda.anaconda.org/conda-forge/linux-64/bzip2-1.0.8-hda65f42_8.conda
      - conda: https://conda.anaconda.org/conda-forge/noarch/ca-certificates-2025.10.5-hbd8a1cb_0.conda
      - conda: https://conda.anaconda.org/conda-forge/linux-64/cffi-2.0.0-py312h35888ee_0.conda
      - conda: https://conda.anaconda.org/conda-forge/noarch/cfgv-3.3.1-pyhd8ed1ab_1.conda
      - conda: https://conda.anaconda.org/conda-forge/noarch/distlib-0.4.0-pyhd8ed1ab_0.conda
      - conda: https://conda.anaconda.org/conda-forge/noarch/filelock-3.20.0-pyhd8ed1ab_0.conda
      - conda: https://conda.anaconda.org/conda-forge/noarch/identify-2.6.15-pyhd8ed1ab_0.conda
      - conda: https://conda.anaconda.org/conda-forge/linux-64/ld_impl_linux-64-2.44-ha97dd6f_2.conda
      - conda: https://conda.anaconda.org/conda-forge/linux-64/libexpat-2.7.1-hecca717_0.conda
      - conda: https://conda.anaconda.org/conda-forge/linux-64/libffi-3.4.6-h2dba641_1.conda
      - conda: https://conda.anaconda.org/conda-forge/linux-64/libgcc-15.2.0-h767d61c_7.conda
      - conda: https://conda.anaconda.org/conda-forge/linux-64/libgcc-ng-15.2.0-h69a702a_7.conda
      - conda: https://conda.anaconda.org/conda-forge/linux-64/libgomp-15.2.0-h767d61c_7.conda
      - conda: https://conda.anaconda.org/conda-forge/linux-64/liblzma-5.8.1-hb9d3cd8_2.conda
      - conda: https://conda.anaconda.org/conda-forge/linux-64/libnsl-2.0.1-hb9d3cd8_1.conda
      - conda: https://conda.anaconda.org/conda-forge/linux-64/libsqlite-3.50.4-h0c1763c_0.conda
      - conda: https://conda.anaconda.org/conda-forge/linux-64/libstdcxx-15.2.0-h8f9b012_7.conda
      - conda: https://conda.anaconda.org/conda-forge/linux-64/libuuid-2.41.2-he9a06e4_0.conda
      - conda: https://conda.anaconda.org/conda-forge/linux-64/libxcrypt-4.4.36-hd590300_1.conda
      - conda: https://conda.anaconda.org/conda-forge/linux-64/libzlib-1.3.1-hb9d3cd8_2.conda
      - conda: https://conda.anaconda.org/conda-forge/linux-64/ncurses-6.5-h2d0b736_3.conda
      - conda: https://conda.anaconda.org/conda-forge/noarch/nodeenv-1.9.1-pyhd8ed1ab_1.conda
      - conda: https://conda.anaconda.org/conda-forge/linux-64/openssl-3.5.4-h26f9b46_0.conda
      - conda: https://conda.anaconda.org/conda-forge/noarch/platformdirs-4.5.0-pyhcf101f3_0.conda
      - conda: https://conda.anaconda.org/conda-forge/noarch/pre-commit-4.3.0-pyha770c72_0.conda
      - conda: https://conda.anaconda.org/conda-forge/noarch/pycparser-2.22-pyh29332c3_1.conda
      - conda: https://conda.anaconda.org/conda-forge/linux-64/python-3.12.12-hfe2f287_0_cpython.conda
      - conda: https://conda.anaconda.org/conda-forge/noarch/python_abi-3.12-8_cp312.conda
      - conda: https://conda.anaconda.org/conda-forge/linux-64/pyyaml-6.0.3-py312h8a5da7c_0.conda
      - conda: https://conda.anaconda.org/conda-forge/linux-64/readline-8.2-h8c095d6_2.conda
      - conda: https://conda.anaconda.org/conda-forge/noarch/setuptools-80.9.0-pyhff2d567_0.conda
      - conda: https://conda.anaconda.org/conda-forge/linux-64/shellcheck-0.10.0-ha770c72_0.conda
      - conda: https://conda.anaconda.org/conda-forge/linux-64/tk-8.6.13-noxft_hd72426e_102.conda
      - conda: https://conda.anaconda.org/conda-forge/noarch/typing_extensions-4.15.0-pyhcf101f3_0.conda
      - conda: https://conda.anaconda.org/conda-forge/noarch/tzdata-2025b-h78e105d_0.conda
      - conda: https://conda.anaconda.org/conda-forge/linux-64/ukkonen-1.0.1-py312h68727a3_5.conda
      - conda: https://conda.anaconda.org/conda-forge/noarch/virtualenv-20.35.3-pyhd8ed1ab_0.conda
      - conda: https://conda.anaconda.org/conda-forge/linux-64/yaml-0.2.5-h280c20c_3.conda
      - pypi: https://files.pythonhosted.org/packages/af/0f/3b8fdc946b4d9cc8cc1e8af42c4e409468c84441b933d037e101b3d72d86/astroid-3.3.11-py3-none-any.whl
      - pypi: https://files.pythonhosted.org/packages/3a/2a/7cc015f5b9f5db42b7d48157e23356022889fc354a2813c15934b7cb5c0e/attrs-25.4.0-py3-none-any.whl
      - pypi: https://files.pythonhosted.org/packages/e4/37/af0d2ef3967ac0d6113837b44a4f0bfe1328c2b9763bd5b1744520e5cfed/certifi-2025.10.5-py3-none-any.whl
      - pypi: https://files.pythonhosted.org/packages/c0/10/d20b513afe03acc89ec33948320a5544d31f21b05368436d580dec4e234d/charset_normalizer-3.4.4-cp312-cp312-manylinux2014_x86_64.manylinux_2_17_x86_64.manylinux_2_28_x86_64.whl
      - pypi: https://files.pythonhosted.org/packages/a6/90/a64aaacab3b37a17aaedd83e8000142561a29eb262cede42d94a67f7556b/coverage-7.10.7-cp312-cp312-manylinux1_x86_64.manylinux_2_28_x86_64.manylinux_2_5_x86_64.whl
      - pypi: https://files.pythonhosted.org/packages/50/3d/9373ad9c56321fdab5b41197068e1d8c25883b3fea29dd361f9b55116869/dill-0.4.0-py3-none-any.whl
      - pypi: https://files.pythonhosted.org/packages/e3/26/57c6fb270950d476074c087527a558ccb6f4436657314bfb6cdf484114c4/docker-7.1.0-py3-none-any.whl
      - pypi: https://files.pythonhosted.org/packages/c1/0a/c500fc4c8f48cac08b76b8987070b178f0549534584ac1f414066700a3f9/empy-4.2.tar.gz
      - pypi: https://files.pythonhosted.org/packages/50/cb/55fdc97fb38d9ff011b56b82fbe8d8f81db5219623f24086d45f7b63d78b/hypothesis-6.140.4-py3-none-any.whl
      - pypi: https://files.pythonhosted.org/packages/0e/61/66938bbb5fc52dbdf84594873d5b51fb1f7c7794e9c0f5bd885f30bc507b/idna-3.11-py3-none-any.whl
      - pypi: https://files.pythonhosted.org/packages/2c/e1/e6716421ea10d38022b952c159d5161ca1193197fb744506875fbb87ea7b/iniconfig-2.1.0-py3-none-any.whl
      - pypi: https://files.pythonhosted.org/packages/7f/cc/9b681a170efab4868a032631dea1e8446d8ec718a7f657b94d49d1a12643/isort-6.1.0-py3-none-any.whl
      - pypi: https://files.pythonhosted.org/packages/27/1a/1f68f9ba0c207934b35b86a8ca3aad8395a3d6dd7921c0686e23853ff5a9/mccabe-0.7.0-py2.py3-none-any.whl
      - pypi: https://files.pythonhosted.org/packages/d6/5a/d984ea60fe2bb01abee5cd353a2dd63106c53f27d7dc3ad9f2c1a8cbbc98/off_your_rocker-0.1.0-py3-none-any.whl
      - pypi: https://files.pythonhosted.org/packages/20/12/38679034af332785aac8774540895e234f4d07f7545804097de4b666afd8/packaging-25.0-py3-none-any.whl
      - pypi: https://files.pythonhosted.org/packages/9e/c3/059298687310d527a58bb01f3b1965787ee3b40dce76752eda8b44e9a2c5/pexpect-4.9.0-py2.py3-none-any.whl
      - pypi: https://files.pythonhosted.org/packages/54/20/4d324d65cc6d9205fabedc306948156824eb9f0ee1633355a8f7ec5c66bf/pluggy-1.6.0-py3-none-any.whl
      - pypi: https://files.pythonhosted.org/packages/22/a6/858897256d0deac81a172289110f31629fc4cee19b6f01283303e18c8db3/ptyprocess-0.7.0-py2.py3-none-any.whl
      - pypi: https://files.pythonhosted.org/packages/c7/21/705964c7812476f378728bdf590ca4b771ec72385c533964653c68e86bdc/pygments-2.19.2-py3-none-any.whl
      - pypi: https://files.pythonhosted.org/packages/1a/a7/69460c4a6af7575449e615144aa2205b89408dc2969b87bc3df2f262ad0b/pylint-3.3.9-py3-none-any.whl
      - pypi: https://files.pythonhosted.org/packages/a8/a4/20da314d277121d6534b3a980b29035dcd51e6744bd79075a6ce8fa4eb8d/pytest-8.4.2-py3-none-any.whl
      - pypi: https://files.pythonhosted.org/packages/ee/49/1377b49de7d0c1ce41292161ea0f721913fa8722c19fb9c1e3aa0367eecb/pytest_cov-7.0.0-py3-none-any.whl
      - pypi: https://files.pythonhosted.org/packages/1e/db/4254e3eabe8020b458f1a747140d32277ec7a271daf1d235b70dc0b4e6e3/requests-2.32.5-py3-none-any.whl
      - pypi: https://files.pythonhosted.org/packages/7c/d1/91fe59d0c3d69c268e90996f274278f9c510f381d633241be01d6068dbb5/rocker-0.2.19-py3-none-any.whl
      - pypi: https://files.pythonhosted.org/packages/ab/b5/c0feca27d45ae74185a6bacc399f5d8920ab82df2d732a17213fb86a2c4c/ruff-0.13.3-py3-none-manylinux_2_17_x86_64.manylinux2014_x86_64.whl
      - pypi: https://files.pythonhosted.org/packages/32/46/9cb0e58b2deb7f82b84065f37f3bffeb12413f947f9388e4cac22c4621ce/sortedcontainers-2.4.0-py2.py3-none-any.whl
      - pypi: https://files.pythonhosted.org/packages/44/6f/7120676b6d73228c96e17f1f794d8ab046fc910d781c8d151120c3f1569e/toml-0.10.2-py2.py3-none-any.whl
      - pypi: https://files.pythonhosted.org/packages/bd/75/8539d011f6be8e29f339c42e633aae3cb73bffa95dd0f9adec09b9c58e85/tomlkit-0.13.3-py3-none-any.whl
      - pypi: https://files.pythonhosted.org/packages/a7/c2/fe1e52489ae3122415c51f387e221dd0773709bad6c6cdaa599e8a2c5185/urllib3-2.5.0-py3-none-any.whl
      - pypi: ./
  py313:
    channels:
    - url: https://conda.anaconda.org/conda-forge/
    indexes:
    - https://pypi.org/simple
    packages:
      linux-64:
      - conda: https://conda.anaconda.org/conda-forge/linux-64/_libgcc_mutex-0.1-conda_forge.tar.bz2
      - conda: https://conda.anaconda.org/conda-forge/linux-64/_openmp_mutex-4.5-2_gnu.tar.bz2
      - conda: https://conda.anaconda.org/conda-forge/linux-64/bzip2-1.0.8-hda65f42_8.conda
      - conda: https://conda.anaconda.org/conda-forge/noarch/ca-certificates-2025.10.5-hbd8a1cb_0.conda
      - conda: https://conda.anaconda.org/conda-forge/linux-64/cffi-2.0.0-py313hf01b4d8_0.conda
      - conda: https://conda.anaconda.org/conda-forge/noarch/cfgv-3.3.1-pyhd8ed1ab_1.conda
      - conda: https://conda.anaconda.org/conda-forge/noarch/distlib-0.4.0-pyhd8ed1ab_0.conda
      - conda: https://conda.anaconda.org/conda-forge/noarch/filelock-3.20.0-pyhd8ed1ab_0.conda
      - conda: https://conda.anaconda.org/conda-forge/noarch/identify-2.6.15-pyhd8ed1ab_0.conda
      - conda: https://conda.anaconda.org/conda-forge/linux-64/ld_impl_linux-64-2.44-ha97dd6f_2.conda
      - conda: https://conda.anaconda.org/conda-forge/linux-64/libexpat-2.7.1-hecca717_0.conda
      - conda: https://conda.anaconda.org/conda-forge/linux-64/libffi-3.4.6-h2dba641_1.conda
      - conda: https://conda.anaconda.org/conda-forge/linux-64/libgcc-15.2.0-h767d61c_7.conda
      - conda: https://conda.anaconda.org/conda-forge/linux-64/libgomp-15.2.0-h767d61c_7.conda
      - conda: https://conda.anaconda.org/conda-forge/linux-64/liblzma-5.8.1-hb9d3cd8_2.conda
      - conda: https://conda.anaconda.org/conda-forge/linux-64/libmpdec-4.0.0-hb9d3cd8_0.conda
      - conda: https://conda.anaconda.org/conda-forge/linux-64/libsqlite-3.50.4-h0c1763c_0.conda
      - conda: https://conda.anaconda.org/conda-forge/linux-64/libstdcxx-15.2.0-h8f9b012_7.conda
      - conda: https://conda.anaconda.org/conda-forge/linux-64/libuuid-2.41.2-he9a06e4_0.conda
      - conda: https://conda.anaconda.org/conda-forge/linux-64/libzlib-1.3.1-hb9d3cd8_2.conda
      - conda: https://conda.anaconda.org/conda-forge/linux-64/ncurses-6.5-h2d0b736_3.conda
      - conda: https://conda.anaconda.org/conda-forge/noarch/nodeenv-1.9.1-pyhd8ed1ab_1.conda
      - conda: https://conda.anaconda.org/conda-forge/linux-64/openssl-3.5.4-h26f9b46_0.conda
      - conda: https://conda.anaconda.org/conda-forge/noarch/platformdirs-4.5.0-pyhcf101f3_0.conda
      - conda: https://conda.anaconda.org/conda-forge/noarch/pre-commit-4.3.0-pyha770c72_0.conda
      - conda: https://conda.anaconda.org/conda-forge/noarch/pycparser-2.22-pyh29332c3_1.conda
      - conda: https://conda.anaconda.org/conda-forge/linux-64/python-3.13.8-h2b335a9_101_cp313.conda
      - conda: https://conda.anaconda.org/conda-forge/noarch/python_abi-3.13-8_cp313.conda
      - conda: https://conda.anaconda.org/conda-forge/linux-64/pyyaml-6.0.3-py313h3dea7bd_0.conda
      - conda: https://conda.anaconda.org/conda-forge/linux-64/readline-8.2-h8c095d6_2.conda
      - conda: https://conda.anaconda.org/conda-forge/noarch/setuptools-80.9.0-pyhff2d567_0.conda
      - conda: https://conda.anaconda.org/conda-forge/linux-64/shellcheck-0.10.0-ha770c72_0.conda
      - conda: https://conda.anaconda.org/conda-forge/linux-64/tk-8.6.13-noxft_hd72426e_102.conda
      - conda: https://conda.anaconda.org/conda-forge/noarch/typing_extensions-4.15.0-pyhcf101f3_0.conda
      - conda: https://conda.anaconda.org/conda-forge/noarch/tzdata-2025b-h78e105d_0.conda
      - conda: https://conda.anaconda.org/conda-forge/linux-64/ukkonen-1.0.1-py313h33d0bda_5.conda
      - conda: https://conda.anaconda.org/conda-forge/noarch/virtualenv-20.35.3-pyhd8ed1ab_0.conda
      - conda: https://conda.anaconda.org/conda-forge/linux-64/yaml-0.2.5-h280c20c_3.conda
      - pypi: https://files.pythonhosted.org/packages/af/0f/3b8fdc946b4d9cc8cc1e8af42c4e409468c84441b933d037e101b3d72d86/astroid-3.3.11-py3-none-any.whl
      - pypi: https://files.pythonhosted.org/packages/3a/2a/7cc015f5b9f5db42b7d48157e23356022889fc354a2813c15934b7cb5c0e/attrs-25.4.0-py3-none-any.whl
      - pypi: https://files.pythonhosted.org/packages/e4/37/af0d2ef3967ac0d6113837b44a4f0bfe1328c2b9763bd5b1744520e5cfed/certifi-2025.10.5-py3-none-any.whl
      - pypi: https://files.pythonhosted.org/packages/f5/83/6ab5883f57c9c801ce5e5677242328aa45592be8a00644310a008d04f922/charset_normalizer-3.4.4-cp313-cp313-manylinux2014_x86_64.manylinux_2_17_x86_64.manylinux_2_28_x86_64.whl
      - pypi: https://files.pythonhosted.org/packages/a2/77/8c6d22bf61921a59bce5471c2f1f7ac30cd4ac50aadde72b8c48d5727902/coverage-7.10.7-cp313-cp313-manylinux1_x86_64.manylinux_2_28_x86_64.manylinux_2_5_x86_64.whl
      - pypi: https://files.pythonhosted.org/packages/50/3d/9373ad9c56321fdab5b41197068e1d8c25883b3fea29dd361f9b55116869/dill-0.4.0-py3-none-any.whl
      - pypi: https://files.pythonhosted.org/packages/e3/26/57c6fb270950d476074c087527a558ccb6f4436657314bfb6cdf484114c4/docker-7.1.0-py3-none-any.whl
      - pypi: https://files.pythonhosted.org/packages/c1/0a/c500fc4c8f48cac08b76b8987070b178f0549534584ac1f414066700a3f9/empy-4.2.tar.gz
      - pypi: https://files.pythonhosted.org/packages/50/cb/55fdc97fb38d9ff011b56b82fbe8d8f81db5219623f24086d45f7b63d78b/hypothesis-6.140.4-py3-none-any.whl
      - pypi: https://files.pythonhosted.org/packages/0e/61/66938bbb5fc52dbdf84594873d5b51fb1f7c7794e9c0f5bd885f30bc507b/idna-3.11-py3-none-any.whl
      - pypi: https://files.pythonhosted.org/packages/2c/e1/e6716421ea10d38022b952c159d5161ca1193197fb744506875fbb87ea7b/iniconfig-2.1.0-py3-none-any.whl
      - pypi: https://files.pythonhosted.org/packages/7f/cc/9b681a170efab4868a032631dea1e8446d8ec718a7f657b94d49d1a12643/isort-6.1.0-py3-none-any.whl
      - pypi: https://files.pythonhosted.org/packages/27/1a/1f68f9ba0c207934b35b86a8ca3aad8395a3d6dd7921c0686e23853ff5a9/mccabe-0.7.0-py2.py3-none-any.whl
      - pypi: https://files.pythonhosted.org/packages/d6/5a/d984ea60fe2bb01abee5cd353a2dd63106c53f27d7dc3ad9f2c1a8cbbc98/off_your_rocker-0.1.0-py3-none-any.whl
      - pypi: https://files.pythonhosted.org/packages/20/12/38679034af332785aac8774540895e234f4d07f7545804097de4b666afd8/packaging-25.0-py3-none-any.whl
      - pypi: https://files.pythonhosted.org/packages/9e/c3/059298687310d527a58bb01f3b1965787ee3b40dce76752eda8b44e9a2c5/pexpect-4.9.0-py2.py3-none-any.whl
      - pypi: https://files.pythonhosted.org/packages/54/20/4d324d65cc6d9205fabedc306948156824eb9f0ee1633355a8f7ec5c66bf/pluggy-1.6.0-py3-none-any.whl
      - pypi: https://files.pythonhosted.org/packages/22/a6/858897256d0deac81a172289110f31629fc4cee19b6f01283303e18c8db3/ptyprocess-0.7.0-py2.py3-none-any.whl
      - pypi: https://files.pythonhosted.org/packages/c7/21/705964c7812476f378728bdf590ca4b771ec72385c533964653c68e86bdc/pygments-2.19.2-py3-none-any.whl
      - pypi: https://files.pythonhosted.org/packages/1a/a7/69460c4a6af7575449e615144aa2205b89408dc2969b87bc3df2f262ad0b/pylint-3.3.9-py3-none-any.whl
      - pypi: https://files.pythonhosted.org/packages/a8/a4/20da314d277121d6534b3a980b29035dcd51e6744bd79075a6ce8fa4eb8d/pytest-8.4.2-py3-none-any.whl
      - pypi: https://files.pythonhosted.org/packages/ee/49/1377b49de7d0c1ce41292161ea0f721913fa8722c19fb9c1e3aa0367eecb/pytest_cov-7.0.0-py3-none-any.whl
      - pypi: https://files.pythonhosted.org/packages/1e/db/4254e3eabe8020b458f1a747140d32277ec7a271daf1d235b70dc0b4e6e3/requests-2.32.5-py3-none-any.whl
      - pypi: https://files.pythonhosted.org/packages/7c/d1/91fe59d0c3d69c268e90996f274278f9c510f381d633241be01d6068dbb5/rocker-0.2.19-py3-none-any.whl
      - pypi: https://files.pythonhosted.org/packages/ab/b5/c0feca27d45ae74185a6bacc399f5d8920ab82df2d732a17213fb86a2c4c/ruff-0.13.3-py3-none-manylinux_2_17_x86_64.manylinux2014_x86_64.whl
      - pypi: https://files.pythonhosted.org/packages/32/46/9cb0e58b2deb7f82b84065f37f3bffeb12413f947f9388e4cac22c4621ce/sortedcontainers-2.4.0-py2.py3-none-any.whl
      - pypi: https://files.pythonhosted.org/packages/44/6f/7120676b6d73228c96e17f1f794d8ab046fc910d781c8d151120c3f1569e/toml-0.10.2-py2.py3-none-any.whl
      - pypi: https://files.pythonhosted.org/packages/bd/75/8539d011f6be8e29f339c42e633aae3cb73bffa95dd0f9adec09b9c58e85/tomlkit-0.13.3-py3-none-any.whl
      - pypi: https://files.pythonhosted.org/packages/a7/c2/fe1e52489ae3122415c51f387e221dd0773709bad6c6cdaa599e8a2c5185/urllib3-2.5.0-py3-none-any.whl
      - pypi: ./
packages:
- conda: https://conda.anaconda.org/conda-forge/linux-64/_libgcc_mutex-0.1-conda_forge.tar.bz2
  sha256: fe51de6107f9edc7aa4f786a70f4a883943bc9d39b3bb7307c04c41410990726
  md5: d7c89558ba9fa0495403155b64376d81
  license: None
  purls: []
  size: 2562
  timestamp: 1578324546067
- conda: https://conda.anaconda.org/conda-forge/linux-64/_openmp_mutex-4.5-2_gnu.tar.bz2
  build_number: 16
  sha256: fbe2c5e56a653bebb982eda4876a9178aedfc2b545f25d0ce9c4c0b508253d22
  md5: 73aaf86a425cc6e73fcf236a5a46396d
  depends:
  - _libgcc_mutex 0.1 conda_forge
  - libgomp >=7.5.0
  constrains:
  - openmp_impl 9999
  license: BSD-3-Clause
  license_family: BSD
  purls: []
  size: 23621
  timestamp: 1650670423406
- pypi: https://files.pythonhosted.org/packages/af/0f/3b8fdc946b4d9cc8cc1e8af42c4e409468c84441b933d037e101b3d72d86/astroid-3.3.11-py3-none-any.whl
  name: astroid
  version: 3.3.11
  sha256: 54c760ae8322ece1abd213057c4b5bba7c49818853fc901ef09719a60dbf9dec
  requires_dist:
  - typing-extensions>=4 ; python_full_version < '3.11'
  requires_python: '>=3.9.0'
- pypi: https://files.pythonhosted.org/packages/3a/2a/7cc015f5b9f5db42b7d48157e23356022889fc354a2813c15934b7cb5c0e/attrs-25.4.0-py3-none-any.whl
  name: attrs
  version: 25.4.0
  sha256: adcf7e2a1fb3b36ac48d97835bb6d8ade15b8dcce26aba8bf1d14847b57a3373
  requires_python: '>=3.9'
- conda: https://conda.anaconda.org/conda-forge/linux-64/bzip2-1.0.8-hda65f42_8.conda
  sha256: c30daba32ddebbb7ded490f0e371eae90f51e72db620554089103b4a6934b0d5
  md5: 51a19bba1b8ebfb60df25cde030b7ebc
  depends:
  - __glibc >=2.17,<3.0.a0
  - libgcc >=14
  license: bzip2-1.0.6
  license_family: BSD
  purls: []
  size: 260341
  timestamp: 1757437258798
- conda: https://conda.anaconda.org/conda-forge/noarch/ca-certificates-2025.10.5-hbd8a1cb_0.conda
  sha256: 3b5ad78b8bb61b6cdc0978a6a99f8dfb2cc789a451378d054698441005ecbdb6
  md5: f9e5fbc24009179e8b0409624691758a
  depends:
  - __unix
  license: ISC
  purls: []
  size: 155907
  timestamp: 1759649036195
- pypi: https://files.pythonhosted.org/packages/e4/37/af0d2ef3967ac0d6113837b44a4f0bfe1328c2b9763bd5b1744520e5cfed/certifi-2025.10.5-py3-none-any.whl
  name: certifi
  version: 2025.10.5
  sha256: 0f212c2744a9bb6de0c56639a6f68afe01ecd92d91f14ae897c4fe7bbeeef0de
  requires_python: '>=3.7'
- conda: https://conda.anaconda.org/conda-forge/linux-64/cffi-1.17.1-py310h8deb56e_0.conda
  sha256: 1b389293670268ab80c3b8735bc61bc71366862953e000efbb82204d00e41b6c
  md5: 1fc24a3196ad5ede2a68148be61894f4
  depends:
  - __glibc >=2.17,<3.0.a0
  - libffi >=3.4,<4.0a0
  - libgcc >=13
  - pycparser
  - python >=3.10,<3.11.0a0
  - python_abi 3.10.* *_cp310
  license: MIT
  license_family: MIT
  purls:
  - pkg:pypi/cffi?source=hash-mapping
  size: 243532
  timestamp: 1725560630552
- conda: https://conda.anaconda.org/conda-forge/linux-64/cffi-2.0.0-py311h5b438cf_0.conda
  sha256: 4986d5b3ce60af4e320448a1a2231cb5dd5e3705537e28a7b58951a24bd69893
  md5: 6cb6c4d57d12dfa0ecdd19dbe758ffc9
  depends:
  - __glibc >=2.17,<3.0.a0
  - libffi >=3.4.6,<3.5.0a0
  - libgcc >=14
  - pycparser
  - python >=3.11,<3.12.0a0
  - python_abi 3.11.* *_cp311
  license: MIT
  license_family: MIT
  purls:
  - pkg:pypi/cffi?source=compressed-mapping
  size: 304057
  timestamp: 1758716282627
- conda: https://conda.anaconda.org/conda-forge/linux-64/cffi-2.0.0-py312h35888ee_0.conda
  sha256: f9e906b2cb9ae800b5818259472c3f781b14eb1952e867ac5c1f548e92bf02d9
  md5: 60b9cd087d22272885a6b8366b1d3d43
  depends:
  - __glibc >=2.17,<3.0.a0
  - libffi >=3.4.6,<3.5.0a0
  - libgcc >=14
  - pycparser
  - python >=3.12,<3.13.0a0
  - python_abi 3.12.* *_cp312
  license: MIT
  license_family: MIT
  purls:
  - pkg:pypi/cffi?source=hash-mapping
  size: 296986
  timestamp: 1758716192805
- conda: https://conda.anaconda.org/conda-forge/linux-64/cffi-2.0.0-py313hf01b4d8_0.conda
  sha256: cbead764b88c986642578bb39f77d234fbc3890bd301ed29f849a6d3898ed0fc
  md5: 062317cc1cd26fbf6454e86ddd3622c4
  depends:
  - __glibc >=2.17,<3.0.a0
  - libffi >=3.4.6,<3.5.0a0
  - libgcc >=14
  - pycparser
  - python >=3.13,<3.14.0a0
  - python_abi 3.13.* *_cp313
  license: MIT
  license_family: MIT
  purls:
  - pkg:pypi/cffi?source=compressed-mapping
  size: 298211
  timestamp: 1758716239290
- conda: https://conda.anaconda.org/conda-forge/linux-64/cffi-2.0.0-py314ha6a4811_0.conda
  sha256: 6f32c48bf8c6b9df0d0292f916f18d78e7159b4f40d31e94f0b9c41f0679974f
  md5: f572c769fb8bfa15708594c6f7f354e0
  depends:
  - __glibc >=2.17,<3.0.a0
  - libffi >=3.4.6,<3.5.0a0
  - libgcc >=14
  - pycparser
  - python >=3.14.0rc3,<3.15.0a0
  - python_abi 3.14.* *_cp314
  license: MIT
  license_family: MIT
  purls:
  - pkg:pypi/cffi?source=hash-mapping
  size: 299647
  timestamp: 1758716248829
- conda: https://conda.anaconda.org/conda-forge/noarch/cfgv-3.3.1-pyhd8ed1ab_1.conda
  sha256: d5696636733b3c301054b948cdd793f118efacce361d9bd4afb57d5980a9064f
  md5: 57df494053e17dce2ac3a0b33e1b2a2e
  depends:
  - python >=3.9
  license: MIT
  license_family: MIT
  purls:
  - pkg:pypi/cfgv?source=hash-mapping
  size: 12973
  timestamp: 1734267180483
- pypi: https://files.pythonhosted.org/packages/36/3b/60cbd1f8e93aa25d1c669c649b7a655b0b5fb4c571858910ea9332678558/charset_normalizer-3.4.4-cp310-cp310-manylinux2014_x86_64.manylinux_2_17_x86_64.manylinux_2_28_x86_64.whl
  name: charset-normalizer
  version: 3.4.4
  sha256: 9d1bb833febdff5c8927f922386db610b49db6e0d4f4ee29601d71e7c2694313
  requires_python: '>=3.7'
- pypi: https://files.pythonhosted.org/packages/67/ff/f6b948ca32e4f2a4576aa129d8bed61f2e0543bf9f5f2b7fc3758ed005c9/charset_normalizer-3.4.4-cp314-cp314-manylinux2014_x86_64.manylinux_2_17_x86_64.manylinux_2_28_x86_64.whl
  name: charset-normalizer
  version: 3.4.4
  sha256: ecaae4149d99b1c9e7b88bb03e3221956f68fd6d50be2ef061b2381b61d20838
  requires_python: '>=3.7'
- pypi: https://files.pythonhosted.org/packages/6d/fc/de9cce525b2c5b94b47c70a4b4fb19f871b24995c728e957ee68ab1671ea/charset_normalizer-3.4.4-cp311-cp311-manylinux2014_x86_64.manylinux_2_17_x86_64.manylinux_2_28_x86_64.whl
  name: charset-normalizer
  version: 3.4.4
  sha256: 840c25fb618a231545cbab0564a799f101b63b9901f2569faecd6b222ac72381
  requires_python: '>=3.7'
- pypi: https://files.pythonhosted.org/packages/c0/10/d20b513afe03acc89ec33948320a5544d31f21b05368436d580dec4e234d/charset_normalizer-3.4.4-cp312-cp312-manylinux2014_x86_64.manylinux_2_17_x86_64.manylinux_2_28_x86_64.whl
  name: charset-normalizer
  version: 3.4.4
  sha256: 11d694519d7f29d6cd09f6ac70028dba10f92f6cdd059096db198c283794ac86
  requires_python: '>=3.7'
- pypi: https://files.pythonhosted.org/packages/f5/83/6ab5883f57c9c801ce5e5677242328aa45592be8a00644310a008d04f922/charset_normalizer-3.4.4-cp313-cp313-manylinux2014_x86_64.manylinux_2_17_x86_64.manylinux_2_28_x86_64.whl
  name: charset-normalizer
  version: 3.4.4
  sha256: a8a8b89589086a25749f471e6a900d3f662d1d3b6e2e59dcecf787b1cc3a1894
  requires_python: '>=3.7'
- pypi: https://files.pythonhosted.org/packages/19/20/d0384ac06a6f908783d9b6aa6135e41b093971499ec488e47279f5b846e6/coverage-7.10.7-cp310-cp310-manylinux1_x86_64.manylinux_2_28_x86_64.manylinux_2_5_x86_64.whl
  name: coverage
  version: 7.10.7
  sha256: 8421e088bc051361b01c4b3a50fd39a4b9133079a2229978d9d30511fd05231b
  requires_dist:
  - tomli ; python_full_version <= '3.11' and extra == 'toml'
  requires_python: '>=3.9'
- pypi: https://files.pythonhosted.org/packages/82/62/14ed6546d0207e6eda876434e3e8475a3e9adbe32110ce896c9e0c06bb9a/coverage-7.10.7-cp314-cp314-manylinux1_x86_64.manylinux_2_28_x86_64.manylinux_2_5_x86_64.whl
  name: coverage
  version: 7.10.7
  sha256: bb45474711ba385c46a0bfe696c695a929ae69ac636cda8f532be9e8c93d720a
  requires_dist:
  - tomli ; python_full_version <= '3.11' and extra == 'toml'
  requires_python: '>=3.9'
- pypi: https://files.pythonhosted.org/packages/a2/77/8c6d22bf61921a59bce5471c2f1f7ac30cd4ac50aadde72b8c48d5727902/coverage-7.10.7-cp313-cp313-manylinux1_x86_64.manylinux_2_28_x86_64.manylinux_2_5_x86_64.whl
  name: coverage
  version: 7.10.7
  sha256: 10b6ba00ab1132a0ce4428ff68cf50a25efd6840a42cdf4239c9b99aad83be8b
  requires_dist:
  - tomli ; python_full_version <= '3.11' and extra == 'toml'
  requires_python: '>=3.9'
- pypi: https://files.pythonhosted.org/packages/a6/90/a64aaacab3b37a17aaedd83e8000142561a29eb262cede42d94a67f7556b/coverage-7.10.7-cp312-cp312-manylinux1_x86_64.manylinux_2_28_x86_64.manylinux_2_5_x86_64.whl
  name: coverage
  version: 7.10.7
  sha256: 314f2c326ded3f4b09be11bc282eb2fc861184bc95748ae67b360ac962770be7
  requires_dist:
  - tomli ; python_full_version <= '3.11' and extra == 'toml'
  requires_python: '>=3.9'
- pypi: https://files.pythonhosted.org/packages/b0/ef/bd8e719c2f7417ba03239052e099b76ea1130ac0cbb183ee1fcaa58aaff3/coverage-7.10.7-cp311-cp311-manylinux1_x86_64.manylinux_2_28_x86_64.manylinux_2_5_x86_64.whl
  name: coverage
  version: 7.10.7
  sha256: 35f5e3f9e455bb17831876048355dca0f758b6df22f49258cb5a91da23ef437d
  requires_dist:
  - tomli ; python_full_version <= '3.11' and extra == 'toml'
  requires_python: '>=3.9'
- pypi: ./
  name: deps-rocker
<<<<<<< HEAD
  version: 0.21.1
  sha256: 289f0dfba7edf6dcdeea610cec914697025022346db4ea609a8a4a8190a90613
=======
  version: 0.22.0
  sha256: 60f39d00672aa648688b5317ac1b19ca0dd5bb1ce9f87f84a61d5c49add0bf72
>>>>>>> 3aa76c17
  requires_dist:
  - rocker>=0.2.19
  - off-your-rocker>=0.1.0
  - pyyaml>=5.0
  - toml>=0.10
  requires_python: '>=3.9'
  editable: true
- pypi: https://files.pythonhosted.org/packages/50/3d/9373ad9c56321fdab5b41197068e1d8c25883b3fea29dd361f9b55116869/dill-0.4.0-py3-none-any.whl
  name: dill
  version: 0.4.0
  sha256: 44f54bf6412c2c8464c14e8243eb163690a9800dbe2c367330883b19c7561049
  requires_dist:
  - objgraph>=1.7.2 ; extra == 'graph'
  - gprof2dot>=2022.7.29 ; extra == 'profile'
  requires_python: '>=3.8'
- conda: https://conda.anaconda.org/conda-forge/noarch/distlib-0.4.0-pyhd8ed1ab_0.conda
  sha256: 6d977f0b2fc24fee21a9554389ab83070db341af6d6f09285360b2e09ef8b26e
  md5: 003b8ba0a94e2f1e117d0bd46aebc901
  depends:
  - python >=3.9
  license: Apache-2.0
  license_family: APACHE
  purls:
  - pkg:pypi/distlib?source=hash-mapping
  size: 275642
  timestamp: 1752823081585
- pypi: https://files.pythonhosted.org/packages/e3/26/57c6fb270950d476074c087527a558ccb6f4436657314bfb6cdf484114c4/docker-7.1.0-py3-none-any.whl
  name: docker
  version: 7.1.0
  sha256: c96b93b7f0a746f9e77d325bcfb87422a3d8bd4f03136ae8a85b37f1898d5fc0
  requires_dist:
  - pywin32>=304 ; sys_platform == 'win32'
  - requests>=2.26.0
  - urllib3>=1.26.0
  - coverage==7.2.7 ; extra == 'dev'
  - pytest-cov==4.1.0 ; extra == 'dev'
  - pytest-timeout==2.1.0 ; extra == 'dev'
  - pytest==7.4.2 ; extra == 'dev'
  - ruff==0.1.8 ; extra == 'dev'
  - myst-parser==0.18.0 ; extra == 'docs'
  - sphinx==5.1.1 ; extra == 'docs'
  - paramiko>=2.4.3 ; extra == 'ssh'
  - websocket-client>=1.3.0 ; extra == 'websockets'
  requires_python: '>=3.8'
- conda: https://conda.anaconda.org/conda-forge/linux-64/editdistance-s-1.0.0-py314h9891dd4_7.conda
  sha256: 8ec13a26f553445041138bc7d0cfd3909f9059533adcecd3a1f5f29f42f46831
  md5: 2111df2165d475f89934dbceeb61110c
  depends:
  - __glibc >=2.17,<3.0.a0
  - cffi >=1
  - libgcc >=14
  - libstdcxx >=14
  - python >=3.14.0rc2,<3.15.0a0
  - python_abi 3.14.* *_cp314
  license: MIT
  license_family: MIT
  purls:
  - pkg:pypi/editdistance-s?source=hash-mapping
  size: 22702
  timestamp: 1756847363595
- pypi: https://files.pythonhosted.org/packages/c1/0a/c500fc4c8f48cac08b76b8987070b178f0549534584ac1f414066700a3f9/empy-4.2.tar.gz
  name: empy
  version: '4.2'
  sha256: 86f15e1da9743e79a2e9b2cbacf1a13d0b7fb1835b6254eb253c978b72287f4f
  requires_python: '>=2.4'
- pypi: https://files.pythonhosted.org/packages/36/f4/c6e662dade71f56cd2f3735141b265c3c79293c109549c1e6933b0651ffc/exceptiongroup-1.3.0-py3-none-any.whl
  name: exceptiongroup
  version: 1.3.0
  sha256: 4d111e6e0c13d0644cad6ddaa7ed0261a0b36971f6d23e7ec9b4b9097da78a10
  requires_dist:
  - typing-extensions>=4.6.0 ; python_full_version < '3.13'
  - pytest>=6 ; extra == 'test'
  requires_python: '>=3.7'
- conda: https://conda.anaconda.org/conda-forge/noarch/filelock-3.20.0-pyhd8ed1ab_0.conda
  sha256: 19025a4078ff3940d97eb0da29983d5e0deac9c3e09b0eabf897daeaf9d1114e
  md5: 66b8b26023b8efdf8fcb23bac4b6325d
  depends:
  - python >=3.10
  license: Unlicense
  purls:
  - pkg:pypi/filelock?source=hash-mapping
  size: 17976
  timestamp: 1759948208140
- pypi: https://files.pythonhosted.org/packages/50/cb/55fdc97fb38d9ff011b56b82fbe8d8f81db5219623f24086d45f7b63d78b/hypothesis-6.140.4-py3-none-any.whl
  name: hypothesis
  version: 6.140.4
  sha256: b05eee9ba0d69f479657a0952679d2ff8967ea5e05ca7bddc86ddb60c49291b2
  requires_dist:
  - attrs>=22.2.0
  - exceptiongroup>=1.0.0 ; python_full_version < '3.11'
  - sortedcontainers>=2.1.0,<3.0.0
  - click>=7.0 ; extra == 'cli'
  - black>=20.8b0 ; extra == 'cli'
  - rich>=9.0.0 ; extra == 'cli'
  - libcst>=0.3.16 ; extra == 'codemods'
  - black>=20.8b0 ; extra == 'ghostwriter'
  - pytz>=2014.1 ; extra == 'pytz'
  - python-dateutil>=1.4 ; extra == 'dateutil'
  - lark>=0.10.1 ; extra == 'lark'
  - numpy>=1.19.3 ; extra == 'numpy'
  - pandas>=1.1 ; extra == 'pandas'
  - pytest>=4.6 ; extra == 'pytest'
  - dpcontracts>=0.4 ; extra == 'dpcontracts'
  - redis>=3.0.0 ; extra == 'redis'
  - hypothesis-crosshair>=0.0.25 ; extra == 'crosshair'
  - crosshair-tool>=0.0.97 ; extra == 'crosshair'
  - tzdata>=2025.2 ; (sys_platform == 'emscripten' and extra == 'zoneinfo') or (sys_platform == 'win32' and extra == 'zoneinfo')
  - django>=4.2 ; extra == 'django'
  - watchdog>=4.0.0 ; extra == 'watchdog'
  - black>=20.8b0 ; extra == 'all'
  - click>=7.0 ; extra == 'all'
  - crosshair-tool>=0.0.97 ; extra == 'all'
  - django>=4.2 ; extra == 'all'
  - dpcontracts>=0.4 ; extra == 'all'
  - hypothesis-crosshair>=0.0.25 ; extra == 'all'
  - lark>=0.10.1 ; extra == 'all'
  - libcst>=0.3.16 ; extra == 'all'
  - numpy>=1.19.3 ; extra == 'all'
  - pandas>=1.1 ; extra == 'all'
  - pytest>=4.6 ; extra == 'all'
  - python-dateutil>=1.4 ; extra == 'all'
  - pytz>=2014.1 ; extra == 'all'
  - redis>=3.0.0 ; extra == 'all'
  - rich>=9.0.0 ; extra == 'all'
  - tzdata>=2025.2 ; (sys_platform == 'emscripten' and extra == 'all') or (sys_platform == 'win32' and extra == 'all')
  - watchdog>=4.0.0 ; extra == 'all'
  requires_python: '>=3.9'
- conda: https://conda.anaconda.org/conda-forge/noarch/identify-2.3.7-pyhd8ed1ab_0.tar.bz2
  sha256: 7ad5972882568b813a86d3504dbd93d2bba410a182d822e0e2d314d53489725f
  md5: ae1a5e834fbca62ee88ab55fb276be63
  depends:
  - editdistance-s
  - python >=3.6
  license: MIT
  license_family: MIT
  purls:
  - pkg:pypi/identify?source=hash-mapping
  size: 78690
  timestamp: 1637254255758
- conda: https://conda.anaconda.org/conda-forge/noarch/identify-2.6.15-pyhd8ed1ab_0.conda
  sha256: 32d5007d12e5731867908cbf5345f5cd44a6c8755a2e8e63e15a184826a51f82
  md5: 25f954b7dae6dd7b0dc004dab74f1ce9
  depends:
  - python >=3.10
  - ukkonen
  license: MIT
  license_family: MIT
  purls:
  - pkg:pypi/identify?source=hash-mapping
  size: 79151
  timestamp: 1759437561529
- pypi: https://files.pythonhosted.org/packages/0e/61/66938bbb5fc52dbdf84594873d5b51fb1f7c7794e9c0f5bd885f30bc507b/idna-3.11-py3-none-any.whl
  name: idna
  version: '3.11'
  sha256: 771a87f49d9defaf64091e6e6fe9c18d4833f140bd19464795bc32d966ca37ea
  requires_dist:
  - ruff>=0.6.2 ; extra == 'all'
  - mypy>=1.11.2 ; extra == 'all'
  - pytest>=8.3.2 ; extra == 'all'
  - flake8>=7.1.1 ; extra == 'all'
  requires_python: '>=3.8'
- pypi: https://files.pythonhosted.org/packages/2c/e1/e6716421ea10d38022b952c159d5161ca1193197fb744506875fbb87ea7b/iniconfig-2.1.0-py3-none-any.whl
  name: iniconfig
  version: 2.1.0
  sha256: 9deba5723312380e77435581c6bf4935c94cbfab9b1ed33ef8d238ea168eb760
  requires_python: '>=3.8'
- pypi: https://files.pythonhosted.org/packages/7f/cc/9b681a170efab4868a032631dea1e8446d8ec718a7f657b94d49d1a12643/isort-6.1.0-py3-none-any.whl
  name: isort
  version: 6.1.0
  sha256: 58d8927ecce74e5087aef019f778d4081a3b6c98f15a80ba35782ca8a2097784
  requires_dist:
  - importlib-metadata>=4.6.0 ; python_full_version < '3.10'
  - colorama ; extra == 'colors'
  - setuptools ; extra == 'plugins'
  requires_python: '>=3.9.0'
- conda: https://conda.anaconda.org/conda-forge/linux-64/ld_impl_linux-64-2.44-ha97dd6f_2.conda
  sha256: 707dfb8d55d7a5c6f95c772d778ef07a7ca85417d9971796f7d3daad0b615de8
  md5: 14bae321b8127b63cba276bd53fac237
  depends:
  - __glibc >=2.17,<3.0.a0
  constrains:
  - binutils_impl_linux-64 2.44
  license: GPL-3.0-only
  license_family: GPL
  purls: []
  size: 747158
  timestamp: 1758810907507
- conda: https://conda.anaconda.org/conda-forge/linux-64/libexpat-2.7.1-hecca717_0.conda
  sha256: da2080da8f0288b95dd86765c801c6e166c4619b910b11f9a8446fb852438dc2
  md5: 4211416ecba1866fab0c6470986c22d6
  depends:
  - __glibc >=2.17,<3.0.a0
  - libgcc >=14
  constrains:
  - expat 2.7.1.*
  license: MIT
  license_family: MIT
  purls: []
  size: 74811
  timestamp: 1752719572741
- conda: https://conda.anaconda.org/conda-forge/linux-64/libffi-3.4.6-h2dba641_1.conda
  sha256: 764432d32db45466e87f10621db5b74363a9f847d2b8b1f9743746cd160f06ab
  md5: ede4673863426c0883c0063d853bbd85
  depends:
  - __glibc >=2.17,<3.0.a0
  - libgcc >=13
  license: MIT
  license_family: MIT
  purls: []
  size: 57433
  timestamp: 1743434498161
- conda: https://conda.anaconda.org/conda-forge/linux-64/libffi-3.5.2-h9ec8514_0.conda
  sha256: 25cbdfa65580cfab1b8d15ee90b4c9f1e0d72128f1661449c9a999d341377d54
  md5: 35f29eec58405aaf55e01cb470d8c26a
  depends:
  - __glibc >=2.17,<3.0.a0
  - libgcc >=14
  license: MIT
  license_family: MIT
  purls: []
  size: 57821
  timestamp: 1760295480630
- conda: https://conda.anaconda.org/conda-forge/linux-64/libgcc-15.2.0-h767d61c_7.conda
  sha256: 08f9b87578ab981c7713e4e6a7d935e40766e10691732bba376d4964562bcb45
  md5: c0374badb3a5d4b1372db28d19462c53
  depends:
  - __glibc >=2.17,<3.0.a0
  - _openmp_mutex >=4.5
  constrains:
  - libgomp 15.2.0 h767d61c_7
  - libgcc-ng ==15.2.0=*_7
  license: GPL-3.0-only WITH GCC-exception-3.1
  license_family: GPL
  purls: []
  size: 822552
  timestamp: 1759968052178
- conda: https://conda.anaconda.org/conda-forge/linux-64/libgcc-ng-15.2.0-h69a702a_7.conda
  sha256: 2045066dd8e6e58aaf5ae2b722fb6dfdbb57c862b5f34ac7bfb58c40ef39b6ad
  md5: 280ea6eee9e2ddefde25ff799c4f0363
  depends:
  - libgcc 15.2.0 h767d61c_7
  license: GPL-3.0-only WITH GCC-exception-3.1
  license_family: GPL
  purls: []
  size: 29313
  timestamp: 1759968065504
- conda: https://conda.anaconda.org/conda-forge/linux-64/libgomp-15.2.0-h767d61c_7.conda
  sha256: e9fb1c258c8e66ee278397b5822692527c5f5786d372fe7a869b900853f3f5ca
  md5: f7b4d76975aac7e5d9e6ad13845f92fe
  depends:
  - __glibc >=2.17,<3.0.a0
  license: GPL-3.0-only WITH GCC-exception-3.1
  license_family: GPL
  purls: []
  size: 447919
  timestamp: 1759967942498
- conda: https://conda.anaconda.org/conda-forge/linux-64/liblzma-5.8.1-hb9d3cd8_2.conda
  sha256: f2591c0069447bbe28d4d696b7fcb0c5bd0b4ac582769b89addbcf26fb3430d8
  md5: 1a580f7796c7bf6393fddb8bbbde58dc
  depends:
  - __glibc >=2.17,<3.0.a0
  - libgcc >=13
  constrains:
  - xz 5.8.1.*
  license: 0BSD
  purls: []
  size: 112894
  timestamp: 1749230047870
- conda: https://conda.anaconda.org/conda-forge/linux-64/libmpdec-4.0.0-hb9d3cd8_0.conda
  sha256: 3aa92d4074d4063f2a162cd8ecb45dccac93e543e565c01a787e16a43501f7ee
  md5: c7e925f37e3b40d893459e625f6a53f1
  depends:
  - __glibc >=2.17,<3.0.a0
  - libgcc >=13
  license: BSD-2-Clause
  license_family: BSD
  purls: []
  size: 91183
  timestamp: 1748393666725
- conda: https://conda.anaconda.org/conda-forge/linux-64/libnsl-2.0.1-hb9d3cd8_1.conda
  sha256: 927fe72b054277cde6cb82597d0fcf6baf127dcbce2e0a9d8925a68f1265eef5
  md5: d864d34357c3b65a4b731f78c0801dc4
  depends:
  - __glibc >=2.17,<3.0.a0
  - libgcc >=13
  license: LGPL-2.1-only
  license_family: GPL
  purls: []
  size: 33731
  timestamp: 1750274110928
- conda: https://conda.anaconda.org/conda-forge/linux-64/libsqlite-3.50.4-h0c1763c_0.conda
  sha256: 6d9c32fc369af5a84875725f7ddfbfc2ace795c28f246dc70055a79f9b2003da
  md5: 0b367fad34931cb79e0d6b7e5c06bb1c
  depends:
  - __glibc >=2.17,<3.0.a0
  - libgcc >=14
  - libzlib >=1.3.1,<2.0a0
  license: blessing
  purls: []
  size: 932581
  timestamp: 1753948484112
- conda: https://conda.anaconda.org/conda-forge/linux-64/libstdcxx-15.2.0-h8f9b012_7.conda
  sha256: 1b981647d9775e1cdeb2fab0a4dd9cd75a6b0de2963f6c3953dbd712f78334b3
  md5: 5b767048b1b3ee9a954b06f4084f93dc
  depends:
  - __glibc >=2.17,<3.0.a0
  - libgcc 15.2.0 h767d61c_7
  constrains:
  - libstdcxx-ng ==15.2.0=*_7
  license: GPL-3.0-only WITH GCC-exception-3.1
  license_family: GPL
  purls: []
  size: 3898269
  timestamp: 1759968103436
- conda: https://conda.anaconda.org/conda-forge/linux-64/libuuid-2.41.2-he9a06e4_0.conda
  sha256: e5ec6d2ad7eef538ddcb9ea62ad4346fde70a4736342c4ad87bd713641eb9808
  md5: 80c07c68d2f6870250959dcc95b209d1
  depends:
  - __glibc >=2.17,<3.0.a0
  - libgcc >=14
  license: BSD-3-Clause
  license_family: BSD
  purls: []
  size: 37135
  timestamp: 1758626800002
- conda: https://conda.anaconda.org/conda-forge/linux-64/libxcrypt-4.4.36-hd590300_1.conda
  sha256: 6ae68e0b86423ef188196fff6207ed0c8195dd84273cb5623b85aa08033a410c
  md5: 5aa797f8787fe7a17d1b0821485b5adc
  depends:
  - libgcc-ng >=12
  license: LGPL-2.1-or-later
  purls: []
  size: 100393
  timestamp: 1702724383534
- conda: https://conda.anaconda.org/conda-forge/linux-64/libzlib-1.3.1-hb9d3cd8_2.conda
  sha256: d4bfe88d7cb447768e31650f06257995601f89076080e76df55e3112d4e47dc4
  md5: edb0dca6bc32e4f4789199455a1dbeb8
  depends:
  - __glibc >=2.17,<3.0.a0
  - libgcc >=13
  constrains:
  - zlib 1.3.1 *_2
  license: Zlib
  license_family: Other
  purls: []
  size: 60963
  timestamp: 1727963148474
- pypi: https://files.pythonhosted.org/packages/27/1a/1f68f9ba0c207934b35b86a8ca3aad8395a3d6dd7921c0686e23853ff5a9/mccabe-0.7.0-py2.py3-none-any.whl
  name: mccabe
  version: 0.7.0
  sha256: 6c2d30ab6be0e4a46919781807b4f0d834ebdd6c6e3dca0bda5a15f863427b6e
  requires_python: '>=3.6'
- conda: https://conda.anaconda.org/conda-forge/linux-64/ncurses-6.5-h2d0b736_3.conda
  sha256: 3fde293232fa3fca98635e1167de6b7c7fda83caf24b9d6c91ec9eefb4f4d586
  md5: 47e340acb35de30501a76c7c799c41d7
  depends:
  - __glibc >=2.17,<3.0.a0
  - libgcc >=13
  license: X11 AND BSD-3-Clause
  purls: []
  size: 891641
  timestamp: 1738195959188
- conda: https://conda.anaconda.org/conda-forge/noarch/nodeenv-1.9.1-pyhd8ed1ab_1.conda
  sha256: 3636eec0e60466a00069b47ce94b6d88b01419b6577d8e393da44bb5bc8d3468
  md5: 7ba3f09fceae6a120d664217e58fe686
  depends:
  - python >=3.9
  - setuptools
  license: BSD-3-Clause
  license_family: BSD
  purls:
  - pkg:pypi/nodeenv?source=hash-mapping
  size: 34574
  timestamp: 1734112236147
- pypi: https://files.pythonhosted.org/packages/d6/5a/d984ea60fe2bb01abee5cd353a2dd63106c53f27d7dc3ad9f2c1a8cbbc98/off_your_rocker-0.1.0-py3-none-any.whl
  name: off-your-rocker
  version: 0.1.0
  sha256: d59930ae0ae66e3a4618e0432a2406f22ca6a896198d74efa480592082174858
  requires_dist:
  - rocker
- conda: https://conda.anaconda.org/conda-forge/linux-64/openssl-3.5.4-h26f9b46_0.conda
  sha256: e807f3bad09bdf4075dbb4168619e14b0c0360bacb2e12ef18641a834c8c5549
  md5: 14edad12b59ccbfa3910d42c72adc2a0
  depends:
  - __glibc >=2.17,<3.0.a0
  - ca-certificates
  - libgcc >=14
  license: Apache-2.0
  license_family: Apache
  purls: []
  size: 3119624
  timestamp: 1759324353651
- pypi: https://files.pythonhosted.org/packages/20/12/38679034af332785aac8774540895e234f4d07f7545804097de4b666afd8/packaging-25.0-py3-none-any.whl
  name: packaging
  version: '25.0'
  sha256: 29572ef2b1f17581046b3a2227d5c611fb25ec70ca1ba8554b24b0e69331a484
  requires_python: '>=3.8'
- pypi: https://files.pythonhosted.org/packages/9e/c3/059298687310d527a58bb01f3b1965787ee3b40dce76752eda8b44e9a2c5/pexpect-4.9.0-py2.py3-none-any.whl
  name: pexpect
  version: 4.9.0
  sha256: 7236d1e080e4936be2dc3e326cec0af72acf9212a7e1d060210e70a47e253523
  requires_dist:
  - ptyprocess>=0.5
- conda: https://conda.anaconda.org/conda-forge/noarch/platformdirs-4.5.0-pyhcf101f3_0.conda
  sha256: 7efd51b48d908de2d75cbb3c4a2e80dd9454e1c5bb8191b261af3136f7fa5888
  md5: 5c7a868f8241e64e1cf5fdf4962f23e2
  depends:
  - python >=3.10
  - python
  license: MIT
  license_family: MIT
  purls:
  - pkg:pypi/platformdirs?source=hash-mapping
  size: 23625
  timestamp: 1759953252315
- pypi: https://files.pythonhosted.org/packages/54/20/4d324d65cc6d9205fabedc306948156824eb9f0ee1633355a8f7ec5c66bf/pluggy-1.6.0-py3-none-any.whl
  name: pluggy
  version: 1.6.0
  sha256: e920276dd6813095e9377c0bc5566d94c932c33b27a3e3945d8389c374dd4746
  requires_dist:
  - pre-commit ; extra == 'dev'
  - tox ; extra == 'dev'
  - pytest ; extra == 'testing'
  - pytest-benchmark ; extra == 'testing'
  - coverage ; extra == 'testing'
  requires_python: '>=3.9'
- conda: https://conda.anaconda.org/conda-forge/noarch/pre-commit-4.3.0-pyha770c72_0.conda
  sha256: 66b6d429ab2201abaa7282af06b17f7631dcaafbc5aff112922b48544514b80a
  md5: bc6c44af2a9e6067dd7e949ef10cdfba
  depends:
  - cfgv >=2.0.0
  - identify >=1.0.0
  - nodeenv >=0.11.1
  - python >=3.9
  - pyyaml >=5.1
  - virtualenv >=20.10.0
  license: MIT
  license_family: MIT
  purls:
  - pkg:pypi/pre-commit?source=hash-mapping
  size: 195839
  timestamp: 1754831350570
- pypi: https://files.pythonhosted.org/packages/22/a6/858897256d0deac81a172289110f31629fc4cee19b6f01283303e18c8db3/ptyprocess-0.7.0-py2.py3-none-any.whl
  name: ptyprocess
  version: 0.7.0
  sha256: 4b41f3967fce3af57cc7e94b888626c18bf37a083e3651ca8feeb66d492fef35
- conda: https://conda.anaconda.org/conda-forge/noarch/pycparser-2.22-pyh29332c3_1.conda
  sha256: 79db7928d13fab2d892592223d7570f5061c192f27b9febd1a418427b719acc6
  md5: 12c566707c80111f9799308d9e265aef
  depends:
  - python >=3.9
  - python
  license: BSD-3-Clause
  license_family: BSD
  purls:
  - pkg:pypi/pycparser?source=hash-mapping
  size: 110100
  timestamp: 1733195786147
- pypi: https://files.pythonhosted.org/packages/c7/21/705964c7812476f378728bdf590ca4b771ec72385c533964653c68e86bdc/pygments-2.19.2-py3-none-any.whl
  name: pygments
  version: 2.19.2
  sha256: 86540386c03d588bb81d44bc3928634ff26449851e99741617ecb9037ee5ec0b
  requires_dist:
  - colorama>=0.4.6 ; extra == 'windows-terminal'
  requires_python: '>=3.8'
- pypi: https://files.pythonhosted.org/packages/1a/a7/69460c4a6af7575449e615144aa2205b89408dc2969b87bc3df2f262ad0b/pylint-3.3.9-py3-none-any.whl
  name: pylint
  version: 3.3.9
  sha256: 01f9b0462c7730f94786c283f3e52a1fbdf0494bbe0971a78d7277ef46a751e7
  requires_dist:
  - astroid>=3.3.8,<=3.4.0.dev0
  - colorama>=0.4.5 ; sys_platform == 'win32'
  - dill>=0.2 ; python_full_version < '3.11'
  - dill>=0.3.6 ; python_full_version >= '3.11'
  - dill>=0.3.7 ; python_full_version >= '3.12'
  - isort>=4.2.5,!=5.13,<7
  - mccabe>=0.6,<0.8
  - platformdirs>=2.2
  - tomli>=1.1 ; python_full_version < '3.11'
  - tomlkit>=0.10.1
  - typing-extensions>=3.10 ; python_full_version < '3.10'
  - pyenchant~=3.2 ; extra == 'spelling'
  - gitpython>3 ; extra == 'testutils'
  requires_python: '>=3.9.0'
- pypi: https://files.pythonhosted.org/packages/a8/a4/20da314d277121d6534b3a980b29035dcd51e6744bd79075a6ce8fa4eb8d/pytest-8.4.2-py3-none-any.whl
  name: pytest
  version: 8.4.2
  sha256: 872f880de3fc3a5bdc88a11b39c9710c3497a547cfa9320bc3c5e62fbf272e79
  requires_dist:
  - colorama>=0.4 ; sys_platform == 'win32'
  - exceptiongroup>=1 ; python_full_version < '3.11'
  - iniconfig>=1
  - packaging>=20
  - pluggy>=1.5,<2
  - pygments>=2.7.2
  - tomli>=1 ; python_full_version < '3.11'
  - argcomplete ; extra == 'dev'
  - attrs>=19.2 ; extra == 'dev'
  - hypothesis>=3.56 ; extra == 'dev'
  - mock ; extra == 'dev'
  - requests ; extra == 'dev'
  - setuptools ; extra == 'dev'
  - xmlschema ; extra == 'dev'
  requires_python: '>=3.9'
- pypi: https://files.pythonhosted.org/packages/ee/49/1377b49de7d0c1ce41292161ea0f721913fa8722c19fb9c1e3aa0367eecb/pytest_cov-7.0.0-py3-none-any.whl
  name: pytest-cov
  version: 7.0.0
  sha256: 3b8e9558b16cc1479da72058bdecf8073661c7f57f7d3c5f22a1c23507f2d861
  requires_dist:
  - coverage[toml]>=7.10.6
  - pluggy>=1.2
  - pytest>=7
  - process-tests ; extra == 'testing'
  - pytest-xdist ; extra == 'testing'
  - virtualenv ; extra == 'testing'
  requires_python: '>=3.9'
- conda: https://conda.anaconda.org/conda-forge/linux-64/python-3.10.19-hd994cfb_1_cpython.conda
  build_number: 1
  sha256: 8bda48f7f88be7a124359d3797071098851c8667c5e88036ea30a6385ec6635f
  md5: 3dc262bc5af2a90635384b5ab76545ba
  depends:
  - __glibc >=2.17,<3.0.a0
  - bzip2 >=1.0.8,<2.0a0
  - ld_impl_linux-64 >=2.36.1
  - libexpat >=2.7.1,<3.0a0
  - libffi >=3.4,<4.0a0
  - libgcc >=14
  - liblzma >=5.8.1,<6.0a0
  - libnsl >=2.0.1,<2.1.0a0
  - libsqlite >=3.50.4,<4.0a0
  - libuuid >=2.41.2,<3.0a0
  - libxcrypt >=4.4.36
  - libzlib >=1.3.1,<2.0a0
  - ncurses >=6.5,<7.0a0
  - openssl >=3.5.4,<4.0a0
  - readline >=8.2,<9.0a0
  - tk >=8.6.13,<8.7.0a0
  - tzdata
  constrains:
  - python_abi 3.10.* *_cp310
  license: Python-2.0
  purls: []
  size: 25370289
  timestamp: 1760365456837
- conda: https://conda.anaconda.org/conda-forge/linux-64/python-3.11.14-hfe2f287_1_cpython.conda
  build_number: 1
  sha256: 6515ef4018fda2826570f6f5c068e26dbd3e41a8b642f052c346812b3af28789
  md5: e87c753e04bffcda4cbfde7d052c1f7a
  depends:
  - __glibc >=2.17,<3.0.a0
  - bzip2 >=1.0.8,<2.0a0
  - ld_impl_linux-64 >=2.36.1
  - libexpat >=2.7.1,<3.0a0
  - libffi >=3.4.6,<3.5.0a0
  - libgcc >=14
  - liblzma >=5.8.1,<6.0a0
  - libnsl >=2.0.1,<2.1.0a0
  - libsqlite >=3.50.4,<4.0a0
  - libuuid >=2.41.2,<3.0a0
  - libxcrypt >=4.4.36
  - libzlib >=1.3.1,<2.0a0
  - ncurses >=6.5,<7.0a0
  - openssl >=3.5.4,<4.0a0
  - readline >=8.2,<9.0a0
  - tk >=8.6.13,<8.7.0a0
  - tzdata
  constrains:
  - python_abi 3.11.* *_cp311
  license: Python-2.0
  purls: []
  size: 30812188
  timestamp: 1760365816536
- conda: https://conda.anaconda.org/conda-forge/linux-64/python-3.12.12-hfe2f287_0_cpython.conda
  sha256: 5386d8c8230b6478ae165ff34f57d498891ac160e871629cbb4d4256e69cc542
  md5: ceada987beec823b3c702710ee073fba
  depends:
  - __glibc >=2.17,<3.0.a0
  - bzip2 >=1.0.8,<2.0a0
  - ld_impl_linux-64 >=2.36.1
  - libexpat >=2.7.1,<3.0a0
  - libffi >=3.4.6,<3.5.0a0
  - libgcc >=14
  - liblzma >=5.8.1,<6.0a0
  - libnsl >=2.0.1,<2.1.0a0
  - libsqlite >=3.50.4,<4.0a0
  - libuuid >=2.41.2,<3.0a0
  - libxcrypt >=4.4.36
  - libzlib >=1.3.1,<2.0a0
  - ncurses >=6.5,<7.0a0
  - openssl >=3.5.4,<4.0a0
  - readline >=8.2,<9.0a0
  - tk >=8.6.13,<8.7.0a0
  - tzdata
  constrains:
  - python_abi 3.12.* *_cp312
  license: Python-2.0
  purls: []
  size: 31547362
  timestamp: 1760367376467
- conda: https://conda.anaconda.org/conda-forge/linux-64/python-3.13.8-h2b335a9_101_cp313.conda
  build_number: 101
  sha256: b429867f0faf5b9b71e2ebdbe8fedd6f84f4ba53fd2010a1f1458e1e1a038b98
  md5: ae8cf86b9140c7b6a6593a582a8eab8a
  depends:
  - __glibc >=2.17,<3.0.a0
  - bzip2 >=1.0.8,<2.0a0
  - ld_impl_linux-64 >=2.36.1
  - libexpat >=2.7.1,<3.0a0
  - libffi >=3.4.6,<3.5.0a0
  - libgcc >=14
  - liblzma >=5.8.1,<6.0a0
  - libmpdec >=4.0.0,<5.0a0
  - libsqlite >=3.50.4,<4.0a0
  - libuuid >=2.41.2,<3.0a0
  - libzlib >=1.3.1,<2.0a0
  - ncurses >=6.5,<7.0a0
  - openssl >=3.5.4,<4.0a0
  - python_abi 3.13.* *_cp313
  - readline >=8.2,<9.0a0
  - tk >=8.6.13,<8.7.0a0
  - tzdata
  license: Python-2.0
  purls: []
  size: 37149783
  timestamp: 1760366432739
  python_site_packages_path: lib/python3.13/site-packages
- conda: https://conda.anaconda.org/conda-forge/linux-64/python-3.14.0-h5989046_101_cp314.conda
  build_number: 101
  sha256: 61ae2c29b1097c12161a09a4061be8f909bc1387d8388e875d8ed5e357ef0824
  md5: b2ad21488149ec2c4d83640619de2430
  depends:
  - __glibc >=2.17,<3.0.a0
  - bzip2 >=1.0.8,<2.0a0
  - ld_impl_linux-64 >=2.36.1
  - libexpat >=2.7.1,<3.0a0
  - libffi >=3.4.6,<3.5.0a0
  - libgcc >=14
  - liblzma >=5.8.1,<6.0a0
  - libmpdec >=4.0.0,<5.0a0
  - libsqlite >=3.50.4,<4.0a0
  - libuuid >=2.41.2,<3.0a0
  - libzlib >=1.3.1,<2.0a0
  - ncurses >=6.5,<7.0a0
  - openssl >=3.5.4,<4.0a0
  - python_abi 3.14.* *_cp314
  - readline >=8.2,<9.0a0
  - tk >=8.6.13,<8.7.0a0
  - tzdata
  - zstd >=1.5.7,<1.6.0a0
  license: Python-2.0
  purls: []
  size: 36692257
  timestamp: 1760299587505
  python_site_packages_path: lib/python3.14/site-packages
- conda: https://conda.anaconda.org/conda-forge/noarch/python_abi-3.10-8_cp310.conda
  build_number: 8
  sha256: 7ad76fa396e4bde336872350124c0819032a9e8a0a40590744ff9527b54351c1
  md5: 05e00f3b21e88bb3d658ac700b2ce58c
  constrains:
  - python 3.10.* *_cpython
  license: BSD-3-Clause
  license_family: BSD
  purls: []
  size: 6999
  timestamp: 1752805924192
- conda: https://conda.anaconda.org/conda-forge/noarch/python_abi-3.11-8_cp311.conda
  build_number: 8
  sha256: fddf123692aa4b1fc48f0471e346400d9852d96eeed77dbfdd746fa50a8ff894
  md5: 8fcb6b0e2161850556231336dae58358
  constrains:
  - python 3.11.* *_cpython
  license: BSD-3-Clause
  license_family: BSD
  purls: []
  size: 7003
  timestamp: 1752805919375
- conda: https://conda.anaconda.org/conda-forge/noarch/python_abi-3.12-8_cp312.conda
  build_number: 8
  sha256: 80677180dd3c22deb7426ca89d6203f1c7f1f256f2d5a94dc210f6e758229809
  md5: c3efd25ac4d74b1584d2f7a57195ddf1
  constrains:
  - python 3.12.* *_cpython
  license: BSD-3-Clause
  license_family: BSD
  purls: []
  size: 6958
  timestamp: 1752805918820
- conda: https://conda.anaconda.org/conda-forge/noarch/python_abi-3.13-8_cp313.conda
  build_number: 8
  sha256: 210bffe7b121e651419cb196a2a63687b087497595c9be9d20ebe97dd06060a7
  md5: 94305520c52a4aa3f6c2b1ff6008d9f8
  constrains:
  - python 3.13.* *_cp313
  license: BSD-3-Clause
  license_family: BSD
  purls: []
  size: 7002
  timestamp: 1752805902938
- conda: https://conda.anaconda.org/conda-forge/noarch/python_abi-3.14-8_cp314.conda
  build_number: 8
  sha256: ad6d2e9ac39751cc0529dd1566a26751a0bf2542adb0c232533d32e176e21db5
  md5: 0539938c55b6b1a59b560e843ad864a4
  constrains:
  - python 3.14.* *_cp314
  license: BSD-3-Clause
  license_family: BSD
  purls: []
  size: 6989
  timestamp: 1752805904792
- conda: https://conda.anaconda.org/conda-forge/linux-64/pyyaml-6.0.3-py310h3406613_0.conda
  sha256: 9b5c6ff9111ac035f18d5e625bcaa6c076e2e64a6f3c8e3f83f5fe2b03bda78d
  md5: bc058b3b89fcb525bb4977832aa52014
  depends:
  - __glibc >=2.17,<3.0.a0
  - libgcc >=14
  - python >=3.10,<3.11.0a0
  - python_abi 3.10.* *_cp310
  - yaml >=0.2.5,<0.3.0a0
  license: MIT
  license_family: MIT
  purls:
  - pkg:pypi/pyyaml?source=hash-mapping
  size: 180966
  timestamp: 1758892005321
- conda: https://conda.anaconda.org/conda-forge/linux-64/pyyaml-6.0.3-py311h3778330_0.conda
  sha256: 7dc5c27c0c23474a879ef5898ed80095d26de7f89f4720855603c324cca19355
  md5: 707c3d23f2476d3bfde8345b4e7d7853
  depends:
  - __glibc >=2.17,<3.0.a0
  - libgcc >=14
  - python >=3.11,<3.12.0a0
  - python_abi 3.11.* *_cp311
  - yaml >=0.2.5,<0.3.0a0
  license: MIT
  license_family: MIT
  purls:
  - pkg:pypi/pyyaml?source=hash-mapping
  size: 211606
  timestamp: 1758892088237
- conda: https://conda.anaconda.org/conda-forge/linux-64/pyyaml-6.0.3-py312h8a5da7c_0.conda
  sha256: 1b3dc4c25c83093fff08b86a3574bc6b94ba355c8eba1f35d805c5e256455fc7
  md5: fba10c2007c8b06f77c5a23ce3a635ad
  depends:
  - __glibc >=2.17,<3.0.a0
  - libgcc >=14
  - python >=3.12,<3.13.0a0
  - python_abi 3.12.* *_cp312
  - yaml >=0.2.5,<0.3.0a0
  license: MIT
  license_family: MIT
  purls:
  - pkg:pypi/pyyaml?source=compressed-mapping
  size: 204539
  timestamp: 1758892248166
- conda: https://conda.anaconda.org/conda-forge/linux-64/pyyaml-6.0.3-py313h3dea7bd_0.conda
  sha256: 40dcd6718dce5fbee8aabdd0519f23d456d8feb2e15ac352eaa88bbfd3a881af
  md5: 4794ea0adaebd9f844414e594b142cb2
  depends:
  - __glibc >=2.17,<3.0.a0
  - libgcc >=14
  - python >=3.13,<3.14.0a0
  - python_abi 3.13.* *_cp313
  - yaml >=0.2.5,<0.3.0a0
  license: MIT
  license_family: MIT
  purls:
  - pkg:pypi/pyyaml?source=compressed-mapping
  size: 207109
  timestamp: 1758892173548
- conda: https://conda.anaconda.org/conda-forge/noarch/pyyaml-6.0.3-pyh7db6752_0.conda
  sha256: 828af2fd7bb66afc9ab1c564c2046be391aaf66c0215f05afaf6d7a9a270fe2a
  md5: b12f41c0d7fb5ab81709fcc86579688f
  depends:
  - python >=3.10.*
  - yaml
  track_features:
  - pyyaml_no_compile
  license: MIT
  license_family: MIT
  purls:
  - pkg:pypi/pyyaml?source=hash-mapping
  size: 45223
  timestamp: 1758891992558
- conda: https://conda.anaconda.org/conda-forge/linux-64/readline-8.2-h8c095d6_2.conda
  sha256: 2d6d0c026902561ed77cd646b5021aef2d4db22e57a5b0178dfc669231e06d2c
  md5: 283b96675859b20a825f8fa30f311446
  depends:
  - libgcc >=13
  - ncurses >=6.5,<7.0a0
  license: GPL-3.0-only
  license_family: GPL
  purls: []
  size: 282480
  timestamp: 1740379431762
- pypi: https://files.pythonhosted.org/packages/1e/db/4254e3eabe8020b458f1a747140d32277ec7a271daf1d235b70dc0b4e6e3/requests-2.32.5-py3-none-any.whl
  name: requests
  version: 2.32.5
  sha256: 2462f94637a34fd532264295e186976db0f5d453d1cdd31473c85a6a161affb6
  requires_dist:
  - charset-normalizer>=2,<4
  - idna>=2.5,<4
  - urllib3>=1.21.1,<3
  - certifi>=2017.4.17
  - pysocks>=1.5.6,!=1.5.7 ; extra == 'socks'
  - chardet>=3.0.2,<6 ; extra == 'use-chardet-on-py3'
  requires_python: '>=3.9'
- pypi: https://files.pythonhosted.org/packages/7c/d1/91fe59d0c3d69c268e90996f274278f9c510f381d633241be01d6068dbb5/rocker-0.2.19-py3-none-any.whl
  name: rocker
  version: 0.2.19
  sha256: 484a8d9b7649cd5da29df58c895aa243084aa604c3c9dc92495db5e18acdd61c
  requires_dist:
  - empy
  - pexpect
  - packaging
  - urllib3
  - docker
  - importlib-metadata ; python_full_version < '3.8'
  - pytest ; extra == 'test'
  requires_python: '>=3.0'
- pypi: https://files.pythonhosted.org/packages/ab/b5/c0feca27d45ae74185a6bacc399f5d8920ab82df2d732a17213fb86a2c4c/ruff-0.13.3-py3-none-manylinux_2_17_x86_64.manylinux2014_x86_64.whl
  name: ruff
  version: 0.13.3
  sha256: dc742c50f4ba72ce2a3be362bd359aef7d0d302bf7637a6f942eaa763bd292af
  requires_python: '>=3.7'
- conda: https://conda.anaconda.org/conda-forge/noarch/setuptools-80.9.0-pyhff2d567_0.conda
  sha256: 972560fcf9657058e3e1f97186cc94389144b46dbdf58c807ce62e83f977e863
  md5: 4de79c071274a53dcaf2a8c749d1499e
  depends:
  - python >=3.9
  license: MIT
  license_family: MIT
  purls:
  - pkg:pypi/setuptools?source=hash-mapping
  size: 748788
  timestamp: 1748804951958
- conda: https://conda.anaconda.org/conda-forge/linux-64/shellcheck-0.10.0-ha770c72_0.conda
  sha256: 6809031184c07280dcbaed58e15020317226a3ed234b99cb1bd98384ea5be813
  md5: 61b19e9e334ddcdf8bb2422ee576549e
  license: GPL-3.0-only
  license_family: GPL
  purls: []
  size: 2606806
  timestamp: 1713719553683
- pypi: https://files.pythonhosted.org/packages/32/46/9cb0e58b2deb7f82b84065f37f3bffeb12413f947f9388e4cac22c4621ce/sortedcontainers-2.4.0-py2.py3-none-any.whl
  name: sortedcontainers
  version: 2.4.0
  sha256: a163dcaede0f1c021485e957a39245190e74249897e2ae4b2aa38595db237ee0
- conda: https://conda.anaconda.org/conda-forge/linux-64/tk-8.6.13-noxft_hd72426e_102.conda
  sha256: a84ff687119e6d8752346d1d408d5cf360dee0badd487a472aa8ddedfdc219e1
  md5: a0116df4f4ed05c303811a837d5b39d8
  depends:
  - __glibc >=2.17,<3.0.a0
  - libgcc >=13
  - libzlib >=1.3.1,<2.0a0
  license: TCL
  license_family: BSD
  purls: []
  size: 3285204
  timestamp: 1748387766691
- pypi: https://files.pythonhosted.org/packages/44/6f/7120676b6d73228c96e17f1f794d8ab046fc910d781c8d151120c3f1569e/toml-0.10.2-py2.py3-none-any.whl
  name: toml
  version: 0.10.2
  sha256: 806143ae5bfb6a3c6e736a764057db0e6a0e05e338b5630894a5f779cabb4f9b
  requires_python: '>=2.6,!=3.0.*,!=3.1.*,!=3.2.*'
- pypi: https://files.pythonhosted.org/packages/77/b8/0135fadc89e73be292b473cb820b4f5a08197779206b33191e801feeae40/tomli-2.3.0-py3-none-any.whl
  name: tomli
  version: 2.3.0
  sha256: e95b1af3c5b07d9e643909b5abbec77cd9f1217e6d0bca72b0234736b9fb1f1b
  requires_python: '>=3.8'
- pypi: https://files.pythonhosted.org/packages/bd/75/8539d011f6be8e29f339c42e633aae3cb73bffa95dd0f9adec09b9c58e85/tomlkit-0.13.3-py3-none-any.whl
  name: tomlkit
  version: 0.13.3
  sha256: c89c649d79ee40629a9fda55f8ace8c6a1b42deb912b2a8fd8d942ddadb606b0
  requires_python: '>=3.8'
- conda: https://conda.anaconda.org/conda-forge/noarch/typing_extensions-4.15.0-pyhcf101f3_0.conda
  sha256: 032271135bca55aeb156cee361c81350c6f3fb203f57d024d7e5a1fc9ef18731
  md5: 0caa1af407ecff61170c9437a808404d
  depends:
  - python >=3.10
  - python
  license: PSF-2.0
  license_family: PSF
  purls:
  - pkg:pypi/typing-extensions?source=hash-mapping
  size: 51692
  timestamp: 1756220668932
- conda: https://conda.anaconda.org/conda-forge/noarch/tzdata-2025b-h78e105d_0.conda
  sha256: 5aaa366385d716557e365f0a4e9c3fca43ba196872abbbe3d56bb610d131e192
  md5: 4222072737ccff51314b5ece9c7d6f5a
  license: LicenseRef-Public-Domain
  purls: []
  size: 122968
  timestamp: 1742727099393
- conda: https://conda.anaconda.org/conda-forge/linux-64/ukkonen-1.0.1-py310h3788b33_5.conda
  sha256: d491c87088b7c430e9b77acc03307a4ad58bc6cdd686353710c3178977712df6
  md5: e05b0475166b68c9dc4d7937e0315654
  depends:
  - __glibc >=2.17,<3.0.a0
  - cffi
  - libgcc >=13
  - libstdcxx >=13
  - python >=3.10,<3.11.0a0
  - python_abi 3.10.* *_cp310
  license: MIT
  license_family: MIT
  purls:
  - pkg:pypi/ukkonen?source=hash-mapping
  size: 13756
  timestamp: 1725784148759
- conda: https://conda.anaconda.org/conda-forge/linux-64/ukkonen-1.0.1-py311hd18a35c_5.conda
  sha256: 4542cc3093f480c7fa3e104bfd9e5b7daeff32622121be6847f9e839341b0790
  md5: 4e8447ca8558a203ec0577b4730073f3
  depends:
  - __glibc >=2.17,<3.0.a0
  - cffi
  - libgcc >=13
  - libstdcxx >=13
  - python >=3.11,<3.12.0a0
  - python_abi 3.11.* *_cp311
  license: MIT
  license_family: MIT
  purls:
  - pkg:pypi/ukkonen?source=hash-mapping
  size: 13858
  timestamp: 1725784165345
- conda: https://conda.anaconda.org/conda-forge/linux-64/ukkonen-1.0.1-py312h68727a3_5.conda
  sha256: 9fb020083a7f4fee41f6ece0f4840f59739b3e249f157c8a407bb374ffb733b5
  md5: f9664ee31aed96c85b7319ab0a693341
  depends:
  - __glibc >=2.17,<3.0.a0
  - cffi
  - libgcc >=13
  - libstdcxx >=13
  - python >=3.12,<3.13.0a0
  - python_abi 3.12.* *_cp312
  license: MIT
  license_family: MIT
  purls:
  - pkg:pypi/ukkonen?source=hash-mapping
  size: 13904
  timestamp: 1725784191021
- conda: https://conda.anaconda.org/conda-forge/linux-64/ukkonen-1.0.1-py313h33d0bda_5.conda
  sha256: 4edcb6a933bb8c03099ab2136118d5e5c25285e3fd2b0ff0fa781916c53a1fb7
  md5: 5bcffe10a500755da4a71cc0fb62a420
  depends:
  - __glibc >=2.17,<3.0.a0
  - cffi
  - libgcc >=13
  - libstdcxx >=13
  - python >=3.13.0rc1,<3.14.0a0
  - python_abi 3.13.* *_cp313
  license: MIT
  license_family: MIT
  purls:
  - pkg:pypi/ukkonen?source=hash-mapping
  size: 13916
  timestamp: 1725784177558
- pypi: https://files.pythonhosted.org/packages/a7/c2/fe1e52489ae3122415c51f387e221dd0773709bad6c6cdaa599e8a2c5185/urllib3-2.5.0-py3-none-any.whl
  name: urllib3
  version: 2.5.0
  sha256: e6b01673c0fa6a13e374b50871808eb3bf7046c4b125b216f6bf1cc604cff0dc
  requires_dist:
  - brotli>=1.0.9 ; platform_python_implementation == 'CPython' and extra == 'brotli'
  - brotlicffi>=0.8.0 ; platform_python_implementation != 'CPython' and extra == 'brotli'
  - h2>=4,<5 ; extra == 'h2'
  - pysocks>=1.5.6,!=1.5.7,<2.0 ; extra == 'socks'
  - zstandard>=0.18.0 ; extra == 'zstd'
  requires_python: '>=3.9'
- conda: https://conda.anaconda.org/conda-forge/noarch/virtualenv-20.35.3-pyhd8ed1ab_0.conda
  sha256: af9662662648f7f57c0a79afee98e393dacf68887c40aea1eec68b48afebb724
  md5: bf0dc4c8a32e91290e3fae5403798c63
  depends:
  - distlib >=0.3.7,<1
  - filelock >=3.12.2,<4
  - platformdirs >=3.9.1,<5
  - python >=3.10
  - typing_extensions >=4.13.2
  license: MIT
  license_family: MIT
  purls:
  - pkg:pypi/virtualenv?source=compressed-mapping
  size: 4380205
  timestamp: 1760134237380
- conda: https://conda.anaconda.org/conda-forge/linux-64/yaml-0.2.5-h280c20c_3.conda
  sha256: 6d9ea2f731e284e9316d95fa61869fe7bbba33df7929f82693c121022810f4ad
  md5: a77f85f77be52ff59391544bfe73390a
  depends:
  - libgcc >=14
  - __glibc >=2.17,<3.0.a0
  license: MIT
  license_family: MIT
  purls: []
  size: 85189
  timestamp: 1753484064210
- conda: https://conda.anaconda.org/conda-forge/linux-64/zstd-1.5.7-hb8e6e7a_2.conda
  sha256: a4166e3d8ff4e35932510aaff7aa90772f84b4d07e9f6f83c614cba7ceefe0eb
  md5: 6432cb5d4ac0046c3ac0a8a0f95842f9
  depends:
  - __glibc >=2.17,<3.0.a0
  - libgcc >=13
  - libstdcxx >=13
  - libzlib >=1.3.1,<2.0a0
  license: BSD-3-Clause
  license_family: BSD
  purls: []
  size: 567578
  timestamp: 1742433379869<|MERGE_RESOLUTION|>--- conflicted
+++ resolved
@@ -596,13 +596,8 @@
   requires_python: '>=3.9'
 - pypi: ./
   name: deps-rocker
-<<<<<<< HEAD
   version: 0.21.1
   sha256: 289f0dfba7edf6dcdeea610cec914697025022346db4ea609a8a4a8190a90613
-=======
-  version: 0.22.0
-  sha256: 60f39d00672aa648688b5317ac1b19ca0dd5bb1ce9f87f84a61d5c49add0bf72
->>>>>>> 3aa76c17
   requires_dist:
   - rocker>=0.2.19
   - off-your-rocker>=0.1.0
