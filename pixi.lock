version: 5
environments:
  default:
    channels:
    - url: https://conda.anaconda.org/conda-forge/
    indexes:
    - https://pypi.org/simple
    packages:
      linux-64:
      - conda: https://conda.anaconda.org/conda-forge/linux-64/_libgcc_mutex-0.1-conda_forge.tar.bz2
      - conda: https://conda.anaconda.org/conda-forge/linux-64/_openmp_mutex-4.5-2_gnu.tar.bz2
      - conda: https://conda.anaconda.org/conda-forge/linux-64/bzip2-1.0.8-hd590300_5.conda
      - conda: https://conda.anaconda.org/conda-forge/linux-64/ca-certificates-2024.2.2-hbcca054_0.conda
      - conda: https://conda.anaconda.org/conda-forge/linux-64/ld_impl_linux-64-2.40-hf3520f5_1.conda
      - conda: https://conda.anaconda.org/conda-forge/linux-64/libffi-3.4.2-h7f98852_5.tar.bz2
      - conda: https://conda.anaconda.org/conda-forge/linux-64/libgcc-ng-13.2.0-h77fa898_7.conda
      - conda: https://conda.anaconda.org/conda-forge/linux-64/libgomp-13.2.0-h77fa898_7.conda
      - conda: https://conda.anaconda.org/conda-forge/linux-64/libnsl-2.0.1-hd590300_0.conda
      - conda: https://conda.anaconda.org/conda-forge/linux-64/libsqlite-3.45.3-h2797004_0.conda
      - conda: https://conda.anaconda.org/conda-forge/linux-64/libuuid-2.38.1-h0b41bf4_0.conda
      - conda: https://conda.anaconda.org/conda-forge/linux-64/libzlib-1.2.13-hd590300_5.conda
      - conda: https://conda.anaconda.org/conda-forge/linux-64/ncurses-6.5-h59595ed_0.conda
      - conda: https://conda.anaconda.org/conda-forge/linux-64/openssl-3.3.0-h4ab18f5_3.conda
      - conda: https://conda.anaconda.org/conda-forge/linux-64/python-3.10.0-h543edf9_3_cpython.tar.bz2
      - conda: https://conda.anaconda.org/conda-forge/linux-64/readline-8.2-h8228510_1.conda
      - conda: https://conda.anaconda.org/conda-forge/linux-64/sqlite-3.45.3-h2c6b66d_0.conda
      - conda: https://conda.anaconda.org/conda-forge/linux-64/tk-8.6.13-noxft_h4845f30_101.conda
      - conda: https://conda.anaconda.org/conda-forge/noarch/tzdata-2024a-h0c530f3_0.conda
      - conda: https://conda.anaconda.org/conda-forge/linux-64/xz-5.2.6-h166bdaf_0.tar.bz2
      - pypi: .
  test:
    channels:
    - url: https://conda.anaconda.org/conda-forge/
    indexes:
    - https://pypi.org/simple
    packages:
      linux-64:
      - conda: https://conda.anaconda.org/conda-forge/linux-64/_libgcc_mutex-0.1-conda_forge.tar.bz2
      - conda: https://conda.anaconda.org/conda-forge/linux-64/_openmp_mutex-4.5-2_gnu.tar.bz2
      - conda: https://conda.anaconda.org/conda-forge/linux-64/bzip2-1.0.8-hd590300_5.conda
      - conda: https://conda.anaconda.org/conda-forge/linux-64/ca-certificates-2024.2.2-hbcca054_0.conda
      - conda: https://conda.anaconda.org/conda-forge/linux-64/ld_impl_linux-64-2.40-hf3520f5_1.conda
      - conda: https://conda.anaconda.org/conda-forge/linux-64/libffi-3.4.2-h7f98852_5.tar.bz2
      - conda: https://conda.anaconda.org/conda-forge/linux-64/libgcc-ng-13.2.0-h77fa898_7.conda
      - conda: https://conda.anaconda.org/conda-forge/linux-64/libgomp-13.2.0-h77fa898_7.conda
      - conda: https://conda.anaconda.org/conda-forge/linux-64/libnsl-2.0.1-hd590300_0.conda
      - conda: https://conda.anaconda.org/conda-forge/linux-64/libsqlite-3.45.3-h2797004_0.conda
      - conda: https://conda.anaconda.org/conda-forge/linux-64/libuuid-2.38.1-h0b41bf4_0.conda
      - conda: https://conda.anaconda.org/conda-forge/linux-64/libzlib-1.2.13-hd590300_5.conda
      - conda: https://conda.anaconda.org/conda-forge/linux-64/ncurses-6.5-h59595ed_0.conda
      - conda: https://conda.anaconda.org/conda-forge/linux-64/openssl-3.3.0-h4ab18f5_3.conda
      - conda: https://conda.anaconda.org/conda-forge/linux-64/python-3.10.0-h543edf9_3_cpython.tar.bz2
      - conda: https://conda.anaconda.org/conda-forge/linux-64/readline-8.2-h8228510_1.conda
      - conda: https://conda.anaconda.org/conda-forge/linux-64/sqlite-3.45.3-h2c6b66d_0.conda
      - conda: https://conda.anaconda.org/conda-forge/linux-64/tk-8.6.13-noxft_h4845f30_101.conda
      - conda: https://conda.anaconda.org/conda-forge/noarch/tzdata-2024a-h0c530f3_0.conda
      - conda: https://conda.anaconda.org/conda-forge/linux-64/xz-5.2.6-h166bdaf_0.tar.bz2
      - pypi: https://files.pythonhosted.org/packages/c7/81/f49fae71340af02a6014278517c36449bdd8e8b792f4ef7397f3b054f460/astroid-3.2.2-py3-none-any.whl
      - pypi: https://files.pythonhosted.org/packages/e0/44/827b2a91a5816512fcaf3cc4ebc465ccd5d598c45cefa6703fcf4a79018f/attrs-23.2.0-py3-none-any.whl
      - pypi: https://files.pythonhosted.org/packages/e0/7d/7f8df0fdbbbefc4362d3eca6b69b7a8a4249a8a88dabc00a207d31fddcd7/black-24.4.2-cp310-cp310-manylinux_2_17_x86_64.manylinux2014_x86_64.whl
      - pypi: https://files.pythonhosted.org/packages/00/2e/d53fa4befbf2cfa713304affc7ca780ce4fc1fd8710527771b58311a3229/click-8.1.7-py3-none-any.whl
      - pypi: https://files.pythonhosted.org/packages/8f/7e/14416cf45cf755fd9b09cdb9abbda1bb2819d9911a85ec279d44c7838853/coverage-7.5.1-cp310-cp310-manylinux_2_5_x86_64.manylinux1_x86_64.manylinux_2_17_x86_64.manylinux2014_x86_64.whl
      - pypi: https://files.pythonhosted.org/packages/c9/7a/cef76fd8438a42f96db64ddaa85280485a9c395e7df3db8158cfec1eee34/dill-0.3.8-py3-none-any.whl
      - pypi: https://files.pythonhosted.org/packages/01/90/79fe92dd413a9cab314ef5c591b5aa9b9ba787ae4cadab75055b0ae00b33/exceptiongroup-1.2.1-py3-none-any.whl
      - pypi: https://files.pythonhosted.org/packages/b5/f7/89b6869874387d22b8eee5a218613653f7b4ea40bc72e8cac8b051af4867/hypothesis-6.102.6-py3-none-any.whl
      - pypi: https://files.pythonhosted.org/packages/ef/a6/62565a6e1cf69e10f5727360368e451d4b7f58beeac6173dc9db836a5b46/iniconfig-2.0.0-py3-none-any.whl
      - pypi: https://files.pythonhosted.org/packages/d1/b3/8def84f539e7d2289a02f0524b944b15d7c75dab7628bedf1c4f0992029c/isort-5.13.2-py3-none-any.whl
      - pypi: https://files.pythonhosted.org/packages/27/1a/1f68f9ba0c207934b35b86a8ca3aad8395a3d6dd7921c0686e23853ff5a9/mccabe-0.7.0-py2.py3-none-any.whl
      - pypi: https://files.pythonhosted.org/packages/2a/e2/5d3f6ada4297caebe1a2add3b126fe800c96f56dbe5d1988a2cbe0b267aa/mypy_extensions-1.0.0-py3-none-any.whl
      - pypi: https://files.pythonhosted.org/packages/49/df/1fceb2f8900f8639e278b056416d49134fb8d84c5942ffaa01ad34782422/packaging-24.0-py3-none-any.whl
      - pypi: https://files.pythonhosted.org/packages/cc/20/ff623b09d963f88bfde16306a54e12ee5ea43e9b597108672ff3a408aad6/pathspec-0.12.1-py3-none-any.whl
      - pypi: https://files.pythonhosted.org/packages/68/13/2aa1f0e1364feb2c9ef45302f387ac0bd81484e9c9a4c5688a322fbdfd08/platformdirs-4.2.2-py3-none-any.whl
      - pypi: https://files.pythonhosted.org/packages/88/5f/e351af9a41f866ac3f1fac4ca0613908d9a41741cfcf2228f4ad853b697d/pluggy-1.5.0-py3-none-any.whl
      - pypi: https://files.pythonhosted.org/packages/bd/23/7a546224d2931cda031ee3cddc9e723650ad8e491d7c64efbab97e43e16d/pylint-3.2.2-py3-none-any.whl
      - pypi: https://files.pythonhosted.org/packages/b4/c1/27a1274b73712232328cb5115030057b7dec377f36a518c83f2e01d4f305/pytest-8.2.1-py3-none-any.whl
      - pypi: https://files.pythonhosted.org/packages/78/3a/af5b4fa5961d9a1e6237b530eb87dd04aea6eb83da09d2a4073d81b54ccf/pytest_cov-5.0.0-py3-none-any.whl
      - pypi: https://files.pythonhosted.org/packages/d8/ae/aca5966c5017df4ace52a6222d0ca3439a6e0e806771b9e8d95ac9dacfb3/ruff-0.4.5-py3-none-manylinux_2_17_x86_64.manylinux2014_x86_64.whl
      - pypi: https://files.pythonhosted.org/packages/32/46/9cb0e58b2deb7f82b84065f37f3bffeb12413f947f9388e4cac22c4621ce/sortedcontainers-2.4.0-py2.py3-none-any.whl
      - pypi: https://files.pythonhosted.org/packages/97/75/10a9ebee3fd790d20926a90a2547f0bf78f371b2f13aa822c759680ca7b9/tomli-2.0.1-py3-none-any.whl
      - pypi: https://files.pythonhosted.org/packages/73/6d/b5406752c4e4ba86692b22fab0afed8b48f16bdde8f92e1d852976b61dc6/tomlkit-0.12.5-py3-none-any.whl
      - pypi: https://files.pythonhosted.org/packages/e1/4d/d612de852a0bc64a64418e1cef25fe1914c5b1611e34cc271ed7e36174c8/typing_extensions-4.12.0-py3-none-any.whl
      - pypi: .
packages:
- kind: conda
  name: _libgcc_mutex
  version: '0.1'
  build: conda_forge
  subdir: linux-64
  url: https://conda.anaconda.org/conda-forge/linux-64/_libgcc_mutex-0.1-conda_forge.tar.bz2
  sha256: fe51de6107f9edc7aa4f786a70f4a883943bc9d39b3bb7307c04c41410990726
  md5: d7c89558ba9fa0495403155b64376d81
  license: None
  size: 2562
  timestamp: 1578324546067
- kind: conda
  name: _openmp_mutex
  version: '4.5'
  build: 2_gnu
  build_number: 16
  subdir: linux-64
  url: https://conda.anaconda.org/conda-forge/linux-64/_openmp_mutex-4.5-2_gnu.tar.bz2
  sha256: fbe2c5e56a653bebb982eda4876a9178aedfc2b545f25d0ce9c4c0b508253d22
  md5: 73aaf86a425cc6e73fcf236a5a46396d
  depends:
  - _libgcc_mutex 0.1 conda_forge
  - libgomp >=7.5.0
  constrains:
  - openmp_impl 9999
  license: BSD-3-Clause
  license_family: BSD
  size: 23621
  timestamp: 1650670423406
- kind: pypi
  name: astroid
  version: 3.2.2
  url: https://files.pythonhosted.org/packages/c7/81/f49fae71340af02a6014278517c36449bdd8e8b792f4ef7397f3b054f460/astroid-3.2.2-py3-none-any.whl
  sha256: e8a0083b4bb28fcffb6207a3bfc9e5d0a68be951dd7e336d5dcf639c682388c0
  requires_dist:
  - typing-extensions>=4.0.0 ; python_version < '3.11'
  requires_python: '>=3.8.0'
- kind: pypi
  name: attrs
  version: 23.2.0
  url: https://files.pythonhosted.org/packages/e0/44/827b2a91a5816512fcaf3cc4ebc465ccd5d598c45cefa6703fcf4a79018f/attrs-23.2.0-py3-none-any.whl
  sha256: 99b87a485a5820b23b879f04c2305b44b951b502fd64be915879d77a7e8fc6f1
  requires_dist:
  - importlib-metadata ; python_version < '3.8'
  - attrs[tests] ; extra == 'cov'
  - coverage[toml]>=5.3 ; extra == 'cov'
  - attrs[tests] ; extra == 'dev'
  - pre-commit ; extra == 'dev'
  - furo ; extra == 'docs'
  - myst-parser ; extra == 'docs'
  - sphinx ; extra == 'docs'
  - sphinx-notfound-page ; extra == 'docs'
  - sphinxcontrib-towncrier ; extra == 'docs'
  - towncrier ; extra == 'docs'
  - zope-interface ; extra == 'docs'
  - attrs[tests-no-zope] ; extra == 'tests'
  - zope-interface ; extra == 'tests'
  - mypy>=1.6 ; (platform_python_implementation == 'CPython' and python_version >= '3.8') and extra == 'tests-mypy'
  - pytest-mypy-plugins ; (platform_python_implementation == 'CPython' and python_version >= '3.8') and extra == 'tests-mypy'
  - attrs[tests-mypy] ; extra == 'tests-no-zope'
  - cloudpickle ; platform_python_implementation == 'CPython' and extra == 'tests-no-zope'
  - hypothesis ; extra == 'tests-no-zope'
  - pympler ; extra == 'tests-no-zope'
  - pytest-xdist[psutil] ; extra == 'tests-no-zope'
  - pytest>=4.3.0 ; extra == 'tests-no-zope'
  requires_python: '>=3.7'
- kind: pypi
  name: black
  version: 24.4.2
  url: https://files.pythonhosted.org/packages/e0/7d/7f8df0fdbbbefc4362d3eca6b69b7a8a4249a8a88dabc00a207d31fddcd7/black-24.4.2-cp310-cp310-manylinux_2_17_x86_64.manylinux2014_x86_64.whl
  sha256: eaea3008c281f1038edb473c1aa8ed8143a5535ff18f978a318f10302b254063
  requires_dist:
  - click>=8.0.0
  - mypy-extensions>=0.4.3
  - packaging>=22.0
  - pathspec>=0.9.0
  - platformdirs>=2
  - tomli>=1.1.0 ; python_version < '3.11'
  - typing-extensions>=4.0.1 ; python_version < '3.11'
  - colorama>=0.4.3 ; extra == 'colorama'
  - aiohttp!=3.9.0,>=3.7.4 ; (sys_platform == 'win32' and implementation_name == 'pypy') and extra == 'd'
  - aiohttp>=3.7.4 ; (sys_platform != 'win32' or implementation_name != 'pypy') and extra == 'd'
  - ipython>=7.8.0 ; extra == 'jupyter'
  - tokenize-rt>=3.2.0 ; extra == 'jupyter'
  - uvloop>=0.15.2 ; extra == 'uvloop'
  requires_python: '>=3.8'
- kind: conda
  name: bzip2
  version: 1.0.8
  build: hd590300_5
  build_number: 5
  subdir: linux-64
  url: https://conda.anaconda.org/conda-forge/linux-64/bzip2-1.0.8-hd590300_5.conda
  sha256: 242c0c324507ee172c0e0dd2045814e746bb303d1eb78870d182ceb0abc726a8
  md5: 69b8b6202a07720f448be700e300ccf4
  depends:
  - libgcc-ng >=12
  license: bzip2-1.0.6
  license_family: BSD
  size: 254228
  timestamp: 1699279927352
- kind: conda
  name: ca-certificates
  version: 2024.2.2
  build: hbcca054_0
  subdir: linux-64
  url: https://conda.anaconda.org/conda-forge/linux-64/ca-certificates-2024.2.2-hbcca054_0.conda
  sha256: 91d81bfecdbb142c15066df70cc952590ae8991670198f92c66b62019b251aeb
  md5: 2f4327a1cbe7f022401b236e915a5fef
  license: ISC
  size: 155432
  timestamp: 1706843687645
- kind: pypi
  name: click
  version: 8.1.7
  url: https://files.pythonhosted.org/packages/00/2e/d53fa4befbf2cfa713304affc7ca780ce4fc1fd8710527771b58311a3229/click-8.1.7-py3-none-any.whl
  sha256: ae74fb96c20a0277a1d615f1e4d73c8414f5a98db8b799a7931d1582f3390c28
  requires_dist:
  - colorama ; platform_system == 'Windows'
  - importlib-metadata ; python_version < '3.8'
  requires_python: '>=3.7'
- kind: pypi
  name: coverage
  version: 7.5.1
  url: https://files.pythonhosted.org/packages/8f/7e/14416cf45cf755fd9b09cdb9abbda1bb2819d9911a85ec279d44c7838853/coverage-7.5.1-cp310-cp310-manylinux_2_5_x86_64.manylinux1_x86_64.manylinux_2_17_x86_64.manylinux2014_x86_64.whl
  sha256: 5fd215c0c7d7aab005221608a3c2b46f58c0285a819565887ee0b718c052aa4e
  requires_dist:
  - tomli ; python_full_version <= '3.11.0a6' and extra == 'toml'
  requires_python: '>=3.8'
- kind: pypi
  name: dill
  version: 0.3.8
  url: https://files.pythonhosted.org/packages/c9/7a/cef76fd8438a42f96db64ddaa85280485a9c395e7df3db8158cfec1eee34/dill-0.3.8-py3-none-any.whl
  sha256: c36ca9ffb54365bdd2f8eb3eff7d2a21237f8452b57ace88b1ac615b7e815bd7
  requires_dist:
  - objgraph>=1.7.2 ; extra == 'graph'
  - gprof2dot>=2022.7.29 ; extra == 'profile'
  requires_python: '>=3.8'
- kind: pypi
  name: exceptiongroup
  version: 1.2.1
  url: https://files.pythonhosted.org/packages/01/90/79fe92dd413a9cab314ef5c591b5aa9b9ba787ae4cadab75055b0ae00b33/exceptiongroup-1.2.1-py3-none-any.whl
  sha256: 5258b9ed329c5bbdd31a309f53cbfb0b155341807f6ff7606a1e801a891b29ad
  requires_dist:
  - pytest>=6 ; extra == 'test'
  requires_python: '>=3.7'
- kind: pypi
  name: hypothesis
  version: 6.102.6
  url: https://files.pythonhosted.org/packages/b5/f7/89b6869874387d22b8eee5a218613653f7b4ea40bc72e8cac8b051af4867/hypothesis-6.102.6-py3-none-any.whl
  sha256: ef281ba8b2626ebade9f463fbe8851ae6ff6ae4a8621a9e54c7c2477a97ccff0
  requires_dist:
  - attrs>=22.2.0
  - sortedcontainers<3.0.0,>=2.1.0
  - exceptiongroup>=1.0.0 ; python_version < '3.11'
  - black>=19.10b0 ; extra == 'all'
  - click>=7.0 ; extra == 'all'
  - crosshair-tool>=0.0.54 ; extra == 'all'
  - django>=3.2 ; extra == 'all'
  - dpcontracts>=0.4 ; extra == 'all'
  - hypothesis-crosshair>=0.0.4 ; extra == 'all'
  - lark>=0.10.1 ; extra == 'all'
  - libcst>=0.3.16 ; extra == 'all'
  - numpy>=1.17.3 ; extra == 'all'
  - pandas>=1.1 ; extra == 'all'
  - pytest>=4.6 ; extra == 'all'
  - python-dateutil>=1.4 ; extra == 'all'
  - pytz>=2014.1 ; extra == 'all'
  - redis>=3.0.0 ; extra == 'all'
  - rich>=9.0.0 ; extra == 'all'
  - backports-zoneinfo>=0.2.1 ; python_version < '3.9' and extra == 'all'
  - tzdata>=2024.1 ; (sys_platform == 'win32' or sys_platform == 'emscripten') and extra == 'all'
  - click>=7.0 ; extra == 'cli'
  - black>=19.10b0 ; extra == 'cli'
  - rich>=9.0.0 ; extra == 'cli'
  - libcst>=0.3.16 ; extra == 'codemods'
  - hypothesis-crosshair>=0.0.4 ; extra == 'crosshair'
  - crosshair-tool>=0.0.54 ; extra == 'crosshair'
  - python-dateutil>=1.4 ; extra == 'dateutil'
  - django>=3.2 ; extra == 'django'
  - dpcontracts>=0.4 ; extra == 'dpcontracts'
  - black>=19.10b0 ; extra == 'ghostwriter'
  - lark>=0.10.1 ; extra == 'lark'
  - numpy>=1.17.3 ; extra == 'numpy'
  - pandas>=1.1 ; extra == 'pandas'
  - pytest>=4.6 ; extra == 'pytest'
  - pytz>=2014.1 ; extra == 'pytz'
  - redis>=3.0.0 ; extra == 'redis'
  - backports-zoneinfo>=0.2.1 ; python_version < '3.9' and extra == 'zoneinfo'
  - tzdata>=2024.1 ; (sys_platform == 'win32' or sys_platform == 'emscripten') and extra == 'zoneinfo'
  requires_python: '>=3.8'
- kind: pypi
  name: iniconfig
  version: 2.0.0
  url: https://files.pythonhosted.org/packages/ef/a6/62565a6e1cf69e10f5727360368e451d4b7f58beeac6173dc9db836a5b46/iniconfig-2.0.0-py3-none-any.whl
  sha256: b6a85871a79d2e3b22d2d1b94ac2824226a63c6b741c88f7ae975f18b6778374
  requires_python: '>=3.7'
- kind: pypi
  name: isort
  version: 5.13.2
  url: https://files.pythonhosted.org/packages/d1/b3/8def84f539e7d2289a02f0524b944b15d7c75dab7628bedf1c4f0992029c/isort-5.13.2-py3-none-any.whl
  sha256: 8ca5e72a8d85860d5a3fa69b8745237f2939afe12dbf656afbcb47fe72d947a6
  requires_dist:
  - colorama>=0.4.6 ; extra == 'colors'
  requires_python: '>=3.8.0'
- kind: conda
  name: ld_impl_linux-64
  version: '2.40'
  build: hf3520f5_1
  build_number: 1
  subdir: linux-64
  url: https://conda.anaconda.org/conda-forge/linux-64/ld_impl_linux-64-2.40-hf3520f5_1.conda
  sha256: cb54a873c1c84c47f7174093889686b626946b8143905ec0f76a56785b26a304
  md5: 33b7851c39c25da14f6a233a8ccbeeca
  constrains:
  - binutils_impl_linux-64 2.40
  license: GPL-3.0-only
  size: 707934
  timestamp: 1716583433869
- kind: conda
  name: libffi
  version: 3.4.2
  build: h7f98852_5
  build_number: 5
  subdir: linux-64
  url: https://conda.anaconda.org/conda-forge/linux-64/libffi-3.4.2-h7f98852_5.tar.bz2
  sha256: ab6e9856c21709b7b517e940ae7028ae0737546122f83c2aa5d692860c3b149e
  md5: d645c6d2ac96843a2bfaccd2d62b3ac3
  depends:
  - libgcc-ng >=9.4.0
  license: MIT
  license_family: MIT
  size: 58292
  timestamp: 1636488182923
- kind: conda
  name: libgcc-ng
  version: 13.2.0
  build: h77fa898_7
  build_number: 7
  subdir: linux-64
  url: https://conda.anaconda.org/conda-forge/linux-64/libgcc-ng-13.2.0-h77fa898_7.conda
  sha256: 62af2b89acbe74a21606c8410c276e57309c0a2ab8a9e8639e3c8131c0b60c92
  md5: 72ec1b1b04c4d15d4204ece1ecea5978
  depends:
  - _libgcc_mutex 0.1 conda_forge
  - _openmp_mutex >=4.5
  constrains:
  - libgomp 13.2.0 h77fa898_7
  license: GPL-3.0-only WITH GCC-exception-3.1
  license_family: GPL
  size: 775806
  timestamp: 1715016057793
- kind: conda
  name: libgomp
  version: 13.2.0
  build: h77fa898_7
  build_number: 7
  subdir: linux-64
  url: https://conda.anaconda.org/conda-forge/linux-64/libgomp-13.2.0-h77fa898_7.conda
  sha256: 781444fa069d3b50e8ed667b750571cacda785761c7fc2a89ece1ac49693d4ad
  md5: abf3fec87c2563697defa759dec3d639
  depends:
  - _libgcc_mutex 0.1 conda_forge
  license: GPL-3.0-only WITH GCC-exception-3.1
  license_family: GPL
  size: 422336
  timestamp: 1715015995979
- kind: conda
  name: libnsl
  version: 2.0.1
  build: hd590300_0
  subdir: linux-64
  url: https://conda.anaconda.org/conda-forge/linux-64/libnsl-2.0.1-hd590300_0.conda
  sha256: 26d77a3bb4dceeedc2a41bd688564fe71bf2d149fdcf117049970bc02ff1add6
  md5: 30fd6e37fe21f86f4bd26d6ee73eeec7
  depends:
  - libgcc-ng >=12
  license: LGPL-2.1-only
  license_family: GPL
  size: 33408
  timestamp: 1697359010159
- kind: conda
  name: libsqlite
  version: 3.45.3
  build: h2797004_0
  subdir: linux-64
  url: https://conda.anaconda.org/conda-forge/linux-64/libsqlite-3.45.3-h2797004_0.conda
  sha256: e2273d6860eadcf714a759ffb6dc24a69cfd01f2a0ea9d6c20f86049b9334e0c
  md5: b3316cbe90249da4f8e84cd66e1cc55b
  depends:
  - libgcc-ng >=12
  - libzlib >=1.2.13,<1.3.0a0
  license: Unlicense
  size: 859858
  timestamp: 1713367435849
- kind: conda
  name: libuuid
  version: 2.38.1
  build: h0b41bf4_0
  subdir: linux-64
  url: https://conda.anaconda.org/conda-forge/linux-64/libuuid-2.38.1-h0b41bf4_0.conda
  sha256: 787eb542f055a2b3de553614b25f09eefb0a0931b0c87dbcce6efdfd92f04f18
  md5: 40b61aab5c7ba9ff276c41cfffe6b80b
  depends:
  - libgcc-ng >=12
  license: BSD-3-Clause
  license_family: BSD
  size: 33601
  timestamp: 1680112270483
- kind: conda
  name: libzlib
  version: 1.2.13
  build: hd590300_5
  build_number: 5
  subdir: linux-64
  url: https://conda.anaconda.org/conda-forge/linux-64/libzlib-1.2.13-hd590300_5.conda
  sha256: 370c7c5893b737596fd6ca0d9190c9715d89d888b8c88537ae1ef168c25e82e4
  md5: f36c115f1ee199da648e0597ec2047ad
  depends:
  - libgcc-ng >=12
  constrains:
  - zlib 1.2.13 *_5
  license: Zlib
  license_family: Other
  size: 61588
  timestamp: 1686575217516
- kind: pypi
  name: mccabe
  version: 0.7.0
  url: https://files.pythonhosted.org/packages/27/1a/1f68f9ba0c207934b35b86a8ca3aad8395a3d6dd7921c0686e23853ff5a9/mccabe-0.7.0-py2.py3-none-any.whl
  sha256: 6c2d30ab6be0e4a46919781807b4f0d834ebdd6c6e3dca0bda5a15f863427b6e
  requires_python: '>=3.6'
- kind: pypi
  name: mypy-extensions
  version: 1.0.0
  url: https://files.pythonhosted.org/packages/2a/e2/5d3f6ada4297caebe1a2add3b126fe800c96f56dbe5d1988a2cbe0b267aa/mypy_extensions-1.0.0-py3-none-any.whl
  sha256: 4392f6c0eb8a5668a69e23d168ffa70f0be9ccfd32b5cc2d26a34ae5b844552d
  requires_python: '>=3.5'
- kind: conda
  name: ncurses
  version: '6.5'
  build: h59595ed_0
  subdir: linux-64
  url: https://conda.anaconda.org/conda-forge/linux-64/ncurses-6.5-h59595ed_0.conda
  sha256: 4fc3b384f4072b68853a0013ea83bdfd3d66b0126e2238e1d6e1560747aa7586
  md5: fcea371545eda051b6deafb24889fc69
  depends:
  - libgcc-ng >=12
  license: X11 AND BSD-3-Clause
  size: 887465
  timestamp: 1715194722503
- kind: conda
  name: openssl
  version: 3.3.0
  build: h4ab18f5_3
  build_number: 3
  subdir: linux-64
  url: https://conda.anaconda.org/conda-forge/linux-64/openssl-3.3.0-h4ab18f5_3.conda
  sha256: 33dcea0ed3a61b2de6b66661cdd55278640eb99d676cd129fbff3e53641fa125
  md5: 12ea6d0d4ed54530eaed18e4835c1f7c
  depends:
  - ca-certificates
  - libgcc-ng >=12
  constrains:
  - pyopenssl >=22.1
  license: Apache-2.0
  license_family: Apache
  size: 2891147
  timestamp: 1716468354865
- kind: pypi
  name: packaging
  version: '24.0'
  url: https://files.pythonhosted.org/packages/49/df/1fceb2f8900f8639e278b056416d49134fb8d84c5942ffaa01ad34782422/packaging-24.0-py3-none-any.whl
  sha256: 2ddfb553fdf02fb784c234c7ba6ccc288296ceabec964ad2eae3777778130bc5
  requires_python: '>=3.7'
- kind: pypi
  name: pathspec
  version: 0.12.1
  url: https://files.pythonhosted.org/packages/cc/20/ff623b09d963f88bfde16306a54e12ee5ea43e9b597108672ff3a408aad6/pathspec-0.12.1-py3-none-any.whl
  sha256: a0d503e138a4c123b27490a4f7beda6a01c6f288df0e4a8b79c7eb0dc7b4cc08
  requires_python: '>=3.8'
- kind: pypi
  name: platformdirs
  version: 4.2.2
  url: https://files.pythonhosted.org/packages/68/13/2aa1f0e1364feb2c9ef45302f387ac0bd81484e9c9a4c5688a322fbdfd08/platformdirs-4.2.2-py3-none-any.whl
  sha256: 2d7a1657e36a80ea911db832a8a6ece5ee53d8de21edd5cc5879af6530b1bfee
  requires_dist:
  - furo>=2023.9.10 ; extra == 'docs'
  - proselint>=0.13 ; extra == 'docs'
  - sphinx-autodoc-typehints>=1.25.2 ; extra == 'docs'
  - sphinx>=7.2.6 ; extra == 'docs'
  - appdirs==1.4.4 ; extra == 'test'
  - covdefaults>=2.3 ; extra == 'test'
  - pytest-cov>=4.1 ; extra == 'test'
  - pytest-mock>=3.12 ; extra == 'test'
  - pytest>=7.4.3 ; extra == 'test'
  - mypy>=1.8 ; extra == 'type'
  requires_python: '>=3.8'
- kind: pypi
  name: pluggy
  version: 1.5.0
  url: https://files.pythonhosted.org/packages/88/5f/e351af9a41f866ac3f1fac4ca0613908d9a41741cfcf2228f4ad853b697d/pluggy-1.5.0-py3-none-any.whl
  sha256: 44e1ad92c8ca002de6377e165f3e0f1be63266ab4d554740532335b9d75ea669
  requires_dist:
  - pre-commit ; extra == 'dev'
  - tox ; extra == 'dev'
  - pytest ; extra == 'testing'
  - pytest-benchmark ; extra == 'testing'
  requires_python: '>=3.8'
- kind: pypi
  name: pylint
  version: 3.2.2
  url: https://files.pythonhosted.org/packages/bd/23/7a546224d2931cda031ee3cddc9e723650ad8e491d7c64efbab97e43e16d/pylint-3.2.2-py3-none-any.whl
  sha256: 3f8788ab20bb8383e06dd2233e50f8e08949cfd9574804564803441a4946eab4
  requires_dist:
  - platformdirs>=2.2.0
  - astroid<=3.3.0.dev0,>=3.2.2
  - isort!=5.13.0,<6,>=4.2.5
  - mccabe<0.8,>=0.6
  - tomlkit>=0.10.1
  - typing-extensions>=3.10.0 ; python_version < '3.10'
  - dill>=0.2 ; python_version < '3.11'
  - tomli>=1.1.0 ; python_version < '3.11'
  - dill>=0.3.6 ; python_version >= '3.11'
  - dill>=0.3.7 ; python_version >= '3.12'
  - colorama>=0.4.5 ; sys_platform == 'win32'
  - pyenchant~=3.2 ; extra == 'spelling'
  - gitpython>3 ; extra == 'testutils'
  requires_python: '>=3.8.0'
- kind: pypi
  name: pytest
  version: 8.2.1
  url: https://files.pythonhosted.org/packages/b4/c1/27a1274b73712232328cb5115030057b7dec377f36a518c83f2e01d4f305/pytest-8.2.1-py3-none-any.whl
  sha256: faccc5d332b8c3719f40283d0d44aa5cf101cec36f88cde9ed8f2bc0538612b1
  requires_dist:
  - iniconfig
  - packaging
  - pluggy<2.0,>=1.5
  - exceptiongroup>=1.0.0rc8 ; python_version < '3.11'
  - tomli>=1 ; python_version < '3.11'
  - colorama ; sys_platform == 'win32'
  - argcomplete ; extra == 'dev'
  - attrs>=19.2 ; extra == 'dev'
  - hypothesis>=3.56 ; extra == 'dev'
  - mock ; extra == 'dev'
  - pygments>=2.7.2 ; extra == 'dev'
  - requests ; extra == 'dev'
  - setuptools ; extra == 'dev'
  - xmlschema ; extra == 'dev'
  requires_python: '>=3.8'
- kind: pypi
  name: pytest-cov
  version: 5.0.0
  url: https://files.pythonhosted.org/packages/78/3a/af5b4fa5961d9a1e6237b530eb87dd04aea6eb83da09d2a4073d81b54ccf/pytest_cov-5.0.0-py3-none-any.whl
  sha256: 4f0764a1219df53214206bf1feea4633c3b558a2925c8b59f144f682861ce652
  requires_dist:
  - pytest>=4.6
  - coverage[toml]>=5.2.1
  - fields ; extra == 'testing'
  - hunter ; extra == 'testing'
  - process-tests ; extra == 'testing'
  - pytest-xdist ; extra == 'testing'
  - virtualenv ; extra == 'testing'
  requires_python: '>=3.8'
- kind: conda
  name: python
  version: 3.10.0
  build: h543edf9_3_cpython
  build_number: 3
  subdir: linux-64
  url: https://conda.anaconda.org/conda-forge/linux-64/python-3.10.0-h543edf9_3_cpython.tar.bz2
  sha256: 0661f43d7bc446c22bfcf1730ad5c7a2ac695c696ba4609bac896cefff879431
  md5: 67cdff58413ce9f034fb971188060313
  depends:
  - bzip2 >=1.0.8,<2.0a0
  - ld_impl_linux-64 >=2.36.1
  - libffi >=3.4.2,<3.5.0a0
  - libgcc-ng >=9.4.0
  - libnsl >=2.0.0,<2.1.0a0
  - libuuid >=2.32.1,<3.0a0
  - libzlib >=1.2.11,<1.3.0a0
  - ncurses >=6.2,<7.0.0a0
  - openssl >=3.0.0,<4.0a0
  - readline >=8.1,<9.0a0
  - sqlite >=3.36.0,<4.0a0
  - tk >=8.6.11,<8.7.0a0
  - tzdata
  - xz >=5.2.5,<6.0.0a0
  constrains:
  - python_abi 3.10.* *_cp310
  license: Python-2.0
  size: 31281695
  timestamp: 1637376125446
- kind: pypi
  name: python-template
  version: 0.2.0
  path: .
<<<<<<< HEAD
  sha256: de8ddff052be788470245c6af8e4d49b7d77710414ebe5c84b704e42163732a6
=======
  sha256: 4edec672bfa0b660ff7b0cc14bd238a710c2eaaf4ef650ca62644cef9188f9ea
>>>>>>> 6123c538
  requires_dist:
  - black>=23,<=24.4.2 ; extra == 'test'
  - pylint>=2.16,<=3.2.2 ; extra == 'test'
  - pytest-cov>=4.1,<=5.0.0 ; extra == 'test'
  - pytest>=7.4,<=8.2.1 ; extra == 'test'
  - hypothesis>=6.82,<=6.102.6 ; extra == 'test'
  - ruff>=0.0.280,<=0.4.5 ; extra == 'test'
  - coverage>=7.2.7,<=7.5.1 ; extra == 'test'
  requires_python: ==3.10
  editable: true
- kind: conda
  name: readline
  version: '8.2'
  build: h8228510_1
  build_number: 1
  subdir: linux-64
  url: https://conda.anaconda.org/conda-forge/linux-64/readline-8.2-h8228510_1.conda
  sha256: 5435cf39d039387fbdc977b0a762357ea909a7694d9528ab40f005e9208744d7
  md5: 47d31b792659ce70f470b5c82fdfb7a4
  depends:
  - libgcc-ng >=12
  - ncurses >=6.3,<7.0a0
  license: GPL-3.0-only
  license_family: GPL
  size: 281456
  timestamp: 1679532220005
- kind: pypi
  name: ruff
  version: 0.4.5
  url: https://files.pythonhosted.org/packages/d8/ae/aca5966c5017df4ace52a6222d0ca3439a6e0e806771b9e8d95ac9dacfb3/ruff-0.4.5-py3-none-manylinux_2_17_x86_64.manylinux2014_x86_64.whl
  sha256: f4b02a65985be2b34b170025a8b92449088ce61e33e69956ce4d316c0fe7cce0
  requires_python: '>=3.7'
- kind: pypi
  name: sortedcontainers
  version: 2.4.0
  url: https://files.pythonhosted.org/packages/32/46/9cb0e58b2deb7f82b84065f37f3bffeb12413f947f9388e4cac22c4621ce/sortedcontainers-2.4.0-py2.py3-none-any.whl
  sha256: a163dcaede0f1c021485e957a39245190e74249897e2ae4b2aa38595db237ee0
- kind: conda
  name: sqlite
  version: 3.45.3
  build: h2c6b66d_0
  subdir: linux-64
  url: https://conda.anaconda.org/conda-forge/linux-64/sqlite-3.45.3-h2c6b66d_0.conda
  sha256: 945ac702e2bd8cc59cc780dfc37c18255d5e538c8433dc290c0edbad2bcbaeb4
  md5: be7d70f2db41b674733667bdd69bd000
  depends:
  - libgcc-ng >=12
  - libsqlite 3.45.3 h2797004_0
  - libzlib >=1.2.13,<1.3.0a0
  - ncurses >=6.4.20240210,<7.0a0
  - readline >=8.2,<9.0a0
  license: Unlicense
  size: 848611
  timestamp: 1713367461306
- kind: conda
  name: tk
  version: 8.6.13
  build: noxft_h4845f30_101
  build_number: 101
  subdir: linux-64
  url: https://conda.anaconda.org/conda-forge/linux-64/tk-8.6.13-noxft_h4845f30_101.conda
  sha256: e0569c9caa68bf476bead1bed3d79650bb080b532c64a4af7d8ca286c08dea4e
  md5: d453b98d9c83e71da0741bb0ff4d76bc
  depends:
  - libgcc-ng >=12
  - libzlib >=1.2.13,<1.3.0a0
  license: TCL
  license_family: BSD
  size: 3318875
  timestamp: 1699202167581
- kind: pypi
  name: tomli
  version: 2.0.1
  url: https://files.pythonhosted.org/packages/97/75/10a9ebee3fd790d20926a90a2547f0bf78f371b2f13aa822c759680ca7b9/tomli-2.0.1-py3-none-any.whl
  sha256: 939de3e7a6161af0c887ef91b7d41a53e7c5a1ca976325f429cb46ea9bc30ecc
  requires_python: '>=3.7'
- kind: pypi
  name: tomlkit
  version: 0.12.5
  url: https://files.pythonhosted.org/packages/73/6d/b5406752c4e4ba86692b22fab0afed8b48f16bdde8f92e1d852976b61dc6/tomlkit-0.12.5-py3-none-any.whl
  sha256: af914f5a9c59ed9d0762c7b64d3b5d5df007448eb9cd2edc8a46b1eafead172f
  requires_python: '>=3.7'
- kind: pypi
  name: typing-extensions
  version: 4.12.0
  url: https://files.pythonhosted.org/packages/e1/4d/d612de852a0bc64a64418e1cef25fe1914c5b1611e34cc271ed7e36174c8/typing_extensions-4.12.0-py3-none-any.whl
  sha256: b349c66bea9016ac22978d800cfff206d5f9816951f12a7d0ec5578b0a819594
  requires_python: '>=3.8'
- kind: conda
  name: tzdata
  version: 2024a
  build: h0c530f3_0
  subdir: noarch
  noarch: generic
  url: https://conda.anaconda.org/conda-forge/noarch/tzdata-2024a-h0c530f3_0.conda
  sha256: 7b2b69c54ec62a243eb6fba2391b5e443421608c3ae5dbff938ad33ca8db5122
  md5: 161081fc7cec0bfda0d86d7cb595f8d8
  license: LicenseRef-Public-Domain
  size: 119815
  timestamp: 1706886945727
- kind: conda
  name: xz
  version: 5.2.6
  build: h166bdaf_0
  subdir: linux-64
  url: https://conda.anaconda.org/conda-forge/linux-64/xz-5.2.6-h166bdaf_0.tar.bz2
  sha256: 03a6d28ded42af8a347345f82f3eebdd6807a08526d47899a42d62d319609162
  md5: 2161070d867d1b1204ea749c8eec4ef0
  depends:
  - libgcc-ng >=12
  license: LGPL-2.1 and GPL-2.0
  size: 418368
  timestamp: 1660346797927<|MERGE_RESOLUTION|>--- conflicted
+++ resolved
@@ -578,11 +578,7 @@
   name: python-template
   version: 0.2.0
   path: .
-<<<<<<< HEAD
-  sha256: de8ddff052be788470245c6af8e4d49b7d77710414ebe5c84b704e42163732a6
-=======
   sha256: 4edec672bfa0b660ff7b0cc14bd238a710c2eaaf4ef650ca62644cef9188f9ea
->>>>>>> 6123c538
   requires_dist:
   - black>=23,<=24.4.2 ; extra == 'test'
   - pylint>=2.16,<=3.2.2 ; extra == 'test'
