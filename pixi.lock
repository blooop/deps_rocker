version: 6
environments:
  default:
    channels:
    - url: https://conda.anaconda.org/conda-forge/
    indexes:
    - https://pypi.org/simple
    packages:
      linux-64:
      - conda: https://conda.anaconda.org/conda-forge/linux-64/_libgcc_mutex-0.1-conda_forge.tar.bz2
      - conda: https://conda.anaconda.org/conda-forge/linux-64/_openmp_mutex-4.5-2_gnu.tar.bz2
      - conda: https://conda.anaconda.org/conda-forge/linux-64/bzip2-1.0.8-hda65f42_8.conda
      - conda: https://conda.anaconda.org/conda-forge/noarch/ca-certificates-2025.10.5-hbd8a1cb_0.conda
      - conda: https://conda.anaconda.org/conda-forge/linux-64/cffi-2.0.0-py314ha6a4811_0.conda
      - conda: https://conda.anaconda.org/conda-forge/noarch/cfgv-3.3.1-pyhd8ed1ab_1.conda
      - conda: https://conda.anaconda.org/conda-forge/noarch/distlib-0.4.0-pyhd8ed1ab_0.conda
      - conda: https://conda.anaconda.org/conda-forge/linux-64/editdistance-s-1.0.0-py314h9891dd4_7.conda
      - conda: https://conda.anaconda.org/conda-forge/noarch/filelock-3.20.0-pyhd8ed1ab_0.conda
      - conda: https://conda.anaconda.org/conda-forge/noarch/identify-2.3.7-pyhd8ed1ab_0.tar.bz2
      - conda: https://conda.anaconda.org/conda-forge/linux-64/ld_impl_linux-64-2.44-ha97dd6f_2.conda
      - conda: https://conda.anaconda.org/conda-forge/linux-64/libexpat-2.7.1-hecca717_0.conda
      - conda: https://conda.anaconda.org/conda-forge/linux-64/libffi-3.4.6-h2dba641_1.conda
      - conda: https://conda.anaconda.org/conda-forge/linux-64/libgcc-15.2.0-h767d61c_7.conda
      - conda: https://conda.anaconda.org/conda-forge/linux-64/libgomp-15.2.0-h767d61c_7.conda
      - conda: https://conda.anaconda.org/conda-forge/linux-64/liblzma-5.8.1-hb9d3cd8_2.conda
      - conda: https://conda.anaconda.org/conda-forge/linux-64/libmpdec-4.0.0-hb9d3cd8_0.conda
      - conda: https://conda.anaconda.org/conda-forge/linux-64/libsqlite-3.50.4-h0c1763c_0.conda
      - conda: https://conda.anaconda.org/conda-forge/linux-64/libstdcxx-15.2.0-h8f9b012_7.conda
      - conda: https://conda.anaconda.org/conda-forge/linux-64/libuuid-2.41.2-he9a06e4_0.conda
      - conda: https://conda.anaconda.org/conda-forge/linux-64/libzlib-1.3.1-hb9d3cd8_2.conda
      - conda: https://conda.anaconda.org/conda-forge/linux-64/ncurses-6.5-h2d0b736_3.conda
      - conda: https://conda.anaconda.org/conda-forge/noarch/nodeenv-1.9.1-pyhd8ed1ab_1.conda
      - conda: https://conda.anaconda.org/conda-forge/linux-64/openssl-3.5.4-h26f9b46_0.conda
      - conda: https://conda.anaconda.org/conda-forge/noarch/platformdirs-4.5.0-pyhcf101f3_0.conda
      - conda: https://conda.anaconda.org/conda-forge/noarch/pre-commit-4.3.0-pyha770c72_0.conda
      - conda: https://conda.anaconda.org/conda-forge/noarch/pycparser-2.22-pyh29332c3_1.conda
      - conda: https://conda.anaconda.org/conda-forge/linux-64/python-3.14.0-h5989046_100_cp314.conda
      - conda: https://conda.anaconda.org/conda-forge/noarch/python_abi-3.14-8_cp314.conda
      - conda: https://conda.anaconda.org/conda-forge/noarch/pyyaml-6.0.3-pyh7db6752_0.conda
      - conda: https://conda.anaconda.org/conda-forge/linux-64/readline-8.2-h8c095d6_2.conda
      - conda: https://conda.anaconda.org/conda-forge/noarch/setuptools-80.9.0-pyhff2d567_0.conda
      - conda: https://conda.anaconda.org/conda-forge/linux-64/shellcheck-0.10.0-ha770c72_0.conda
      - conda: https://conda.anaconda.org/conda-forge/linux-64/tk-8.6.13-noxft_hd72426e_102.conda
      - conda: https://conda.anaconda.org/conda-forge/noarch/typing_extensions-4.15.0-pyhcf101f3_0.conda
      - conda: https://conda.anaconda.org/conda-forge/noarch/tzdata-2025b-h78e105d_0.conda
      - conda: https://conda.anaconda.org/conda-forge/noarch/virtualenv-20.35.3-pyhd8ed1ab_0.conda
      - conda: https://conda.anaconda.org/conda-forge/linux-64/yaml-0.2.5-h280c20c_3.conda
      - conda: https://conda.anaconda.org/conda-forge/linux-64/zstd-1.5.7-hb8e6e7a_2.conda
      - pypi: https://files.pythonhosted.org/packages/af/0f/3b8fdc946b4d9cc8cc1e8af42c4e409468c84441b933d037e101b3d72d86/astroid-3.3.11-py3-none-any.whl
      - pypi: https://files.pythonhosted.org/packages/3a/2a/7cc015f5b9f5db42b7d48157e23356022889fc354a2813c15934b7cb5c0e/attrs-25.4.0-py3-none-any.whl
      - pypi: https://files.pythonhosted.org/packages/e4/37/af0d2ef3967ac0d6113837b44a4f0bfe1328c2b9763bd5b1744520e5cfed/certifi-2025.10.5-py3-none-any.whl
      - pypi: https://files.pythonhosted.org/packages/a0/e4/5a075de8daa3ec0745a9a3b54467e0c2967daaaf2cec04c845f73493e9a1/charset_normalizer-3.4.3-cp314-cp314-manylinux2014_x86_64.manylinux_2_17_x86_64.manylinux_2_28_x86_64.whl
      - pypi: https://files.pythonhosted.org/packages/82/62/14ed6546d0207e6eda876434e3e8475a3e9adbe32110ce896c9e0c06bb9a/coverage-7.10.7-cp314-cp314-manylinux1_x86_64.manylinux_2_28_x86_64.manylinux_2_5_x86_64.whl
      - pypi: https://files.pythonhosted.org/packages/50/3d/9373ad9c56321fdab5b41197068e1d8c25883b3fea29dd361f9b55116869/dill-0.4.0-py3-none-any.whl
      - pypi: https://files.pythonhosted.org/packages/e3/26/57c6fb270950d476074c087527a558ccb6f4436657314bfb6cdf484114c4/docker-7.1.0-py3-none-any.whl
      - pypi: https://files.pythonhosted.org/packages/c1/0a/c500fc4c8f48cac08b76b8987070b178f0549534584ac1f414066700a3f9/empy-4.2.tar.gz
      - pypi: https://files.pythonhosted.org/packages/65/2a/0553ac2a8af432df92f2ffc05ca97e7ed64e00c97a371b019ae2690de325/hypothesis-6.140.3-py3-none-any.whl
      - pypi: https://files.pythonhosted.org/packages/76/c6/c88e154df9c4e1a2a66ccf0005a88dfb2650c1dffb6f5ce603dfbd452ce3/idna-3.10-py3-none-any.whl
      - pypi: https://files.pythonhosted.org/packages/2c/e1/e6716421ea10d38022b952c159d5161ca1193197fb744506875fbb87ea7b/iniconfig-2.1.0-py3-none-any.whl
      - pypi: https://files.pythonhosted.org/packages/7f/cc/9b681a170efab4868a032631dea1e8446d8ec718a7f657b94d49d1a12643/isort-6.1.0-py3-none-any.whl
      - pypi: https://files.pythonhosted.org/packages/27/1a/1f68f9ba0c207934b35b86a8ca3aad8395a3d6dd7921c0686e23853ff5a9/mccabe-0.7.0-py2.py3-none-any.whl
      - pypi: https://files.pythonhosted.org/packages/d6/5a/d984ea60fe2bb01abee5cd353a2dd63106c53f27d7dc3ad9f2c1a8cbbc98/off_your_rocker-0.1.0-py3-none-any.whl
      - pypi: https://files.pythonhosted.org/packages/20/12/38679034af332785aac8774540895e234f4d07f7545804097de4b666afd8/packaging-25.0-py3-none-any.whl
      - pypi: https://files.pythonhosted.org/packages/9e/c3/059298687310d527a58bb01f3b1965787ee3b40dce76752eda8b44e9a2c5/pexpect-4.9.0-py2.py3-none-any.whl
      - pypi: https://files.pythonhosted.org/packages/54/20/4d324d65cc6d9205fabedc306948156824eb9f0ee1633355a8f7ec5c66bf/pluggy-1.6.0-py3-none-any.whl
      - pypi: https://files.pythonhosted.org/packages/22/a6/858897256d0deac81a172289110f31629fc4cee19b6f01283303e18c8db3/ptyprocess-0.7.0-py2.py3-none-any.whl
      - pypi: https://files.pythonhosted.org/packages/c7/21/705964c7812476f378728bdf590ca4b771ec72385c533964653c68e86bdc/pygments-2.19.2-py3-none-any.whl
      - pypi: https://files.pythonhosted.org/packages/1a/a7/69460c4a6af7575449e615144aa2205b89408dc2969b87bc3df2f262ad0b/pylint-3.3.9-py3-none-any.whl
      - pypi: https://files.pythonhosted.org/packages/a8/a4/20da314d277121d6534b3a980b29035dcd51e6744bd79075a6ce8fa4eb8d/pytest-8.4.2-py3-none-any.whl
      - pypi: https://files.pythonhosted.org/packages/ee/49/1377b49de7d0c1ce41292161ea0f721913fa8722c19fb9c1e3aa0367eecb/pytest_cov-7.0.0-py3-none-any.whl
      - pypi: https://files.pythonhosted.org/packages/1e/db/4254e3eabe8020b458f1a747140d32277ec7a271daf1d235b70dc0b4e6e3/requests-2.32.5-py3-none-any.whl
      - pypi: https://files.pythonhosted.org/packages/7c/d1/91fe59d0c3d69c268e90996f274278f9c510f381d633241be01d6068dbb5/rocker-0.2.19-py3-none-any.whl
      - pypi: https://files.pythonhosted.org/packages/ab/b5/c0feca27d45ae74185a6bacc399f5d8920ab82df2d732a17213fb86a2c4c/ruff-0.13.3-py3-none-manylinux_2_17_x86_64.manylinux2014_x86_64.whl
      - pypi: https://files.pythonhosted.org/packages/32/46/9cb0e58b2deb7f82b84065f37f3bffeb12413f947f9388e4cac22c4621ce/sortedcontainers-2.4.0-py2.py3-none-any.whl
      - pypi: https://files.pythonhosted.org/packages/44/6f/7120676b6d73228c96e17f1f794d8ab046fc910d781c8d151120c3f1569e/toml-0.10.2-py2.py3-none-any.whl
      - pypi: https://files.pythonhosted.org/packages/bd/75/8539d011f6be8e29f339c42e633aae3cb73bffa95dd0f9adec09b9c58e85/tomlkit-0.13.3-py3-none-any.whl
      - pypi: https://files.pythonhosted.org/packages/a7/c2/fe1e52489ae3122415c51f387e221dd0773709bad6c6cdaa599e8a2c5185/urllib3-2.5.0-py3-none-any.whl
      - pypi: ./
  py310:
    channels:
    - url: https://conda.anaconda.org/conda-forge/
    indexes:
    - https://pypi.org/simple
    packages:
      linux-64:
      - conda: https://conda.anaconda.org/conda-forge/linux-64/_libgcc_mutex-0.1-conda_forge.tar.bz2
      - conda: https://conda.anaconda.org/conda-forge/linux-64/_openmp_mutex-4.5-2_gnu.tar.bz2
      - conda: https://conda.anaconda.org/conda-forge/linux-64/bzip2-1.0.8-hda65f42_8.conda
      - conda: https://conda.anaconda.org/conda-forge/noarch/ca-certificates-2025.10.5-hbd8a1cb_0.conda
      - conda: https://conda.anaconda.org/conda-forge/linux-64/cffi-2.0.0-py310h34a4b09_0.conda
      - conda: https://conda.anaconda.org/conda-forge/noarch/cfgv-3.3.1-pyhd8ed1ab_1.conda
      - conda: https://conda.anaconda.org/conda-forge/noarch/distlib-0.4.0-pyhd8ed1ab_0.conda
      - conda: https://conda.anaconda.org/conda-forge/noarch/filelock-3.20.0-pyhd8ed1ab_0.conda
      - conda: https://conda.anaconda.org/conda-forge/noarch/identify-2.6.15-pyhd8ed1ab_0.conda
      - conda: https://conda.anaconda.org/conda-forge/linux-64/ld_impl_linux-64-2.44-ha97dd6f_2.conda
      - conda: https://conda.anaconda.org/conda-forge/linux-64/libexpat-2.7.1-hecca717_0.conda
      - conda: https://conda.anaconda.org/conda-forge/linux-64/libffi-3.4.6-h2dba641_1.conda
      - conda: https://conda.anaconda.org/conda-forge/linux-64/libgcc-15.2.0-h767d61c_7.conda
      - conda: https://conda.anaconda.org/conda-forge/linux-64/libgcc-ng-15.2.0-h69a702a_7.conda
      - conda: https://conda.anaconda.org/conda-forge/linux-64/libgomp-15.2.0-h767d61c_7.conda
      - conda: https://conda.anaconda.org/conda-forge/linux-64/liblzma-5.8.1-hb9d3cd8_2.conda
      - conda: https://conda.anaconda.org/conda-forge/linux-64/libnsl-2.0.1-hb9d3cd8_1.conda
      - conda: https://conda.anaconda.org/conda-forge/linux-64/libsqlite-3.50.4-h0c1763c_0.conda
      - conda: https://conda.anaconda.org/conda-forge/linux-64/libstdcxx-15.2.0-h8f9b012_7.conda
      - conda: https://conda.anaconda.org/conda-forge/linux-64/libuuid-2.41.2-he9a06e4_0.conda
      - conda: https://conda.anaconda.org/conda-forge/linux-64/libxcrypt-4.4.36-hd590300_1.conda
      - conda: https://conda.anaconda.org/conda-forge/linux-64/libzlib-1.3.1-hb9d3cd8_2.conda
      - conda: https://conda.anaconda.org/conda-forge/linux-64/ncurses-6.5-h2d0b736_3.conda
      - conda: https://conda.anaconda.org/conda-forge/noarch/nodeenv-1.9.1-pyhd8ed1ab_1.conda
      - conda: https://conda.anaconda.org/conda-forge/linux-64/openssl-3.5.4-h26f9b46_0.conda
      - conda: https://conda.anaconda.org/conda-forge/noarch/platformdirs-4.5.0-pyhcf101f3_0.conda
      - conda: https://conda.anaconda.org/conda-forge/noarch/pre-commit-4.3.0-pyha770c72_0.conda
      - conda: https://conda.anaconda.org/conda-forge/noarch/pycparser-2.22-pyh29332c3_1.conda
      - conda: https://conda.anaconda.org/conda-forge/linux-64/python-3.10.18-hd6af730_0_cpython.conda
      - conda: https://conda.anaconda.org/conda-forge/noarch/python_abi-3.10-8_cp310.conda
      - conda: https://conda.anaconda.org/conda-forge/linux-64/pyyaml-6.0.3-py310h3406613_0.conda
      - conda: https://conda.anaconda.org/conda-forge/linux-64/readline-8.2-h8c095d6_2.conda
      - conda: https://conda.anaconda.org/conda-forge/noarch/setuptools-80.9.0-pyhff2d567_0.conda
      - conda: https://conda.anaconda.org/conda-forge/linux-64/shellcheck-0.10.0-ha770c72_0.conda
      - conda: https://conda.anaconda.org/conda-forge/linux-64/tk-8.6.13-noxft_hd72426e_102.conda
      - conda: https://conda.anaconda.org/conda-forge/noarch/typing_extensions-4.15.0-pyhcf101f3_0.conda
      - conda: https://conda.anaconda.org/conda-forge/noarch/tzdata-2025b-h78e105d_0.conda
      - conda: https://conda.anaconda.org/conda-forge/linux-64/ukkonen-1.0.1-py310h3788b33_5.conda
      - conda: https://conda.anaconda.org/conda-forge/noarch/virtualenv-20.35.3-pyhd8ed1ab_0.conda
      - conda: https://conda.anaconda.org/conda-forge/linux-64/yaml-0.2.5-h280c20c_3.conda
      - pypi: https://files.pythonhosted.org/packages/af/0f/3b8fdc946b4d9cc8cc1e8af42c4e409468c84441b933d037e101b3d72d86/astroid-3.3.11-py3-none-any.whl
      - pypi: https://files.pythonhosted.org/packages/3a/2a/7cc015f5b9f5db42b7d48157e23356022889fc354a2813c15934b7cb5c0e/attrs-25.4.0-py3-none-any.whl
      - pypi: https://files.pythonhosted.org/packages/e4/37/af0d2ef3967ac0d6113837b44a4f0bfe1328c2b9763bd5b1744520e5cfed/certifi-2025.10.5-py3-none-any.whl
      - pypi: https://files.pythonhosted.org/packages/65/1a/7425c952944a6521a9cfa7e675343f83fd82085b8af2b1373a2409c683dc/charset_normalizer-3.4.3-cp310-cp310-manylinux2014_x86_64.manylinux_2_17_x86_64.manylinux_2_28_x86_64.whl
      - pypi: https://files.pythonhosted.org/packages/19/20/d0384ac06a6f908783d9b6aa6135e41b093971499ec488e47279f5b846e6/coverage-7.10.7-cp310-cp310-manylinux1_x86_64.manylinux_2_28_x86_64.manylinux_2_5_x86_64.whl
      - pypi: https://files.pythonhosted.org/packages/50/3d/9373ad9c56321fdab5b41197068e1d8c25883b3fea29dd361f9b55116869/dill-0.4.0-py3-none-any.whl
      - pypi: https://files.pythonhosted.org/packages/e3/26/57c6fb270950d476074c087527a558ccb6f4436657314bfb6cdf484114c4/docker-7.1.0-py3-none-any.whl
      - pypi: https://files.pythonhosted.org/packages/c1/0a/c500fc4c8f48cac08b76b8987070b178f0549534584ac1f414066700a3f9/empy-4.2.tar.gz
      - pypi: https://files.pythonhosted.org/packages/36/f4/c6e662dade71f56cd2f3735141b265c3c79293c109549c1e6933b0651ffc/exceptiongroup-1.3.0-py3-none-any.whl
      - pypi: https://files.pythonhosted.org/packages/65/2a/0553ac2a8af432df92f2ffc05ca97e7ed64e00c97a371b019ae2690de325/hypothesis-6.140.3-py3-none-any.whl
      - pypi: https://files.pythonhosted.org/packages/76/c6/c88e154df9c4e1a2a66ccf0005a88dfb2650c1dffb6f5ce603dfbd452ce3/idna-3.10-py3-none-any.whl
      - pypi: https://files.pythonhosted.org/packages/2c/e1/e6716421ea10d38022b952c159d5161ca1193197fb744506875fbb87ea7b/iniconfig-2.1.0-py3-none-any.whl
      - pypi: https://files.pythonhosted.org/packages/7f/cc/9b681a170efab4868a032631dea1e8446d8ec718a7f657b94d49d1a12643/isort-6.1.0-py3-none-any.whl
      - pypi: https://files.pythonhosted.org/packages/27/1a/1f68f9ba0c207934b35b86a8ca3aad8395a3d6dd7921c0686e23853ff5a9/mccabe-0.7.0-py2.py3-none-any.whl
      - pypi: https://files.pythonhosted.org/packages/d6/5a/d984ea60fe2bb01abee5cd353a2dd63106c53f27d7dc3ad9f2c1a8cbbc98/off_your_rocker-0.1.0-py3-none-any.whl
      - pypi: https://files.pythonhosted.org/packages/20/12/38679034af332785aac8774540895e234f4d07f7545804097de4b666afd8/packaging-25.0-py3-none-any.whl
      - pypi: https://files.pythonhosted.org/packages/9e/c3/059298687310d527a58bb01f3b1965787ee3b40dce76752eda8b44e9a2c5/pexpect-4.9.0-py2.py3-none-any.whl
      - pypi: https://files.pythonhosted.org/packages/54/20/4d324d65cc6d9205fabedc306948156824eb9f0ee1633355a8f7ec5c66bf/pluggy-1.6.0-py3-none-any.whl
      - pypi: https://files.pythonhosted.org/packages/22/a6/858897256d0deac81a172289110f31629fc4cee19b6f01283303e18c8db3/ptyprocess-0.7.0-py2.py3-none-any.whl
      - pypi: https://files.pythonhosted.org/packages/c7/21/705964c7812476f378728bdf590ca4b771ec72385c533964653c68e86bdc/pygments-2.19.2-py3-none-any.whl
      - pypi: https://files.pythonhosted.org/packages/1a/a7/69460c4a6af7575449e615144aa2205b89408dc2969b87bc3df2f262ad0b/pylint-3.3.9-py3-none-any.whl
      - pypi: https://files.pythonhosted.org/packages/a8/a4/20da314d277121d6534b3a980b29035dcd51e6744bd79075a6ce8fa4eb8d/pytest-8.4.2-py3-none-any.whl
      - pypi: https://files.pythonhosted.org/packages/ee/49/1377b49de7d0c1ce41292161ea0f721913fa8722c19fb9c1e3aa0367eecb/pytest_cov-7.0.0-py3-none-any.whl
      - pypi: https://files.pythonhosted.org/packages/1e/db/4254e3eabe8020b458f1a747140d32277ec7a271daf1d235b70dc0b4e6e3/requests-2.32.5-py3-none-any.whl
      - pypi: https://files.pythonhosted.org/packages/7c/d1/91fe59d0c3d69c268e90996f274278f9c510f381d633241be01d6068dbb5/rocker-0.2.19-py3-none-any.whl
      - pypi: https://files.pythonhosted.org/packages/ab/b5/c0feca27d45ae74185a6bacc399f5d8920ab82df2d732a17213fb86a2c4c/ruff-0.13.3-py3-none-manylinux_2_17_x86_64.manylinux2014_x86_64.whl
      - pypi: https://files.pythonhosted.org/packages/32/46/9cb0e58b2deb7f82b84065f37f3bffeb12413f947f9388e4cac22c4621ce/sortedcontainers-2.4.0-py2.py3-none-any.whl
      - pypi: https://files.pythonhosted.org/packages/44/6f/7120676b6d73228c96e17f1f794d8ab046fc910d781c8d151120c3f1569e/toml-0.10.2-py2.py3-none-any.whl
      - pypi: https://files.pythonhosted.org/packages/77/b8/0135fadc89e73be292b473cb820b4f5a08197779206b33191e801feeae40/tomli-2.3.0-py3-none-any.whl
      - pypi: https://files.pythonhosted.org/packages/bd/75/8539d011f6be8e29f339c42e633aae3cb73bffa95dd0f9adec09b9c58e85/tomlkit-0.13.3-py3-none-any.whl
      - pypi: https://files.pythonhosted.org/packages/a7/c2/fe1e52489ae3122415c51f387e221dd0773709bad6c6cdaa599e8a2c5185/urllib3-2.5.0-py3-none-any.whl
      - pypi: ./
  py311:
    channels:
    - url: https://conda.anaconda.org/conda-forge/
    indexes:
    - https://pypi.org/simple
    packages:
      linux-64:
      - conda: https://conda.anaconda.org/conda-forge/linux-64/_libgcc_mutex-0.1-conda_forge.tar.bz2
      - conda: https://conda.anaconda.org/conda-forge/linux-64/_openmp_mutex-4.5-2_gnu.tar.bz2
      - conda: https://conda.anaconda.org/conda-forge/linux-64/bzip2-1.0.8-hda65f42_8.conda
      - conda: https://conda.anaconda.org/conda-forge/noarch/ca-certificates-2025.10.5-hbd8a1cb_0.conda
      - conda: https://conda.anaconda.org/conda-forge/linux-64/cffi-2.0.0-py311h5b438cf_0.conda
      - conda: https://conda.anaconda.org/conda-forge/noarch/cfgv-3.3.1-pyhd8ed1ab_1.conda
      - conda: https://conda.anaconda.org/conda-forge/noarch/distlib-0.4.0-pyhd8ed1ab_0.conda
      - conda: https://conda.anaconda.org/conda-forge/noarch/filelock-3.20.0-pyhd8ed1ab_0.conda
      - conda: https://conda.anaconda.org/conda-forge/noarch/identify-2.6.15-pyhd8ed1ab_0.conda
      - conda: https://conda.anaconda.org/conda-forge/linux-64/ld_impl_linux-64-2.44-ha97dd6f_2.conda
      - conda: https://conda.anaconda.org/conda-forge/linux-64/libexpat-2.7.1-hecca717_0.conda
      - conda: https://conda.anaconda.org/conda-forge/linux-64/libffi-3.4.6-h2dba641_1.conda
      - conda: https://conda.anaconda.org/conda-forge/linux-64/libgcc-15.2.0-h767d61c_7.conda
      - conda: https://conda.anaconda.org/conda-forge/linux-64/libgcc-ng-15.2.0-h69a702a_7.conda
      - conda: https://conda.anaconda.org/conda-forge/linux-64/libgomp-15.2.0-h767d61c_7.conda
      - conda: https://conda.anaconda.org/conda-forge/linux-64/liblzma-5.8.1-hb9d3cd8_2.conda
      - conda: https://conda.anaconda.org/conda-forge/linux-64/libnsl-2.0.1-hb9d3cd8_1.conda
      - conda: https://conda.anaconda.org/conda-forge/linux-64/libsqlite-3.50.4-h0c1763c_0.conda
      - conda: https://conda.anaconda.org/conda-forge/linux-64/libstdcxx-15.2.0-h8f9b012_7.conda
      - conda: https://conda.anaconda.org/conda-forge/linux-64/libuuid-2.41.2-he9a06e4_0.conda
      - conda: https://conda.anaconda.org/conda-forge/linux-64/libxcrypt-4.4.36-hd590300_1.conda
      - conda: https://conda.anaconda.org/conda-forge/linux-64/libzlib-1.3.1-hb9d3cd8_2.conda
      - conda: https://conda.anaconda.org/conda-forge/linux-64/ncurses-6.5-h2d0b736_3.conda
      - conda: https://conda.anaconda.org/conda-forge/noarch/nodeenv-1.9.1-pyhd8ed1ab_1.conda
      - conda: https://conda.anaconda.org/conda-forge/linux-64/openssl-3.5.4-h26f9b46_0.conda
      - conda: https://conda.anaconda.org/conda-forge/noarch/platformdirs-4.5.0-pyhcf101f3_0.conda
      - conda: https://conda.anaconda.org/conda-forge/noarch/pre-commit-4.3.0-pyha770c72_0.conda
      - conda: https://conda.anaconda.org/conda-forge/noarch/pycparser-2.22-pyh29332c3_1.conda
      - conda: https://conda.anaconda.org/conda-forge/linux-64/python-3.11.13-h9e4cc4f_0_cpython.conda
      - conda: https://conda.anaconda.org/conda-forge/noarch/python_abi-3.11-8_cp311.conda
      - conda: https://conda.anaconda.org/conda-forge/linux-64/pyyaml-6.0.3-py311h3778330_0.conda
      - conda: https://conda.anaconda.org/conda-forge/linux-64/readline-8.2-h8c095d6_2.conda
      - conda: https://conda.anaconda.org/conda-forge/noarch/setuptools-80.9.0-pyhff2d567_0.conda
      - conda: https://conda.anaconda.org/conda-forge/linux-64/shellcheck-0.10.0-ha770c72_0.conda
      - conda: https://conda.anaconda.org/conda-forge/linux-64/tk-8.6.13-noxft_hd72426e_102.conda
      - conda: https://conda.anaconda.org/conda-forge/noarch/typing_extensions-4.15.0-pyhcf101f3_0.conda
      - conda: https://conda.anaconda.org/conda-forge/noarch/tzdata-2025b-h78e105d_0.conda
      - conda: https://conda.anaconda.org/conda-forge/linux-64/ukkonen-1.0.1-py311hd18a35c_5.conda
      - conda: https://conda.anaconda.org/conda-forge/noarch/virtualenv-20.35.3-pyhd8ed1ab_0.conda
      - conda: https://conda.anaconda.org/conda-forge/linux-64/yaml-0.2.5-h280c20c_3.conda
      - pypi: https://files.pythonhosted.org/packages/af/0f/3b8fdc946b4d9cc8cc1e8af42c4e409468c84441b933d037e101b3d72d86/astroid-3.3.11-py3-none-any.whl
      - pypi: https://files.pythonhosted.org/packages/3a/2a/7cc015f5b9f5db42b7d48157e23356022889fc354a2813c15934b7cb5c0e/attrs-25.4.0-py3-none-any.whl
      - pypi: https://files.pythonhosted.org/packages/e4/37/af0d2ef3967ac0d6113837b44a4f0bfe1328c2b9763bd5b1744520e5cfed/certifi-2025.10.5-py3-none-any.whl
      - pypi: https://files.pythonhosted.org/packages/87/df/b7737ff046c974b183ea9aa111b74185ac8c3a326c6262d413bd5a1b8c69/charset_normalizer-3.4.3-cp311-cp311-manylinux2014_x86_64.manylinux_2_17_x86_64.manylinux_2_28_x86_64.whl
      - pypi: https://files.pythonhosted.org/packages/b0/ef/bd8e719c2f7417ba03239052e099b76ea1130ac0cbb183ee1fcaa58aaff3/coverage-7.10.7-cp311-cp311-manylinux1_x86_64.manylinux_2_28_x86_64.manylinux_2_5_x86_64.whl
      - pypi: https://files.pythonhosted.org/packages/50/3d/9373ad9c56321fdab5b41197068e1d8c25883b3fea29dd361f9b55116869/dill-0.4.0-py3-none-any.whl
      - pypi: https://files.pythonhosted.org/packages/e3/26/57c6fb270950d476074c087527a558ccb6f4436657314bfb6cdf484114c4/docker-7.1.0-py3-none-any.whl
      - pypi: https://files.pythonhosted.org/packages/c1/0a/c500fc4c8f48cac08b76b8987070b178f0549534584ac1f414066700a3f9/empy-4.2.tar.gz
      - pypi: https://files.pythonhosted.org/packages/65/2a/0553ac2a8af432df92f2ffc05ca97e7ed64e00c97a371b019ae2690de325/hypothesis-6.140.3-py3-none-any.whl
      - pypi: https://files.pythonhosted.org/packages/76/c6/c88e154df9c4e1a2a66ccf0005a88dfb2650c1dffb6f5ce603dfbd452ce3/idna-3.10-py3-none-any.whl
      - pypi: https://files.pythonhosted.org/packages/2c/e1/e6716421ea10d38022b952c159d5161ca1193197fb744506875fbb87ea7b/iniconfig-2.1.0-py3-none-any.whl
      - pypi: https://files.pythonhosted.org/packages/7f/cc/9b681a170efab4868a032631dea1e8446d8ec718a7f657b94d49d1a12643/isort-6.1.0-py3-none-any.whl
      - pypi: https://files.pythonhosted.org/packages/27/1a/1f68f9ba0c207934b35b86a8ca3aad8395a3d6dd7921c0686e23853ff5a9/mccabe-0.7.0-py2.py3-none-any.whl
      - pypi: https://files.pythonhosted.org/packages/d6/5a/d984ea60fe2bb01abee5cd353a2dd63106c53f27d7dc3ad9f2c1a8cbbc98/off_your_rocker-0.1.0-py3-none-any.whl
      - pypi: https://files.pythonhosted.org/packages/20/12/38679034af332785aac8774540895e234f4d07f7545804097de4b666afd8/packaging-25.0-py3-none-any.whl
      - pypi: https://files.pythonhosted.org/packages/9e/c3/059298687310d527a58bb01f3b1965787ee3b40dce76752eda8b44e9a2c5/pexpect-4.9.0-py2.py3-none-any.whl
      - pypi: https://files.pythonhosted.org/packages/54/20/4d324d65cc6d9205fabedc306948156824eb9f0ee1633355a8f7ec5c66bf/pluggy-1.6.0-py3-none-any.whl
      - pypi: https://files.pythonhosted.org/packages/22/a6/858897256d0deac81a172289110f31629fc4cee19b6f01283303e18c8db3/ptyprocess-0.7.0-py2.py3-none-any.whl
      - pypi: https://files.pythonhosted.org/packages/c7/21/705964c7812476f378728bdf590ca4b771ec72385c533964653c68e86bdc/pygments-2.19.2-py3-none-any.whl
      - pypi: https://files.pythonhosted.org/packages/1a/a7/69460c4a6af7575449e615144aa2205b89408dc2969b87bc3df2f262ad0b/pylint-3.3.9-py3-none-any.whl
      - pypi: https://files.pythonhosted.org/packages/a8/a4/20da314d277121d6534b3a980b29035dcd51e6744bd79075a6ce8fa4eb8d/pytest-8.4.2-py3-none-any.whl
      - pypi: https://files.pythonhosted.org/packages/ee/49/1377b49de7d0c1ce41292161ea0f721913fa8722c19fb9c1e3aa0367eecb/pytest_cov-7.0.0-py3-none-any.whl
      - pypi: https://files.pythonhosted.org/packages/1e/db/4254e3eabe8020b458f1a747140d32277ec7a271daf1d235b70dc0b4e6e3/requests-2.32.5-py3-none-any.whl
      - pypi: https://files.pythonhosted.org/packages/7c/d1/91fe59d0c3d69c268e90996f274278f9c510f381d633241be01d6068dbb5/rocker-0.2.19-py3-none-any.whl
      - pypi: https://files.pythonhosted.org/packages/ab/b5/c0feca27d45ae74185a6bacc399f5d8920ab82df2d732a17213fb86a2c4c/ruff-0.13.3-py3-none-manylinux_2_17_x86_64.manylinux2014_x86_64.whl
      - pypi: https://files.pythonhosted.org/packages/32/46/9cb0e58b2deb7f82b84065f37f3bffeb12413f947f9388e4cac22c4621ce/sortedcontainers-2.4.0-py2.py3-none-any.whl
      - pypi: https://files.pythonhosted.org/packages/44/6f/7120676b6d73228c96e17f1f794d8ab046fc910d781c8d151120c3f1569e/toml-0.10.2-py2.py3-none-any.whl
      - pypi: https://files.pythonhosted.org/packages/bd/75/8539d011f6be8e29f339c42e633aae3cb73bffa95dd0f9adec09b9c58e85/tomlkit-0.13.3-py3-none-any.whl
      - pypi: https://files.pythonhosted.org/packages/a7/c2/fe1e52489ae3122415c51f387e221dd0773709bad6c6cdaa599e8a2c5185/urllib3-2.5.0-py3-none-any.whl
      - pypi: ./
  py312:
    channels:
    - url: https://conda.anaconda.org/conda-forge/
    indexes:
    - https://pypi.org/simple
    packages:
      linux-64:
      - conda: https://conda.anaconda.org/conda-forge/linux-64/_libgcc_mutex-0.1-conda_forge.tar.bz2
      - conda: https://conda.anaconda.org/conda-forge/linux-64/_openmp_mutex-4.5-2_gnu.tar.bz2
      - conda: https://conda.anaconda.org/conda-forge/linux-64/bzip2-1.0.8-hda65f42_8.conda
      - conda: https://conda.anaconda.org/conda-forge/noarch/ca-certificates-2025.10.5-hbd8a1cb_0.conda
      - conda: https://conda.anaconda.org/conda-forge/linux-64/cffi-2.0.0-py312h35888ee_0.conda
      - conda: https://conda.anaconda.org/conda-forge/noarch/cfgv-3.3.1-pyhd8ed1ab_1.conda
      - conda: https://conda.anaconda.org/conda-forge/noarch/distlib-0.4.0-pyhd8ed1ab_0.conda
      - conda: https://conda.anaconda.org/conda-forge/noarch/filelock-3.20.0-pyhd8ed1ab_0.conda
      - conda: https://conda.anaconda.org/conda-forge/noarch/identify-2.6.15-pyhd8ed1ab_0.conda
      - conda: https://conda.anaconda.org/conda-forge/linux-64/ld_impl_linux-64-2.44-ha97dd6f_2.conda
      - conda: https://conda.anaconda.org/conda-forge/linux-64/libexpat-2.7.1-hecca717_0.conda
      - conda: https://conda.anaconda.org/conda-forge/linux-64/libffi-3.4.6-h2dba641_1.conda
      - conda: https://conda.anaconda.org/conda-forge/linux-64/libgcc-15.2.0-h767d61c_7.conda
      - conda: https://conda.anaconda.org/conda-forge/linux-64/libgcc-ng-15.2.0-h69a702a_7.conda
      - conda: https://conda.anaconda.org/conda-forge/linux-64/libgomp-15.2.0-h767d61c_7.conda
      - conda: https://conda.anaconda.org/conda-forge/linux-64/liblzma-5.8.1-hb9d3cd8_2.conda
      - conda: https://conda.anaconda.org/conda-forge/linux-64/libnsl-2.0.1-hb9d3cd8_1.conda
      - conda: https://conda.anaconda.org/conda-forge/linux-64/libsqlite-3.50.4-h0c1763c_0.conda
      - conda: https://conda.anaconda.org/conda-forge/linux-64/libstdcxx-15.2.0-h8f9b012_7.conda
      - conda: https://conda.anaconda.org/conda-forge/linux-64/libuuid-2.41.2-he9a06e4_0.conda
      - conda: https://conda.anaconda.org/conda-forge/linux-64/libxcrypt-4.4.36-hd590300_1.conda
      - conda: https://conda.anaconda.org/conda-forge/linux-64/libzlib-1.3.1-hb9d3cd8_2.conda
      - conda: https://conda.anaconda.org/conda-forge/linux-64/ncurses-6.5-h2d0b736_3.conda
      - conda: https://conda.anaconda.org/conda-forge/noarch/nodeenv-1.9.1-pyhd8ed1ab_1.conda
      - conda: https://conda.anaconda.org/conda-forge/linux-64/openssl-3.5.4-h26f9b46_0.conda
      - conda: https://conda.anaconda.org/conda-forge/noarch/platformdirs-4.5.0-pyhcf101f3_0.conda
      - conda: https://conda.anaconda.org/conda-forge/noarch/pre-commit-4.3.0-pyha770c72_0.conda
      - conda: https://conda.anaconda.org/conda-forge/noarch/pycparser-2.22-pyh29332c3_1.conda
      - conda: https://conda.anaconda.org/conda-forge/linux-64/python-3.12.11-h9e4cc4f_0_cpython.conda
      - conda: https://conda.anaconda.org/conda-forge/noarch/python_abi-3.12-8_cp312.conda
      - conda: https://conda.anaconda.org/conda-forge/linux-64/pyyaml-6.0.3-py312h8a5da7c_0.conda
      - conda: https://conda.anaconda.org/conda-forge/linux-64/readline-8.2-h8c095d6_2.conda
      - conda: https://conda.anaconda.org/conda-forge/noarch/setuptools-80.9.0-pyhff2d567_0.conda
      - conda: https://conda.anaconda.org/conda-forge/linux-64/shellcheck-0.10.0-ha770c72_0.conda
      - conda: https://conda.anaconda.org/conda-forge/linux-64/tk-8.6.13-noxft_hd72426e_102.conda
      - conda: https://conda.anaconda.org/conda-forge/noarch/typing_extensions-4.15.0-pyhcf101f3_0.conda
      - conda: https://conda.anaconda.org/conda-forge/noarch/tzdata-2025b-h78e105d_0.conda
      - conda: https://conda.anaconda.org/conda-forge/linux-64/ukkonen-1.0.1-py312h68727a3_5.conda
      - conda: https://conda.anaconda.org/conda-forge/noarch/virtualenv-20.35.3-pyhd8ed1ab_0.conda
      - conda: https://conda.anaconda.org/conda-forge/linux-64/yaml-0.2.5-h280c20c_3.conda
      - pypi: https://files.pythonhosted.org/packages/af/0f/3b8fdc946b4d9cc8cc1e8af42c4e409468c84441b933d037e101b3d72d86/astroid-3.3.11-py3-none-any.whl
      - pypi: https://files.pythonhosted.org/packages/3a/2a/7cc015f5b9f5db42b7d48157e23356022889fc354a2813c15934b7cb5c0e/attrs-25.4.0-py3-none-any.whl
      - pypi: https://files.pythonhosted.org/packages/e4/37/af0d2ef3967ac0d6113837b44a4f0bfe1328c2b9763bd5b1744520e5cfed/certifi-2025.10.5-py3-none-any.whl
      - pypi: https://files.pythonhosted.org/packages/16/ab/0233c3231af734f5dfcf0844aa9582d5a1466c985bbed6cedab85af9bfe3/charset_normalizer-3.4.3-cp312-cp312-manylinux2014_x86_64.manylinux_2_17_x86_64.manylinux_2_28_x86_64.whl
      - pypi: https://files.pythonhosted.org/packages/a6/90/a64aaacab3b37a17aaedd83e8000142561a29eb262cede42d94a67f7556b/coverage-7.10.7-cp312-cp312-manylinux1_x86_64.manylinux_2_28_x86_64.manylinux_2_5_x86_64.whl
      - pypi: https://files.pythonhosted.org/packages/50/3d/9373ad9c56321fdab5b41197068e1d8c25883b3fea29dd361f9b55116869/dill-0.4.0-py3-none-any.whl
      - pypi: https://files.pythonhosted.org/packages/e3/26/57c6fb270950d476074c087527a558ccb6f4436657314bfb6cdf484114c4/docker-7.1.0-py3-none-any.whl
      - pypi: https://files.pythonhosted.org/packages/c1/0a/c500fc4c8f48cac08b76b8987070b178f0549534584ac1f414066700a3f9/empy-4.2.tar.gz
      - pypi: https://files.pythonhosted.org/packages/65/2a/0553ac2a8af432df92f2ffc05ca97e7ed64e00c97a371b019ae2690de325/hypothesis-6.140.3-py3-none-any.whl
      - pypi: https://files.pythonhosted.org/packages/76/c6/c88e154df9c4e1a2a66ccf0005a88dfb2650c1dffb6f5ce603dfbd452ce3/idna-3.10-py3-none-any.whl
      - pypi: https://files.pythonhosted.org/packages/2c/e1/e6716421ea10d38022b952c159d5161ca1193197fb744506875fbb87ea7b/iniconfig-2.1.0-py3-none-any.whl
      - pypi: https://files.pythonhosted.org/packages/7f/cc/9b681a170efab4868a032631dea1e8446d8ec718a7f657b94d49d1a12643/isort-6.1.0-py3-none-any.whl
      - pypi: https://files.pythonhosted.org/packages/27/1a/1f68f9ba0c207934b35b86a8ca3aad8395a3d6dd7921c0686e23853ff5a9/mccabe-0.7.0-py2.py3-none-any.whl
      - pypi: https://files.pythonhosted.org/packages/d6/5a/d984ea60fe2bb01abee5cd353a2dd63106c53f27d7dc3ad9f2c1a8cbbc98/off_your_rocker-0.1.0-py3-none-any.whl
      - pypi: https://files.pythonhosted.org/packages/20/12/38679034af332785aac8774540895e234f4d07f7545804097de4b666afd8/packaging-25.0-py3-none-any.whl
      - pypi: https://files.pythonhosted.org/packages/9e/c3/059298687310d527a58bb01f3b1965787ee3b40dce76752eda8b44e9a2c5/pexpect-4.9.0-py2.py3-none-any.whl
      - pypi: https://files.pythonhosted.org/packages/54/20/4d324d65cc6d9205fabedc306948156824eb9f0ee1633355a8f7ec5c66bf/pluggy-1.6.0-py3-none-any.whl
      - pypi: https://files.pythonhosted.org/packages/22/a6/858897256d0deac81a172289110f31629fc4cee19b6f01283303e18c8db3/ptyprocess-0.7.0-py2.py3-none-any.whl
      - pypi: https://files.pythonhosted.org/packages/c7/21/705964c7812476f378728bdf590ca4b771ec72385c533964653c68e86bdc/pygments-2.19.2-py3-none-any.whl
      - pypi: https://files.pythonhosted.org/packages/1a/a7/69460c4a6af7575449e615144aa2205b89408dc2969b87bc3df2f262ad0b/pylint-3.3.9-py3-none-any.whl
      - pypi: https://files.pythonhosted.org/packages/a8/a4/20da314d277121d6534b3a980b29035dcd51e6744bd79075a6ce8fa4eb8d/pytest-8.4.2-py3-none-any.whl
      - pypi: https://files.pythonhosted.org/packages/ee/49/1377b49de7d0c1ce41292161ea0f721913fa8722c19fb9c1e3aa0367eecb/pytest_cov-7.0.0-py3-none-any.whl
      - pypi: https://files.pythonhosted.org/packages/1e/db/4254e3eabe8020b458f1a747140d32277ec7a271daf1d235b70dc0b4e6e3/requests-2.32.5-py3-none-any.whl
      - pypi: https://files.pythonhosted.org/packages/7c/d1/91fe59d0c3d69c268e90996f274278f9c510f381d633241be01d6068dbb5/rocker-0.2.19-py3-none-any.whl
      - pypi: https://files.pythonhosted.org/packages/ab/b5/c0feca27d45ae74185a6bacc399f5d8920ab82df2d732a17213fb86a2c4c/ruff-0.13.3-py3-none-manylinux_2_17_x86_64.manylinux2014_x86_64.whl
      - pypi: https://files.pythonhosted.org/packages/32/46/9cb0e58b2deb7f82b84065f37f3bffeb12413f947f9388e4cac22c4621ce/sortedcontainers-2.4.0-py2.py3-none-any.whl
      - pypi: https://files.pythonhosted.org/packages/44/6f/7120676b6d73228c96e17f1f794d8ab046fc910d781c8d151120c3f1569e/toml-0.10.2-py2.py3-none-any.whl
      - pypi: https://files.pythonhosted.org/packages/bd/75/8539d011f6be8e29f339c42e633aae3cb73bffa95dd0f9adec09b9c58e85/tomlkit-0.13.3-py3-none-any.whl
      - pypi: https://files.pythonhosted.org/packages/a7/c2/fe1e52489ae3122415c51f387e221dd0773709bad6c6cdaa599e8a2c5185/urllib3-2.5.0-py3-none-any.whl
      - pypi: ./
  py313:
    channels:
    - url: https://conda.anaconda.org/conda-forge/
    indexes:
    - https://pypi.org/simple
    packages:
      linux-64:
      - conda: https://conda.anaconda.org/conda-forge/linux-64/_libgcc_mutex-0.1-conda_forge.tar.bz2
      - conda: https://conda.anaconda.org/conda-forge/linux-64/_openmp_mutex-4.5-2_gnu.tar.bz2
      - conda: https://conda.anaconda.org/conda-forge/linux-64/bzip2-1.0.8-hda65f42_8.conda
      - conda: https://conda.anaconda.org/conda-forge/noarch/ca-certificates-2025.10.5-hbd8a1cb_0.conda
      - conda: https://conda.anaconda.org/conda-forge/linux-64/cffi-2.0.0-py313hf01b4d8_0.conda
      - conda: https://conda.anaconda.org/conda-forge/noarch/cfgv-3.3.1-pyhd8ed1ab_1.conda
      - conda: https://conda.anaconda.org/conda-forge/noarch/distlib-0.4.0-pyhd8ed1ab_0.conda
      - conda: https://conda.anaconda.org/conda-forge/noarch/filelock-3.20.0-pyhd8ed1ab_0.conda
      - conda: https://conda.anaconda.org/conda-forge/noarch/identify-2.6.15-pyhd8ed1ab_0.conda
      - conda: https://conda.anaconda.org/conda-forge/linux-64/ld_impl_linux-64-2.44-ha97dd6f_2.conda
      - conda: https://conda.anaconda.org/conda-forge/linux-64/libexpat-2.7.1-hecca717_0.conda
      - conda: https://conda.anaconda.org/conda-forge/linux-64/libffi-3.4.6-h2dba641_1.conda
      - conda: https://conda.anaconda.org/conda-forge/linux-64/libgcc-15.2.0-h767d61c_7.conda
      - conda: https://conda.anaconda.org/conda-forge/linux-64/libgomp-15.2.0-h767d61c_7.conda
      - conda: https://conda.anaconda.org/conda-forge/linux-64/liblzma-5.8.1-hb9d3cd8_2.conda
      - conda: https://conda.anaconda.org/conda-forge/linux-64/libmpdec-4.0.0-hb9d3cd8_0.conda
      - conda: https://conda.anaconda.org/conda-forge/linux-64/libsqlite-3.50.4-h0c1763c_0.conda
      - conda: https://conda.anaconda.org/conda-forge/linux-64/libstdcxx-15.2.0-h8f9b012_7.conda
      - conda: https://conda.anaconda.org/conda-forge/linux-64/libuuid-2.41.2-he9a06e4_0.conda
      - conda: https://conda.anaconda.org/conda-forge/linux-64/libzlib-1.3.1-hb9d3cd8_2.conda
      - conda: https://conda.anaconda.org/conda-forge/linux-64/ncurses-6.5-h2d0b736_3.conda
      - conda: https://conda.anaconda.org/conda-forge/noarch/nodeenv-1.9.1-pyhd8ed1ab_1.conda
      - conda: https://conda.anaconda.org/conda-forge/linux-64/openssl-3.5.4-h26f9b46_0.conda
      - conda: https://conda.anaconda.org/conda-forge/noarch/platformdirs-4.5.0-pyhcf101f3_0.conda
      - conda: https://conda.anaconda.org/conda-forge/noarch/pre-commit-4.3.0-pyha770c72_0.conda
      - conda: https://conda.anaconda.org/conda-forge/noarch/pycparser-2.22-pyh29332c3_1.conda
      - conda: https://conda.anaconda.org/conda-forge/linux-64/python-3.13.7-h2b335a9_100_cp313.conda
      - conda: https://conda.anaconda.org/conda-forge/noarch/python_abi-3.13-8_cp313.conda
      - conda: https://conda.anaconda.org/conda-forge/linux-64/pyyaml-6.0.3-py313h3dea7bd_0.conda
      - conda: https://conda.anaconda.org/conda-forge/linux-64/readline-8.2-h8c095d6_2.conda
      - conda: https://conda.anaconda.org/conda-forge/noarch/setuptools-80.9.0-pyhff2d567_0.conda
      - conda: https://conda.anaconda.org/conda-forge/linux-64/shellcheck-0.10.0-ha770c72_0.conda
      - conda: https://conda.anaconda.org/conda-forge/linux-64/tk-8.6.13-noxft_hd72426e_102.conda
      - conda: https://conda.anaconda.org/conda-forge/noarch/typing_extensions-4.15.0-pyhcf101f3_0.conda
      - conda: https://conda.anaconda.org/conda-forge/noarch/tzdata-2025b-h78e105d_0.conda
      - conda: https://conda.anaconda.org/conda-forge/linux-64/ukkonen-1.0.1-py313h33d0bda_5.conda
      - conda: https://conda.anaconda.org/conda-forge/noarch/virtualenv-20.35.3-pyhd8ed1ab_0.conda
      - conda: https://conda.anaconda.org/conda-forge/linux-64/yaml-0.2.5-h280c20c_3.conda
      - pypi: https://files.pythonhosted.org/packages/af/0f/3b8fdc946b4d9cc8cc1e8af42c4e409468c84441b933d037e101b3d72d86/astroid-3.3.11-py3-none-any.whl
      - pypi: https://files.pythonhosted.org/packages/3a/2a/7cc015f5b9f5db42b7d48157e23356022889fc354a2813c15934b7cb5c0e/attrs-25.4.0-py3-none-any.whl
      - pypi: https://files.pythonhosted.org/packages/e4/37/af0d2ef3967ac0d6113837b44a4f0bfe1328c2b9763bd5b1744520e5cfed/certifi-2025.10.5-py3-none-any.whl
      - pypi: https://files.pythonhosted.org/packages/7e/95/42aa2156235cbc8fa61208aded06ef46111c4d3f0de233107b3f38631803/charset_normalizer-3.4.3-cp313-cp313-manylinux2014_x86_64.manylinux_2_17_x86_64.manylinux_2_28_x86_64.whl
      - pypi: https://files.pythonhosted.org/packages/a2/77/8c6d22bf61921a59bce5471c2f1f7ac30cd4ac50aadde72b8c48d5727902/coverage-7.10.7-cp313-cp313-manylinux1_x86_64.manylinux_2_28_x86_64.manylinux_2_5_x86_64.whl
      - pypi: https://files.pythonhosted.org/packages/50/3d/9373ad9c56321fdab5b41197068e1d8c25883b3fea29dd361f9b55116869/dill-0.4.0-py3-none-any.whl
      - pypi: https://files.pythonhosted.org/packages/e3/26/57c6fb270950d476074c087527a558ccb6f4436657314bfb6cdf484114c4/docker-7.1.0-py3-none-any.whl
      - pypi: https://files.pythonhosted.org/packages/c1/0a/c500fc4c8f48cac08b76b8987070b178f0549534584ac1f414066700a3f9/empy-4.2.tar.gz
      - pypi: https://files.pythonhosted.org/packages/65/2a/0553ac2a8af432df92f2ffc05ca97e7ed64e00c97a371b019ae2690de325/hypothesis-6.140.3-py3-none-any.whl
      - pypi: https://files.pythonhosted.org/packages/76/c6/c88e154df9c4e1a2a66ccf0005a88dfb2650c1dffb6f5ce603dfbd452ce3/idna-3.10-py3-none-any.whl
      - pypi: https://files.pythonhosted.org/packages/2c/e1/e6716421ea10d38022b952c159d5161ca1193197fb744506875fbb87ea7b/iniconfig-2.1.0-py3-none-any.whl
      - pypi: https://files.pythonhosted.org/packages/7f/cc/9b681a170efab4868a032631dea1e8446d8ec718a7f657b94d49d1a12643/isort-6.1.0-py3-none-any.whl
      - pypi: https://files.pythonhosted.org/packages/27/1a/1f68f9ba0c207934b35b86a8ca3aad8395a3d6dd7921c0686e23853ff5a9/mccabe-0.7.0-py2.py3-none-any.whl
      - pypi: https://files.pythonhosted.org/packages/d6/5a/d984ea60fe2bb01abee5cd353a2dd63106c53f27d7dc3ad9f2c1a8cbbc98/off_your_rocker-0.1.0-py3-none-any.whl
      - pypi: https://files.pythonhosted.org/packages/20/12/38679034af332785aac8774540895e234f4d07f7545804097de4b666afd8/packaging-25.0-py3-none-any.whl
      - pypi: https://files.pythonhosted.org/packages/9e/c3/059298687310d527a58bb01f3b1965787ee3b40dce76752eda8b44e9a2c5/pexpect-4.9.0-py2.py3-none-any.whl
      - pypi: https://files.pythonhosted.org/packages/54/20/4d324d65cc6d9205fabedc306948156824eb9f0ee1633355a8f7ec5c66bf/pluggy-1.6.0-py3-none-any.whl
      - pypi: https://files.pythonhosted.org/packages/22/a6/858897256d0deac81a172289110f31629fc4cee19b6f01283303e18c8db3/ptyprocess-0.7.0-py2.py3-none-any.whl
      - pypi: https://files.pythonhosted.org/packages/c7/21/705964c7812476f378728bdf590ca4b771ec72385c533964653c68e86bdc/pygments-2.19.2-py3-none-any.whl
      - pypi: https://files.pythonhosted.org/packages/1a/a7/69460c4a6af7575449e615144aa2205b89408dc2969b87bc3df2f262ad0b/pylint-3.3.9-py3-none-any.whl
      - pypi: https://files.pythonhosted.org/packages/a8/a4/20da314d277121d6534b3a980b29035dcd51e6744bd79075a6ce8fa4eb8d/pytest-8.4.2-py3-none-any.whl
      - pypi: https://files.pythonhosted.org/packages/ee/49/1377b49de7d0c1ce41292161ea0f721913fa8722c19fb9c1e3aa0367eecb/pytest_cov-7.0.0-py3-none-any.whl
      - pypi: https://files.pythonhosted.org/packages/1e/db/4254e3eabe8020b458f1a747140d32277ec7a271daf1d235b70dc0b4e6e3/requests-2.32.5-py3-none-any.whl
      - pypi: https://files.pythonhosted.org/packages/7c/d1/91fe59d0c3d69c268e90996f274278f9c510f381d633241be01d6068dbb5/rocker-0.2.19-py3-none-any.whl
      - pypi: https://files.pythonhosted.org/packages/ab/b5/c0feca27d45ae74185a6bacc399f5d8920ab82df2d732a17213fb86a2c4c/ruff-0.13.3-py3-none-manylinux_2_17_x86_64.manylinux2014_x86_64.whl
      - pypi: https://files.pythonhosted.org/packages/32/46/9cb0e58b2deb7f82b84065f37f3bffeb12413f947f9388e4cac22c4621ce/sortedcontainers-2.4.0-py2.py3-none-any.whl
      - pypi: https://files.pythonhosted.org/packages/44/6f/7120676b6d73228c96e17f1f794d8ab046fc910d781c8d151120c3f1569e/toml-0.10.2-py2.py3-none-any.whl
      - pypi: https://files.pythonhosted.org/packages/bd/75/8539d011f6be8e29f339c42e633aae3cb73bffa95dd0f9adec09b9c58e85/tomlkit-0.13.3-py3-none-any.whl
      - pypi: https://files.pythonhosted.org/packages/a7/c2/fe1e52489ae3122415c51f387e221dd0773709bad6c6cdaa599e8a2c5185/urllib3-2.5.0-py3-none-any.whl
      - pypi: ./
packages:
- conda: https://conda.anaconda.org/conda-forge/linux-64/_libgcc_mutex-0.1-conda_forge.tar.bz2
  sha256: fe51de6107f9edc7aa4f786a70f4a883943bc9d39b3bb7307c04c41410990726
  md5: d7c89558ba9fa0495403155b64376d81
  license: None
  purls: []
  size: 2562
  timestamp: 1578324546067
- conda: https://conda.anaconda.org/conda-forge/linux-64/_openmp_mutex-4.5-2_gnu.tar.bz2
  build_number: 16
  sha256: fbe2c5e56a653bebb982eda4876a9178aedfc2b545f25d0ce9c4c0b508253d22
  md5: 73aaf86a425cc6e73fcf236a5a46396d
  depends:
  - _libgcc_mutex 0.1 conda_forge
  - libgomp >=7.5.0
  constrains:
  - openmp_impl 9999
  license: BSD-3-Clause
  license_family: BSD
  purls: []
  size: 23621
  timestamp: 1650670423406
- pypi: https://files.pythonhosted.org/packages/af/0f/3b8fdc946b4d9cc8cc1e8af42c4e409468c84441b933d037e101b3d72d86/astroid-3.3.11-py3-none-any.whl
  name: astroid
  version: 3.3.11
  sha256: 54c760ae8322ece1abd213057c4b5bba7c49818853fc901ef09719a60dbf9dec
  requires_dist:
  - typing-extensions>=4 ; python_full_version < '3.11'
  requires_python: '>=3.9.0'
- pypi: https://files.pythonhosted.org/packages/3a/2a/7cc015f5b9f5db42b7d48157e23356022889fc354a2813c15934b7cb5c0e/attrs-25.4.0-py3-none-any.whl
  name: attrs
  version: 25.4.0
  sha256: adcf7e2a1fb3b36ac48d97835bb6d8ade15b8dcce26aba8bf1d14847b57a3373
  requires_python: '>=3.9'
- conda: https://conda.anaconda.org/conda-forge/linux-64/bzip2-1.0.8-hda65f42_8.conda
  sha256: c30daba32ddebbb7ded490f0e371eae90f51e72db620554089103b4a6934b0d5
  md5: 51a19bba1b8ebfb60df25cde030b7ebc
  depends:
  - __glibc >=2.17,<3.0.a0
  - libgcc >=14
  license: bzip2-1.0.6
  license_family: BSD
  purls: []
  size: 260341
  timestamp: 1757437258798
- conda: https://conda.anaconda.org/conda-forge/noarch/ca-certificates-2025.10.5-hbd8a1cb_0.conda
  sha256: 3b5ad78b8bb61b6cdc0978a6a99f8dfb2cc789a451378d054698441005ecbdb6
  md5: f9e5fbc24009179e8b0409624691758a
  depends:
  - __unix
  license: ISC
  purls: []
  size: 155907
  timestamp: 1759649036195
- pypi: https://files.pythonhosted.org/packages/e4/37/af0d2ef3967ac0d6113837b44a4f0bfe1328c2b9763bd5b1744520e5cfed/certifi-2025.10.5-py3-none-any.whl
  name: certifi
  version: 2025.10.5
  sha256: 0f212c2744a9bb6de0c56639a6f68afe01ecd92d91f14ae897c4fe7bbeeef0de
  requires_python: '>=3.7'
- conda: https://conda.anaconda.org/conda-forge/linux-64/cffi-2.0.0-py310h34a4b09_0.conda
  sha256: 16080097cfd7bb337299d0ee947bffaf04335e74dee7b71893fd92b5ea646173
  md5: 5a554da3ddfd6dae35ed0f76f70970ff
  depends:
  - __glibc >=2.17,<3.0.a0
  - libffi >=3.4.6,<3.5.0a0
  - libgcc >=14
  - pycparser
  - python >=3.10,<3.11.0a0
  - python_abi 3.10.* *_cp310
  license: MIT
  license_family: MIT
  purls:
  - pkg:pypi/cffi?source=compressed-mapping
  size: 244319
  timestamp: 1758716261257
- conda: https://conda.anaconda.org/conda-forge/linux-64/cffi-2.0.0-py311h5b438cf_0.conda
  sha256: 4986d5b3ce60af4e320448a1a2231cb5dd5e3705537e28a7b58951a24bd69893
  md5: 6cb6c4d57d12dfa0ecdd19dbe758ffc9
  depends:
  - __glibc >=2.17,<3.0.a0
  - libffi >=3.4.6,<3.5.0a0
  - libgcc >=14
  - pycparser
  - python >=3.11,<3.12.0a0
  - python_abi 3.11.* *_cp311
  license: MIT
  license_family: MIT
  purls:
  - pkg:pypi/cffi?source=compressed-mapping
  size: 304057
  timestamp: 1758716282627
- conda: https://conda.anaconda.org/conda-forge/linux-64/cffi-2.0.0-py312h35888ee_0.conda
  sha256: f9e906b2cb9ae800b5818259472c3f781b14eb1952e867ac5c1f548e92bf02d9
  md5: 60b9cd087d22272885a6b8366b1d3d43
  depends:
  - __glibc >=2.17,<3.0.a0
  - libffi >=3.4.6,<3.5.0a0
  - libgcc >=14
  - pycparser
  - python >=3.12,<3.13.0a0
  - python_abi 3.12.* *_cp312
  license: MIT
  license_family: MIT
  purls:
  - pkg:pypi/cffi?source=hash-mapping
  size: 296986
  timestamp: 1758716192805
- conda: https://conda.anaconda.org/conda-forge/linux-64/cffi-2.0.0-py313hf01b4d8_0.conda
  sha256: cbead764b88c986642578bb39f77d234fbc3890bd301ed29f849a6d3898ed0fc
  md5: 062317cc1cd26fbf6454e86ddd3622c4
  depends:
  - __glibc >=2.17,<3.0.a0
  - libffi >=3.4.6,<3.5.0a0
  - libgcc >=14
  - pycparser
  - python >=3.13,<3.14.0a0
  - python_abi 3.13.* *_cp313
  license: MIT
  license_family: MIT
  purls:
  - pkg:pypi/cffi?source=compressed-mapping
  size: 298211
  timestamp: 1758716239290
- conda: https://conda.anaconda.org/conda-forge/linux-64/cffi-2.0.0-py314ha6a4811_0.conda
  sha256: 6f32c48bf8c6b9df0d0292f916f18d78e7159b4f40d31e94f0b9c41f0679974f
  md5: f572c769fb8bfa15708594c6f7f354e0
  depends:
  - __glibc >=2.17,<3.0.a0
  - libffi >=3.4.6,<3.5.0a0
  - libgcc >=14
  - pycparser
  - python >=3.14.0rc3,<3.15.0a0
  - python_abi 3.14.* *_cp314
  license: MIT
  license_family: MIT
  purls:
  - pkg:pypi/cffi?source=hash-mapping
  size: 299647
  timestamp: 1758716248829
- conda: https://conda.anaconda.org/conda-forge/noarch/cfgv-3.3.1-pyhd8ed1ab_1.conda
  sha256: d5696636733b3c301054b948cdd793f118efacce361d9bd4afb57d5980a9064f
  md5: 57df494053e17dce2ac3a0b33e1b2a2e
  depends:
  - python >=3.9
  license: MIT
  license_family: MIT
  purls:
  - pkg:pypi/cfgv?source=hash-mapping
  size: 12973
  timestamp: 1734267180483
- pypi: https://files.pythonhosted.org/packages/16/ab/0233c3231af734f5dfcf0844aa9582d5a1466c985bbed6cedab85af9bfe3/charset_normalizer-3.4.3-cp312-cp312-manylinux2014_x86_64.manylinux_2_17_x86_64.manylinux_2_28_x86_64.whl
  name: charset-normalizer
  version: 3.4.3
  sha256: 1606f4a55c0fd363d754049cdf400175ee96c992b1f8018b993941f221221c5f
  requires_python: '>=3.7'
- pypi: https://files.pythonhosted.org/packages/65/1a/7425c952944a6521a9cfa7e675343f83fd82085b8af2b1373a2409c683dc/charset_normalizer-3.4.3-cp310-cp310-manylinux2014_x86_64.manylinux_2_17_x86_64.manylinux_2_28_x86_64.whl
  name: charset-normalizer
  version: 3.4.3
  sha256: d0e909868420b7049dafd3a31d45125b31143eec59235311fc4c57ea26a4acd2
  requires_python: '>=3.7'
- pypi: https://files.pythonhosted.org/packages/7e/95/42aa2156235cbc8fa61208aded06ef46111c4d3f0de233107b3f38631803/charset_normalizer-3.4.3-cp313-cp313-manylinux2014_x86_64.manylinux_2_17_x86_64.manylinux_2_28_x86_64.whl
  name: charset-normalizer
  version: 3.4.3
  sha256: 416175faf02e4b0810f1f38bcb54682878a4af94059a1cd63b8747244420801f
  requires_python: '>=3.7'
- pypi: https://files.pythonhosted.org/packages/87/df/b7737ff046c974b183ea9aa111b74185ac8c3a326c6262d413bd5a1b8c69/charset_normalizer-3.4.3-cp311-cp311-manylinux2014_x86_64.manylinux_2_17_x86_64.manylinux_2_28_x86_64.whl
  name: charset-normalizer
  version: 3.4.3
  sha256: 0e78314bdc32fa80696f72fa16dc61168fda4d6a0c014e0380f9d02f0e5d8a07
  requires_python: '>=3.7'
- pypi: https://files.pythonhosted.org/packages/a0/e4/5a075de8daa3ec0745a9a3b54467e0c2967daaaf2cec04c845f73493e9a1/charset_normalizer-3.4.3-cp314-cp314-manylinux2014_x86_64.manylinux_2_17_x86_64.manylinux_2_28_x86_64.whl
  name: charset-normalizer
  version: 3.4.3
  sha256: 18b97b8404387b96cdbd30ad660f6407799126d26a39ca65729162fd810a99aa
  requires_python: '>=3.7'
- pypi: https://files.pythonhosted.org/packages/19/20/d0384ac06a6f908783d9b6aa6135e41b093971499ec488e47279f5b846e6/coverage-7.10.7-cp310-cp310-manylinux1_x86_64.manylinux_2_28_x86_64.manylinux_2_5_x86_64.whl
  name: coverage
  version: 7.10.7
  sha256: 8421e088bc051361b01c4b3a50fd39a4b9133079a2229978d9d30511fd05231b
  requires_dist:
  - tomli ; python_full_version <= '3.11' and extra == 'toml'
  requires_python: '>=3.9'
- pypi: https://files.pythonhosted.org/packages/82/62/14ed6546d0207e6eda876434e3e8475a3e9adbe32110ce896c9e0c06bb9a/coverage-7.10.7-cp314-cp314-manylinux1_x86_64.manylinux_2_28_x86_64.manylinux_2_5_x86_64.whl
  name: coverage
  version: 7.10.7
  sha256: bb45474711ba385c46a0bfe696c695a929ae69ac636cda8f532be9e8c93d720a
  requires_dist:
  - tomli ; python_full_version <= '3.11' and extra == 'toml'
  requires_python: '>=3.9'
- pypi: https://files.pythonhosted.org/packages/a2/77/8c6d22bf61921a59bce5471c2f1f7ac30cd4ac50aadde72b8c48d5727902/coverage-7.10.7-cp313-cp313-manylinux1_x86_64.manylinux_2_28_x86_64.manylinux_2_5_x86_64.whl
  name: coverage
  version: 7.10.7
  sha256: 10b6ba00ab1132a0ce4428ff68cf50a25efd6840a42cdf4239c9b99aad83be8b
  requires_dist:
  - tomli ; python_full_version <= '3.11' and extra == 'toml'
  requires_python: '>=3.9'
- pypi: https://files.pythonhosted.org/packages/a6/90/a64aaacab3b37a17aaedd83e8000142561a29eb262cede42d94a67f7556b/coverage-7.10.7-cp312-cp312-manylinux1_x86_64.manylinux_2_28_x86_64.manylinux_2_5_x86_64.whl
  name: coverage
  version: 7.10.7
  sha256: 314f2c326ded3f4b09be11bc282eb2fc861184bc95748ae67b360ac962770be7
  requires_dist:
  - tomli ; python_full_version <= '3.11' and extra == 'toml'
  requires_python: '>=3.9'
- pypi: https://files.pythonhosted.org/packages/b0/ef/bd8e719c2f7417ba03239052e099b76ea1130ac0cbb183ee1fcaa58aaff3/coverage-7.10.7-cp311-cp311-manylinux1_x86_64.manylinux_2_28_x86_64.manylinux_2_5_x86_64.whl
  name: coverage
  version: 7.10.7
  sha256: 35f5e3f9e455bb17831876048355dca0f758b6df22f49258cb5a91da23ef437d
  requires_dist:
  - tomli ; python_full_version <= '3.11' and extra == 'toml'
  requires_python: '>=3.9'
- pypi: ./
  name: deps-rocker
<<<<<<< HEAD
  version: 0.17.0
  sha256: 3f13af2426898b35c7f8716b75bed0ee42e85e4b5f919428c27db8fffdd50f78
=======
  version: 0.19.0
  sha256: 81763dda13bd1814d2d53eb96f0749cd77d4fc07fe5a41f6587397a2f364d2fd
>>>>>>> 270ba145
  requires_dist:
  - rocker>=0.2.19
  - off-your-rocker>=0.1.0
  - pyyaml>=5.0
  - toml>=0.10
  requires_python: '>=3.9'
  editable: true
- pypi: https://files.pythonhosted.org/packages/50/3d/9373ad9c56321fdab5b41197068e1d8c25883b3fea29dd361f9b55116869/dill-0.4.0-py3-none-any.whl
  name: dill
  version: 0.4.0
  sha256: 44f54bf6412c2c8464c14e8243eb163690a9800dbe2c367330883b19c7561049
  requires_dist:
  - objgraph>=1.7.2 ; extra == 'graph'
  - gprof2dot>=2022.7.29 ; extra == 'profile'
  requires_python: '>=3.8'
- conda: https://conda.anaconda.org/conda-forge/noarch/distlib-0.4.0-pyhd8ed1ab_0.conda
  sha256: 6d977f0b2fc24fee21a9554389ab83070db341af6d6f09285360b2e09ef8b26e
  md5: 003b8ba0a94e2f1e117d0bd46aebc901
  depends:
  - python >=3.9
  license: Apache-2.0
  license_family: APACHE
  purls:
  - pkg:pypi/distlib?source=hash-mapping
  size: 275642
  timestamp: 1752823081585
- pypi: https://files.pythonhosted.org/packages/e3/26/57c6fb270950d476074c087527a558ccb6f4436657314bfb6cdf484114c4/docker-7.1.0-py3-none-any.whl
  name: docker
  version: 7.1.0
  sha256: c96b93b7f0a746f9e77d325bcfb87422a3d8bd4f03136ae8a85b37f1898d5fc0
  requires_dist:
  - pywin32>=304 ; sys_platform == 'win32'
  - requests>=2.26.0
  - urllib3>=1.26.0
  - coverage==7.2.7 ; extra == 'dev'
  - pytest-cov==4.1.0 ; extra == 'dev'
  - pytest-timeout==2.1.0 ; extra == 'dev'
  - pytest==7.4.2 ; extra == 'dev'
  - ruff==0.1.8 ; extra == 'dev'
  - myst-parser==0.18.0 ; extra == 'docs'
  - sphinx==5.1.1 ; extra == 'docs'
  - paramiko>=2.4.3 ; extra == 'ssh'
  - websocket-client>=1.3.0 ; extra == 'websockets'
  requires_python: '>=3.8'
- conda: https://conda.anaconda.org/conda-forge/linux-64/editdistance-s-1.0.0-py314h9891dd4_7.conda
  sha256: 8ec13a26f553445041138bc7d0cfd3909f9059533adcecd3a1f5f29f42f46831
  md5: 2111df2165d475f89934dbceeb61110c
  depends:
  - __glibc >=2.17,<3.0.a0
  - cffi >=1
  - libgcc >=14
  - libstdcxx >=14
  - python >=3.14.0rc2,<3.15.0a0
  - python_abi 3.14.* *_cp314
  license: MIT
  license_family: MIT
  purls:
  - pkg:pypi/editdistance-s?source=hash-mapping
  size: 22702
  timestamp: 1756847363595
- pypi: https://files.pythonhosted.org/packages/c1/0a/c500fc4c8f48cac08b76b8987070b178f0549534584ac1f414066700a3f9/empy-4.2.tar.gz
  name: empy
  version: '4.2'
  sha256: 86f15e1da9743e79a2e9b2cbacf1a13d0b7fb1835b6254eb253c978b72287f4f
  requires_python: '>=2.4'
- pypi: https://files.pythonhosted.org/packages/36/f4/c6e662dade71f56cd2f3735141b265c3c79293c109549c1e6933b0651ffc/exceptiongroup-1.3.0-py3-none-any.whl
  name: exceptiongroup
  version: 1.3.0
  sha256: 4d111e6e0c13d0644cad6ddaa7ed0261a0b36971f6d23e7ec9b4b9097da78a10
  requires_dist:
  - typing-extensions>=4.6.0 ; python_full_version < '3.13'
  - pytest>=6 ; extra == 'test'
  requires_python: '>=3.7'
- conda: https://conda.anaconda.org/conda-forge/noarch/filelock-3.20.0-pyhd8ed1ab_0.conda
  sha256: 19025a4078ff3940d97eb0da29983d5e0deac9c3e09b0eabf897daeaf9d1114e
  md5: 66b8b26023b8efdf8fcb23bac4b6325d
  depends:
  - python >=3.10
  license: Unlicense
  purls:
  - pkg:pypi/filelock?source=hash-mapping
  size: 17976
  timestamp: 1759948208140
- pypi: https://files.pythonhosted.org/packages/65/2a/0553ac2a8af432df92f2ffc05ca97e7ed64e00c97a371b019ae2690de325/hypothesis-6.140.3-py3-none-any.whl
  name: hypothesis
  version: 6.140.3
  sha256: a2cfff51641a58a56081f5c90ae1da6ccf3d043404f411805f7f0e0d75742d0e
  requires_dist:
  - attrs>=22.2.0
  - exceptiongroup>=1.0.0 ; python_full_version < '3.11'
  - sortedcontainers>=2.1.0,<3.0.0
  - click>=7.0 ; extra == 'cli'
  - black>=20.8b0 ; extra == 'cli'
  - rich>=9.0.0 ; extra == 'cli'
  - libcst>=0.3.16 ; extra == 'codemods'
  - black>=20.8b0 ; extra == 'ghostwriter'
  - pytz>=2014.1 ; extra == 'pytz'
  - python-dateutil>=1.4 ; extra == 'dateutil'
  - lark>=0.10.1 ; extra == 'lark'
  - numpy>=1.19.3 ; extra == 'numpy'
  - pandas>=1.1 ; extra == 'pandas'
  - pytest>=4.6 ; extra == 'pytest'
  - dpcontracts>=0.4 ; extra == 'dpcontracts'
  - redis>=3.0.0 ; extra == 'redis'
  - hypothesis-crosshair>=0.0.25 ; extra == 'crosshair'
  - crosshair-tool>=0.0.95 ; extra == 'crosshair'
  - tzdata>=2025.2 ; (sys_platform == 'emscripten' and extra == 'zoneinfo') or (sys_platform == 'win32' and extra == 'zoneinfo')
  - django>=4.2 ; extra == 'django'
  - watchdog>=4.0.0 ; extra == 'watchdog'
  - black>=20.8b0 ; extra == 'all'
  - click>=7.0 ; extra == 'all'
  - crosshair-tool>=0.0.95 ; extra == 'all'
  - django>=4.2 ; extra == 'all'
  - dpcontracts>=0.4 ; extra == 'all'
  - hypothesis-crosshair>=0.0.25 ; extra == 'all'
  - lark>=0.10.1 ; extra == 'all'
  - libcst>=0.3.16 ; extra == 'all'
  - numpy>=1.19.3 ; extra == 'all'
  - pandas>=1.1 ; extra == 'all'
  - pytest>=4.6 ; extra == 'all'
  - python-dateutil>=1.4 ; extra == 'all'
  - pytz>=2014.1 ; extra == 'all'
  - redis>=3.0.0 ; extra == 'all'
  - rich>=9.0.0 ; extra == 'all'
  - tzdata>=2025.2 ; (sys_platform == 'emscripten' and extra == 'all') or (sys_platform == 'win32' and extra == 'all')
  - watchdog>=4.0.0 ; extra == 'all'
  requires_python: '>=3.9'
- conda: https://conda.anaconda.org/conda-forge/noarch/identify-2.3.7-pyhd8ed1ab_0.tar.bz2
  sha256: 7ad5972882568b813a86d3504dbd93d2bba410a182d822e0e2d314d53489725f
  md5: ae1a5e834fbca62ee88ab55fb276be63
  depends:
  - editdistance-s
  - python >=3.6
  license: MIT
  license_family: MIT
  purls:
  - pkg:pypi/identify?source=hash-mapping
  size: 78690
  timestamp: 1637254255758
- conda: https://conda.anaconda.org/conda-forge/noarch/identify-2.6.15-pyhd8ed1ab_0.conda
  sha256: 32d5007d12e5731867908cbf5345f5cd44a6c8755a2e8e63e15a184826a51f82
  md5: 25f954b7dae6dd7b0dc004dab74f1ce9
  depends:
  - python >=3.10
  - ukkonen
  license: MIT
  license_family: MIT
  purls:
  - pkg:pypi/identify?source=hash-mapping
  size: 79151
  timestamp: 1759437561529
- pypi: https://files.pythonhosted.org/packages/76/c6/c88e154df9c4e1a2a66ccf0005a88dfb2650c1dffb6f5ce603dfbd452ce3/idna-3.10-py3-none-any.whl
  name: idna
  version: '3.10'
  sha256: 946d195a0d259cbba61165e88e65941f16e9b36ea6ddb97f00452bae8b1287d3
  requires_dist:
  - ruff>=0.6.2 ; extra == 'all'
  - mypy>=1.11.2 ; extra == 'all'
  - pytest>=8.3.2 ; extra == 'all'
  - flake8>=7.1.1 ; extra == 'all'
  requires_python: '>=3.6'
- pypi: https://files.pythonhosted.org/packages/2c/e1/e6716421ea10d38022b952c159d5161ca1193197fb744506875fbb87ea7b/iniconfig-2.1.0-py3-none-any.whl
  name: iniconfig
  version: 2.1.0
  sha256: 9deba5723312380e77435581c6bf4935c94cbfab9b1ed33ef8d238ea168eb760
  requires_python: '>=3.8'
- pypi: https://files.pythonhosted.org/packages/7f/cc/9b681a170efab4868a032631dea1e8446d8ec718a7f657b94d49d1a12643/isort-6.1.0-py3-none-any.whl
  name: isort
  version: 6.1.0
  sha256: 58d8927ecce74e5087aef019f778d4081a3b6c98f15a80ba35782ca8a2097784
  requires_dist:
  - importlib-metadata>=4.6.0 ; python_full_version < '3.10'
  - colorama ; extra == 'colors'
  - setuptools ; extra == 'plugins'
  requires_python: '>=3.9.0'
- conda: https://conda.anaconda.org/conda-forge/linux-64/ld_impl_linux-64-2.44-ha97dd6f_2.conda
  sha256: 707dfb8d55d7a5c6f95c772d778ef07a7ca85417d9971796f7d3daad0b615de8
  md5: 14bae321b8127b63cba276bd53fac237
  depends:
  - __glibc >=2.17,<3.0.a0
  constrains:
  - binutils_impl_linux-64 2.44
  license: GPL-3.0-only
  license_family: GPL
  purls: []
  size: 747158
  timestamp: 1758810907507
- conda: https://conda.anaconda.org/conda-forge/linux-64/libexpat-2.7.1-hecca717_0.conda
  sha256: da2080da8f0288b95dd86765c801c6e166c4619b910b11f9a8446fb852438dc2
  md5: 4211416ecba1866fab0c6470986c22d6
  depends:
  - __glibc >=2.17,<3.0.a0
  - libgcc >=14
  constrains:
  - expat 2.7.1.*
  license: MIT
  license_family: MIT
  purls: []
  size: 74811
  timestamp: 1752719572741
- conda: https://conda.anaconda.org/conda-forge/linux-64/libffi-3.4.6-h2dba641_1.conda
  sha256: 764432d32db45466e87f10621db5b74363a9f847d2b8b1f9743746cd160f06ab
  md5: ede4673863426c0883c0063d853bbd85
  depends:
  - __glibc >=2.17,<3.0.a0
  - libgcc >=13
  license: MIT
  license_family: MIT
  purls: []
  size: 57433
  timestamp: 1743434498161
- conda: https://conda.anaconda.org/conda-forge/linux-64/libgcc-15.2.0-h767d61c_7.conda
  sha256: 08f9b87578ab981c7713e4e6a7d935e40766e10691732bba376d4964562bcb45
  md5: c0374badb3a5d4b1372db28d19462c53
  depends:
  - __glibc >=2.17,<3.0.a0
  - _openmp_mutex >=4.5
  constrains:
  - libgomp 15.2.0 h767d61c_7
  - libgcc-ng ==15.2.0=*_7
  license: GPL-3.0-only WITH GCC-exception-3.1
  license_family: GPL
  purls: []
  size: 822552
  timestamp: 1759968052178
- conda: https://conda.anaconda.org/conda-forge/linux-64/libgcc-ng-15.2.0-h69a702a_7.conda
  sha256: 2045066dd8e6e58aaf5ae2b722fb6dfdbb57c862b5f34ac7bfb58c40ef39b6ad
  md5: 280ea6eee9e2ddefde25ff799c4f0363
  depends:
  - libgcc 15.2.0 h767d61c_7
  license: GPL-3.0-only WITH GCC-exception-3.1
  license_family: GPL
  purls: []
  size: 29313
  timestamp: 1759968065504
- conda: https://conda.anaconda.org/conda-forge/linux-64/libgomp-15.2.0-h767d61c_7.conda
  sha256: e9fb1c258c8e66ee278397b5822692527c5f5786d372fe7a869b900853f3f5ca
  md5: f7b4d76975aac7e5d9e6ad13845f92fe
  depends:
  - __glibc >=2.17,<3.0.a0
  license: GPL-3.0-only WITH GCC-exception-3.1
  license_family: GPL
  purls: []
  size: 447919
  timestamp: 1759967942498
- conda: https://conda.anaconda.org/conda-forge/linux-64/liblzma-5.8.1-hb9d3cd8_2.conda
  sha256: f2591c0069447bbe28d4d696b7fcb0c5bd0b4ac582769b89addbcf26fb3430d8
  md5: 1a580f7796c7bf6393fddb8bbbde58dc
  depends:
  - __glibc >=2.17,<3.0.a0
  - libgcc >=13
  constrains:
  - xz 5.8.1.*
  license: 0BSD
  purls: []
  size: 112894
  timestamp: 1749230047870
- conda: https://conda.anaconda.org/conda-forge/linux-64/libmpdec-4.0.0-hb9d3cd8_0.conda
  sha256: 3aa92d4074d4063f2a162cd8ecb45dccac93e543e565c01a787e16a43501f7ee
  md5: c7e925f37e3b40d893459e625f6a53f1
  depends:
  - __glibc >=2.17,<3.0.a0
  - libgcc >=13
  license: BSD-2-Clause
  license_family: BSD
  purls: []
  size: 91183
  timestamp: 1748393666725
- conda: https://conda.anaconda.org/conda-forge/linux-64/libnsl-2.0.1-hb9d3cd8_1.conda
  sha256: 927fe72b054277cde6cb82597d0fcf6baf127dcbce2e0a9d8925a68f1265eef5
  md5: d864d34357c3b65a4b731f78c0801dc4
  depends:
  - __glibc >=2.17,<3.0.a0
  - libgcc >=13
  license: LGPL-2.1-only
  license_family: GPL
  purls: []
  size: 33731
  timestamp: 1750274110928
- conda: https://conda.anaconda.org/conda-forge/linux-64/libsqlite-3.50.4-h0c1763c_0.conda
  sha256: 6d9c32fc369af5a84875725f7ddfbfc2ace795c28f246dc70055a79f9b2003da
  md5: 0b367fad34931cb79e0d6b7e5c06bb1c
  depends:
  - __glibc >=2.17,<3.0.a0
  - libgcc >=14
  - libzlib >=1.3.1,<2.0a0
  license: blessing
  purls: []
  size: 932581
  timestamp: 1753948484112
- conda: https://conda.anaconda.org/conda-forge/linux-64/libstdcxx-15.2.0-h8f9b012_7.conda
  sha256: 1b981647d9775e1cdeb2fab0a4dd9cd75a6b0de2963f6c3953dbd712f78334b3
  md5: 5b767048b1b3ee9a954b06f4084f93dc
  depends:
  - __glibc >=2.17,<3.0.a0
  - libgcc 15.2.0 h767d61c_7
  constrains:
  - libstdcxx-ng ==15.2.0=*_7
  license: GPL-3.0-only WITH GCC-exception-3.1
  license_family: GPL
  purls: []
  size: 3898269
  timestamp: 1759968103436
- conda: https://conda.anaconda.org/conda-forge/linux-64/libuuid-2.41.2-he9a06e4_0.conda
  sha256: e5ec6d2ad7eef538ddcb9ea62ad4346fde70a4736342c4ad87bd713641eb9808
  md5: 80c07c68d2f6870250959dcc95b209d1
  depends:
  - __glibc >=2.17,<3.0.a0
  - libgcc >=14
  license: BSD-3-Clause
  license_family: BSD
  purls: []
  size: 37135
  timestamp: 1758626800002
- conda: https://conda.anaconda.org/conda-forge/linux-64/libxcrypt-4.4.36-hd590300_1.conda
  sha256: 6ae68e0b86423ef188196fff6207ed0c8195dd84273cb5623b85aa08033a410c
  md5: 5aa797f8787fe7a17d1b0821485b5adc
  depends:
  - libgcc-ng >=12
  license: LGPL-2.1-or-later
  purls: []
  size: 100393
  timestamp: 1702724383534
- conda: https://conda.anaconda.org/conda-forge/linux-64/libzlib-1.3.1-hb9d3cd8_2.conda
  sha256: d4bfe88d7cb447768e31650f06257995601f89076080e76df55e3112d4e47dc4
  md5: edb0dca6bc32e4f4789199455a1dbeb8
  depends:
  - __glibc >=2.17,<3.0.a0
  - libgcc >=13
  constrains:
  - zlib 1.3.1 *_2
  license: Zlib
  license_family: Other
  purls: []
  size: 60963
  timestamp: 1727963148474
- pypi: https://files.pythonhosted.org/packages/27/1a/1f68f9ba0c207934b35b86a8ca3aad8395a3d6dd7921c0686e23853ff5a9/mccabe-0.7.0-py2.py3-none-any.whl
  name: mccabe
  version: 0.7.0
  sha256: 6c2d30ab6be0e4a46919781807b4f0d834ebdd6c6e3dca0bda5a15f863427b6e
  requires_python: '>=3.6'
- conda: https://conda.anaconda.org/conda-forge/linux-64/ncurses-6.5-h2d0b736_3.conda
  sha256: 3fde293232fa3fca98635e1167de6b7c7fda83caf24b9d6c91ec9eefb4f4d586
  md5: 47e340acb35de30501a76c7c799c41d7
  depends:
  - __glibc >=2.17,<3.0.a0
  - libgcc >=13
  license: X11 AND BSD-3-Clause
  purls: []
  size: 891641
  timestamp: 1738195959188
- conda: https://conda.anaconda.org/conda-forge/noarch/nodeenv-1.9.1-pyhd8ed1ab_1.conda
  sha256: 3636eec0e60466a00069b47ce94b6d88b01419b6577d8e393da44bb5bc8d3468
  md5: 7ba3f09fceae6a120d664217e58fe686
  depends:
  - python >=3.9
  - setuptools
  license: BSD-3-Clause
  license_family: BSD
  purls:
  - pkg:pypi/nodeenv?source=hash-mapping
  size: 34574
  timestamp: 1734112236147
- pypi: https://files.pythonhosted.org/packages/d6/5a/d984ea60fe2bb01abee5cd353a2dd63106c53f27d7dc3ad9f2c1a8cbbc98/off_your_rocker-0.1.0-py3-none-any.whl
  name: off-your-rocker
  version: 0.1.0
  sha256: d59930ae0ae66e3a4618e0432a2406f22ca6a896198d74efa480592082174858
  requires_dist:
  - rocker
- conda: https://conda.anaconda.org/conda-forge/linux-64/openssl-3.5.4-h26f9b46_0.conda
  sha256: e807f3bad09bdf4075dbb4168619e14b0c0360bacb2e12ef18641a834c8c5549
  md5: 14edad12b59ccbfa3910d42c72adc2a0
  depends:
  - __glibc >=2.17,<3.0.a0
  - ca-certificates
  - libgcc >=14
  license: Apache-2.0
  license_family: Apache
  purls: []
  size: 3119624
  timestamp: 1759324353651
- pypi: https://files.pythonhosted.org/packages/20/12/38679034af332785aac8774540895e234f4d07f7545804097de4b666afd8/packaging-25.0-py3-none-any.whl
  name: packaging
  version: '25.0'
  sha256: 29572ef2b1f17581046b3a2227d5c611fb25ec70ca1ba8554b24b0e69331a484
  requires_python: '>=3.8'
- pypi: https://files.pythonhosted.org/packages/9e/c3/059298687310d527a58bb01f3b1965787ee3b40dce76752eda8b44e9a2c5/pexpect-4.9.0-py2.py3-none-any.whl
  name: pexpect
  version: 4.9.0
  sha256: 7236d1e080e4936be2dc3e326cec0af72acf9212a7e1d060210e70a47e253523
  requires_dist:
  - ptyprocess>=0.5
- conda: https://conda.anaconda.org/conda-forge/noarch/platformdirs-4.5.0-pyhcf101f3_0.conda
  sha256: 7efd51b48d908de2d75cbb3c4a2e80dd9454e1c5bb8191b261af3136f7fa5888
  md5: 5c7a868f8241e64e1cf5fdf4962f23e2
  depends:
  - python >=3.10
  - python
  license: MIT
  license_family: MIT
  purls:
  - pkg:pypi/platformdirs?source=hash-mapping
  size: 23625
  timestamp: 1759953252315
- pypi: https://files.pythonhosted.org/packages/54/20/4d324d65cc6d9205fabedc306948156824eb9f0ee1633355a8f7ec5c66bf/pluggy-1.6.0-py3-none-any.whl
  name: pluggy
  version: 1.6.0
  sha256: e920276dd6813095e9377c0bc5566d94c932c33b27a3e3945d8389c374dd4746
  requires_dist:
  - pre-commit ; extra == 'dev'
  - tox ; extra == 'dev'
  - pytest ; extra == 'testing'
  - pytest-benchmark ; extra == 'testing'
  - coverage ; extra == 'testing'
  requires_python: '>=3.9'
- conda: https://conda.anaconda.org/conda-forge/noarch/pre-commit-4.3.0-pyha770c72_0.conda
  sha256: 66b6d429ab2201abaa7282af06b17f7631dcaafbc5aff112922b48544514b80a
  md5: bc6c44af2a9e6067dd7e949ef10cdfba
  depends:
  - cfgv >=2.0.0
  - identify >=1.0.0
  - nodeenv >=0.11.1
  - python >=3.9
  - pyyaml >=5.1
  - virtualenv >=20.10.0
  license: MIT
  license_family: MIT
  purls:
  - pkg:pypi/pre-commit?source=hash-mapping
  size: 195839
  timestamp: 1754831350570
- pypi: https://files.pythonhosted.org/packages/22/a6/858897256d0deac81a172289110f31629fc4cee19b6f01283303e18c8db3/ptyprocess-0.7.0-py2.py3-none-any.whl
  name: ptyprocess
  version: 0.7.0
  sha256: 4b41f3967fce3af57cc7e94b888626c18bf37a083e3651ca8feeb66d492fef35
- conda: https://conda.anaconda.org/conda-forge/noarch/pycparser-2.22-pyh29332c3_1.conda
  sha256: 79db7928d13fab2d892592223d7570f5061c192f27b9febd1a418427b719acc6
  md5: 12c566707c80111f9799308d9e265aef
  depends:
  - python >=3.9
  - python
  license: BSD-3-Clause
  license_family: BSD
  purls:
  - pkg:pypi/pycparser?source=hash-mapping
  size: 110100
  timestamp: 1733195786147
- pypi: https://files.pythonhosted.org/packages/c7/21/705964c7812476f378728bdf590ca4b771ec72385c533964653c68e86bdc/pygments-2.19.2-py3-none-any.whl
  name: pygments
  version: 2.19.2
  sha256: 86540386c03d588bb81d44bc3928634ff26449851e99741617ecb9037ee5ec0b
  requires_dist:
  - colorama>=0.4.6 ; extra == 'windows-terminal'
  requires_python: '>=3.8'
- pypi: https://files.pythonhosted.org/packages/1a/a7/69460c4a6af7575449e615144aa2205b89408dc2969b87bc3df2f262ad0b/pylint-3.3.9-py3-none-any.whl
  name: pylint
  version: 3.3.9
  sha256: 01f9b0462c7730f94786c283f3e52a1fbdf0494bbe0971a78d7277ef46a751e7
  requires_dist:
  - astroid>=3.3.8,<=3.4.0.dev0
  - colorama>=0.4.5 ; sys_platform == 'win32'
  - dill>=0.2 ; python_full_version < '3.11'
  - dill>=0.3.6 ; python_full_version >= '3.11'
  - dill>=0.3.7 ; python_full_version >= '3.12'
  - isort>=4.2.5,!=5.13,<7
  - mccabe>=0.6,<0.8
  - platformdirs>=2.2
  - tomli>=1.1 ; python_full_version < '3.11'
  - tomlkit>=0.10.1
  - typing-extensions>=3.10 ; python_full_version < '3.10'
  - pyenchant~=3.2 ; extra == 'spelling'
  - gitpython>3 ; extra == 'testutils'
  requires_python: '>=3.9.0'
- pypi: https://files.pythonhosted.org/packages/a8/a4/20da314d277121d6534b3a980b29035dcd51e6744bd79075a6ce8fa4eb8d/pytest-8.4.2-py3-none-any.whl
  name: pytest
  version: 8.4.2
  sha256: 872f880de3fc3a5bdc88a11b39c9710c3497a547cfa9320bc3c5e62fbf272e79
  requires_dist:
  - colorama>=0.4 ; sys_platform == 'win32'
  - exceptiongroup>=1 ; python_full_version < '3.11'
  - iniconfig>=1
  - packaging>=20
  - pluggy>=1.5,<2
  - pygments>=2.7.2
  - tomli>=1 ; python_full_version < '3.11'
  - argcomplete ; extra == 'dev'
  - attrs>=19.2 ; extra == 'dev'
  - hypothesis>=3.56 ; extra == 'dev'
  - mock ; extra == 'dev'
  - requests ; extra == 'dev'
  - setuptools ; extra == 'dev'
  - xmlschema ; extra == 'dev'
  requires_python: '>=3.9'
- pypi: https://files.pythonhosted.org/packages/ee/49/1377b49de7d0c1ce41292161ea0f721913fa8722c19fb9c1e3aa0367eecb/pytest_cov-7.0.0-py3-none-any.whl
  name: pytest-cov
  version: 7.0.0
  sha256: 3b8e9558b16cc1479da72058bdecf8073661c7f57f7d3c5f22a1c23507f2d861
  requires_dist:
  - coverage[toml]>=7.10.6
  - pluggy>=1.2
  - pytest>=7
  - process-tests ; extra == 'testing'
  - pytest-xdist ; extra == 'testing'
  - virtualenv ; extra == 'testing'
  requires_python: '>=3.9'
- conda: https://conda.anaconda.org/conda-forge/linux-64/python-3.10.18-hd6af730_0_cpython.conda
  sha256: 4111e5504fa4f4fb431d3a73fa606daccaf23a5a1da0f17a30db70ffad9336a7
  md5: 4ea0c77cdcb0b81813a0436b162d7316
  depends:
  - __glibc >=2.17,<3.0.a0
  - bzip2 >=1.0.8,<2.0a0
  - ld_impl_linux-64 >=2.36.1
  - libexpat >=2.7.0,<3.0a0
  - libffi >=3.4,<4.0a0
  - libgcc >=13
  - liblzma >=5.8.1,<6.0a0
  - libnsl >=2.0.1,<2.1.0a0
  - libsqlite >=3.50.0,<4.0a0
  - libuuid >=2.38.1,<3.0a0
  - libxcrypt >=4.4.36
  - libzlib >=1.3.1,<2.0a0
  - ncurses >=6.5,<7.0a0
  - openssl >=3.5.0,<4.0a0
  - readline >=8.2,<9.0a0
  - tk >=8.6.13,<8.7.0a0
  - tzdata
  constrains:
  - python_abi 3.10.* *_cp310
  license: Python-2.0
  purls: []
  size: 25042108
  timestamp: 1749049293621
- conda: https://conda.anaconda.org/conda-forge/linux-64/python-3.11.13-h9e4cc4f_0_cpython.conda
  sha256: 9979a7d4621049388892489267139f1aa629b10c26601ba5dce96afc2b1551d4
  md5: 8c399445b6dc73eab839659e6c7b5ad1
  depends:
  - __glibc >=2.17,<3.0.a0
  - bzip2 >=1.0.8,<2.0a0
  - ld_impl_linux-64 >=2.36.1
  - libexpat >=2.7.0,<3.0a0
  - libffi >=3.4.6,<3.5.0a0
  - libgcc >=13
  - liblzma >=5.8.1,<6.0a0
  - libnsl >=2.0.1,<2.1.0a0
  - libsqlite >=3.50.0,<4.0a0
  - libuuid >=2.38.1,<3.0a0
  - libxcrypt >=4.4.36
  - libzlib >=1.3.1,<2.0a0
  - ncurses >=6.5,<7.0a0
  - openssl >=3.5.0,<4.0a0
  - readline >=8.2,<9.0a0
  - tk >=8.6.13,<8.7.0a0
  - tzdata
  constrains:
  - python_abi 3.11.* *_cp311
  license: Python-2.0
  purls: []
  size: 30629559
  timestamp: 1749050021812
- conda: https://conda.anaconda.org/conda-forge/linux-64/python-3.12.11-h9e4cc4f_0_cpython.conda
  sha256: 6cca004806ceceea9585d4d655059e951152fc774a471593d4f5138e6a54c81d
  md5: 94206474a5608243a10c92cefbe0908f
  depends:
  - __glibc >=2.17,<3.0.a0
  - bzip2 >=1.0.8,<2.0a0
  - ld_impl_linux-64 >=2.36.1
  - libexpat >=2.7.0,<3.0a0
  - libffi >=3.4.6,<3.5.0a0
  - libgcc >=13
  - liblzma >=5.8.1,<6.0a0
  - libnsl >=2.0.1,<2.1.0a0
  - libsqlite >=3.50.0,<4.0a0
  - libuuid >=2.38.1,<3.0a0
  - libxcrypt >=4.4.36
  - libzlib >=1.3.1,<2.0a0
  - ncurses >=6.5,<7.0a0
  - openssl >=3.5.0,<4.0a0
  - readline >=8.2,<9.0a0
  - tk >=8.6.13,<8.7.0a0
  - tzdata
  constrains:
  - python_abi 3.12.* *_cp312
  license: Python-2.0
  purls: []
  size: 31445023
  timestamp: 1749050216615
- conda: https://conda.anaconda.org/conda-forge/linux-64/python-3.13.7-h2b335a9_100_cp313.conda
  build_number: 100
  sha256: 16cc30a5854f31ca6c3688337d34e37a79cdc518a06375fe3482ea8e2d6b34c8
  md5: 724dcf9960e933838247971da07fe5cf
  depends:
  - __glibc >=2.17,<3.0.a0
  - bzip2 >=1.0.8,<2.0a0
  - ld_impl_linux-64 >=2.36.1
  - libexpat >=2.7.1,<3.0a0
  - libffi >=3.4.6,<3.5.0a0
  - libgcc >=14
  - liblzma >=5.8.1,<6.0a0
  - libmpdec >=4.0.0,<5.0a0
  - libsqlite >=3.50.4,<4.0a0
  - libuuid >=2.38.1,<3.0a0
  - libzlib >=1.3.1,<2.0a0
  - ncurses >=6.5,<7.0a0
  - openssl >=3.5.2,<4.0a0
  - python_abi 3.13.* *_cp313
  - readline >=8.2,<9.0a0
  - tk >=8.6.13,<8.7.0a0
  - tzdata
  license: Python-2.0
  purls: []
  size: 33583088
  timestamp: 1756911465277
  python_site_packages_path: lib/python3.13/site-packages
- conda: https://conda.anaconda.org/conda-forge/linux-64/python-3.14.0-h5989046_100_cp314.conda
  build_number: 100
  sha256: 2c0f990e9ee0d591719e8c0bfc1e469e15a69148fd6ac50913ecaad6220fc633
  md5: d2e16e0bb7c3d9ddb3c597d43c8c708d
  depends:
  - __glibc >=2.17,<3.0.a0
  - bzip2 >=1.0.8,<2.0a0
  - ld_impl_linux-64 >=2.36.1
  - libexpat >=2.7.1,<3.0a0
  - libffi >=3.4.6,<3.5.0a0
  - libgcc >=14
  - liblzma >=5.8.1,<6.0a0
  - libmpdec >=4.0.0,<5.0a0
  - libsqlite >=3.50.4,<4.0a0
  - libuuid >=2.41.2,<3.0a0
  - libzlib >=1.3.1,<2.0a0
  - ncurses >=6.5,<7.0a0
  - openssl >=3.5.4,<4.0a0
  - python_abi 3.14.* *_cp314
  - readline >=8.2,<9.0a0
  - tk >=8.6.13,<8.7.0a0
  - tzdata
  - zstd >=1.5.7,<1.6.0a0
  license: Python-2.0
  purls: []
  size: 40329796
  timestamp: 1759869080743
  python_site_packages_path: lib/python3.14/site-packages
- conda: https://conda.anaconda.org/conda-forge/noarch/python_abi-3.10-8_cp310.conda
  build_number: 8
  sha256: 7ad76fa396e4bde336872350124c0819032a9e8a0a40590744ff9527b54351c1
  md5: 05e00f3b21e88bb3d658ac700b2ce58c
  constrains:
  - python 3.10.* *_cpython
  license: BSD-3-Clause
  license_family: BSD
  purls: []
  size: 6999
  timestamp: 1752805924192
- conda: https://conda.anaconda.org/conda-forge/noarch/python_abi-3.11-8_cp311.conda
  build_number: 8
  sha256: fddf123692aa4b1fc48f0471e346400d9852d96eeed77dbfdd746fa50a8ff894
  md5: 8fcb6b0e2161850556231336dae58358
  constrains:
  - python 3.11.* *_cpython
  license: BSD-3-Clause
  license_family: BSD
  purls: []
  size: 7003
  timestamp: 1752805919375
- conda: https://conda.anaconda.org/conda-forge/noarch/python_abi-3.12-8_cp312.conda
  build_number: 8
  sha256: 80677180dd3c22deb7426ca89d6203f1c7f1f256f2d5a94dc210f6e758229809
  md5: c3efd25ac4d74b1584d2f7a57195ddf1
  constrains:
  - python 3.12.* *_cpython
  license: BSD-3-Clause
  license_family: BSD
  purls: []
  size: 6958
  timestamp: 1752805918820
- conda: https://conda.anaconda.org/conda-forge/noarch/python_abi-3.13-8_cp313.conda
  build_number: 8
  sha256: 210bffe7b121e651419cb196a2a63687b087497595c9be9d20ebe97dd06060a7
  md5: 94305520c52a4aa3f6c2b1ff6008d9f8
  constrains:
  - python 3.13.* *_cp313
  license: BSD-3-Clause
  license_family: BSD
  purls: []
  size: 7002
  timestamp: 1752805902938
- conda: https://conda.anaconda.org/conda-forge/noarch/python_abi-3.14-8_cp314.conda
  build_number: 8
  sha256: ad6d2e9ac39751cc0529dd1566a26751a0bf2542adb0c232533d32e176e21db5
  md5: 0539938c55b6b1a59b560e843ad864a4
  constrains:
  - python 3.14.* *_cp314
  license: BSD-3-Clause
  license_family: BSD
  purls: []
  size: 6989
  timestamp: 1752805904792
- conda: https://conda.anaconda.org/conda-forge/linux-64/pyyaml-6.0.3-py310h3406613_0.conda
  sha256: 9b5c6ff9111ac035f18d5e625bcaa6c076e2e64a6f3c8e3f83f5fe2b03bda78d
  md5: bc058b3b89fcb525bb4977832aa52014
  depends:
  - __glibc >=2.17,<3.0.a0
  - libgcc >=14
  - python >=3.10,<3.11.0a0
  - python_abi 3.10.* *_cp310
  - yaml >=0.2.5,<0.3.0a0
  license: MIT
  license_family: MIT
  purls:
  - pkg:pypi/pyyaml?source=hash-mapping
  size: 180966
  timestamp: 1758892005321
- conda: https://conda.anaconda.org/conda-forge/linux-64/pyyaml-6.0.3-py311h3778330_0.conda
  sha256: 7dc5c27c0c23474a879ef5898ed80095d26de7f89f4720855603c324cca19355
  md5: 707c3d23f2476d3bfde8345b4e7d7853
  depends:
  - __glibc >=2.17,<3.0.a0
  - libgcc >=14
  - python >=3.11,<3.12.0a0
  - python_abi 3.11.* *_cp311
  - yaml >=0.2.5,<0.3.0a0
  license: MIT
  license_family: MIT
  purls:
  - pkg:pypi/pyyaml?source=hash-mapping
  size: 211606
  timestamp: 1758892088237
- conda: https://conda.anaconda.org/conda-forge/linux-64/pyyaml-6.0.3-py312h8a5da7c_0.conda
  sha256: 1b3dc4c25c83093fff08b86a3574bc6b94ba355c8eba1f35d805c5e256455fc7
  md5: fba10c2007c8b06f77c5a23ce3a635ad
  depends:
  - __glibc >=2.17,<3.0.a0
  - libgcc >=14
  - python >=3.12,<3.13.0a0
  - python_abi 3.12.* *_cp312
  - yaml >=0.2.5,<0.3.0a0
  license: MIT
  license_family: MIT
  purls:
  - pkg:pypi/pyyaml?source=compressed-mapping
  size: 204539
  timestamp: 1758892248166
- conda: https://conda.anaconda.org/conda-forge/linux-64/pyyaml-6.0.3-py313h3dea7bd_0.conda
  sha256: 40dcd6718dce5fbee8aabdd0519f23d456d8feb2e15ac352eaa88bbfd3a881af
  md5: 4794ea0adaebd9f844414e594b142cb2
  depends:
  - __glibc >=2.17,<3.0.a0
  - libgcc >=14
  - python >=3.13,<3.14.0a0
  - python_abi 3.13.* *_cp313
  - yaml >=0.2.5,<0.3.0a0
  license: MIT
  license_family: MIT
  purls:
  - pkg:pypi/pyyaml?source=compressed-mapping
  size: 207109
  timestamp: 1758892173548
- conda: https://conda.anaconda.org/conda-forge/noarch/pyyaml-6.0.3-pyh7db6752_0.conda
  sha256: 828af2fd7bb66afc9ab1c564c2046be391aaf66c0215f05afaf6d7a9a270fe2a
  md5: b12f41c0d7fb5ab81709fcc86579688f
  depends:
  - python >=3.10.*
  - yaml
  track_features:
  - pyyaml_no_compile
  license: MIT
  license_family: MIT
  purls:
  - pkg:pypi/pyyaml?source=hash-mapping
  size: 45223
  timestamp: 1758891992558
- conda: https://conda.anaconda.org/conda-forge/linux-64/readline-8.2-h8c095d6_2.conda
  sha256: 2d6d0c026902561ed77cd646b5021aef2d4db22e57a5b0178dfc669231e06d2c
  md5: 283b96675859b20a825f8fa30f311446
  depends:
  - libgcc >=13
  - ncurses >=6.5,<7.0a0
  license: GPL-3.0-only
  license_family: GPL
  purls: []
  size: 282480
  timestamp: 1740379431762
- pypi: https://files.pythonhosted.org/packages/1e/db/4254e3eabe8020b458f1a747140d32277ec7a271daf1d235b70dc0b4e6e3/requests-2.32.5-py3-none-any.whl
  name: requests
  version: 2.32.5
  sha256: 2462f94637a34fd532264295e186976db0f5d453d1cdd31473c85a6a161affb6
  requires_dist:
  - charset-normalizer>=2,<4
  - idna>=2.5,<4
  - urllib3>=1.21.1,<3
  - certifi>=2017.4.17
  - pysocks>=1.5.6,!=1.5.7 ; extra == 'socks'
  - chardet>=3.0.2,<6 ; extra == 'use-chardet-on-py3'
  requires_python: '>=3.9'
- pypi: https://files.pythonhosted.org/packages/7c/d1/91fe59d0c3d69c268e90996f274278f9c510f381d633241be01d6068dbb5/rocker-0.2.19-py3-none-any.whl
  name: rocker
  version: 0.2.19
  sha256: 484a8d9b7649cd5da29df58c895aa243084aa604c3c9dc92495db5e18acdd61c
  requires_dist:
  - empy
  - pexpect
  - packaging
  - urllib3
  - docker
  - importlib-metadata ; python_full_version < '3.8'
  - pytest ; extra == 'test'
  requires_python: '>=3.0'
- pypi: https://files.pythonhosted.org/packages/ab/b5/c0feca27d45ae74185a6bacc399f5d8920ab82df2d732a17213fb86a2c4c/ruff-0.13.3-py3-none-manylinux_2_17_x86_64.manylinux2014_x86_64.whl
  name: ruff
  version: 0.13.3
  sha256: dc742c50f4ba72ce2a3be362bd359aef7d0d302bf7637a6f942eaa763bd292af
  requires_python: '>=3.7'
- conda: https://conda.anaconda.org/conda-forge/noarch/setuptools-80.9.0-pyhff2d567_0.conda
  sha256: 972560fcf9657058e3e1f97186cc94389144b46dbdf58c807ce62e83f977e863
  md5: 4de79c071274a53dcaf2a8c749d1499e
  depends:
  - python >=3.9
  license: MIT
  license_family: MIT
  purls:
  - pkg:pypi/setuptools?source=hash-mapping
  size: 748788
  timestamp: 1748804951958
- conda: https://conda.anaconda.org/conda-forge/linux-64/shellcheck-0.10.0-ha770c72_0.conda
  sha256: 6809031184c07280dcbaed58e15020317226a3ed234b99cb1bd98384ea5be813
  md5: 61b19e9e334ddcdf8bb2422ee576549e
  license: GPL-3.0-only
  license_family: GPL
  purls: []
  size: 2606806
  timestamp: 1713719553683
- pypi: https://files.pythonhosted.org/packages/32/46/9cb0e58b2deb7f82b84065f37f3bffeb12413f947f9388e4cac22c4621ce/sortedcontainers-2.4.0-py2.py3-none-any.whl
  name: sortedcontainers
  version: 2.4.0
  sha256: a163dcaede0f1c021485e957a39245190e74249897e2ae4b2aa38595db237ee0
- conda: https://conda.anaconda.org/conda-forge/linux-64/tk-8.6.13-noxft_hd72426e_102.conda
  sha256: a84ff687119e6d8752346d1d408d5cf360dee0badd487a472aa8ddedfdc219e1
  md5: a0116df4f4ed05c303811a837d5b39d8
  depends:
  - __glibc >=2.17,<3.0.a0
  - libgcc >=13
  - libzlib >=1.3.1,<2.0a0
  license: TCL
  license_family: BSD
  purls: []
  size: 3285204
  timestamp: 1748387766691
- pypi: https://files.pythonhosted.org/packages/44/6f/7120676b6d73228c96e17f1f794d8ab046fc910d781c8d151120c3f1569e/toml-0.10.2-py2.py3-none-any.whl
  name: toml
  version: 0.10.2
  sha256: 806143ae5bfb6a3c6e736a764057db0e6a0e05e338b5630894a5f779cabb4f9b
  requires_python: '>=2.6,!=3.0.*,!=3.1.*,!=3.2.*'
- pypi: https://files.pythonhosted.org/packages/77/b8/0135fadc89e73be292b473cb820b4f5a08197779206b33191e801feeae40/tomli-2.3.0-py3-none-any.whl
  name: tomli
  version: 2.3.0
  sha256: e95b1af3c5b07d9e643909b5abbec77cd9f1217e6d0bca72b0234736b9fb1f1b
  requires_python: '>=3.8'
- pypi: https://files.pythonhosted.org/packages/bd/75/8539d011f6be8e29f339c42e633aae3cb73bffa95dd0f9adec09b9c58e85/tomlkit-0.13.3-py3-none-any.whl
  name: tomlkit
  version: 0.13.3
  sha256: c89c649d79ee40629a9fda55f8ace8c6a1b42deb912b2a8fd8d942ddadb606b0
  requires_python: '>=3.8'
- conda: https://conda.anaconda.org/conda-forge/noarch/typing_extensions-4.15.0-pyhcf101f3_0.conda
  sha256: 032271135bca55aeb156cee361c81350c6f3fb203f57d024d7e5a1fc9ef18731
  md5: 0caa1af407ecff61170c9437a808404d
  depends:
  - python >=3.10
  - python
  license: PSF-2.0
  license_family: PSF
  purls:
  - pkg:pypi/typing-extensions?source=hash-mapping
  size: 51692
  timestamp: 1756220668932
- conda: https://conda.anaconda.org/conda-forge/noarch/tzdata-2025b-h78e105d_0.conda
  sha256: 5aaa366385d716557e365f0a4e9c3fca43ba196872abbbe3d56bb610d131e192
  md5: 4222072737ccff51314b5ece9c7d6f5a
  license: LicenseRef-Public-Domain
  purls: []
  size: 122968
  timestamp: 1742727099393
- conda: https://conda.anaconda.org/conda-forge/linux-64/ukkonen-1.0.1-py310h3788b33_5.conda
  sha256: d491c87088b7c430e9b77acc03307a4ad58bc6cdd686353710c3178977712df6
  md5: e05b0475166b68c9dc4d7937e0315654
  depends:
  - __glibc >=2.17,<3.0.a0
  - cffi
  - libgcc >=13
  - libstdcxx >=13
  - python >=3.10,<3.11.0a0
  - python_abi 3.10.* *_cp310
  license: MIT
  license_family: MIT
  purls:
  - pkg:pypi/ukkonen?source=hash-mapping
  size: 13756
  timestamp: 1725784148759
- conda: https://conda.anaconda.org/conda-forge/linux-64/ukkonen-1.0.1-py311hd18a35c_5.conda
  sha256: 4542cc3093f480c7fa3e104bfd9e5b7daeff32622121be6847f9e839341b0790
  md5: 4e8447ca8558a203ec0577b4730073f3
  depends:
  - __glibc >=2.17,<3.0.a0
  - cffi
  - libgcc >=13
  - libstdcxx >=13
  - python >=3.11,<3.12.0a0
  - python_abi 3.11.* *_cp311
  license: MIT
  license_family: MIT
  purls:
  - pkg:pypi/ukkonen?source=hash-mapping
  size: 13858
  timestamp: 1725784165345
- conda: https://conda.anaconda.org/conda-forge/linux-64/ukkonen-1.0.1-py312h68727a3_5.conda
  sha256: 9fb020083a7f4fee41f6ece0f4840f59739b3e249f157c8a407bb374ffb733b5
  md5: f9664ee31aed96c85b7319ab0a693341
  depends:
  - __glibc >=2.17,<3.0.a0
  - cffi
  - libgcc >=13
  - libstdcxx >=13
  - python >=3.12,<3.13.0a0
  - python_abi 3.12.* *_cp312
  license: MIT
  license_family: MIT
  purls:
  - pkg:pypi/ukkonen?source=hash-mapping
  size: 13904
  timestamp: 1725784191021
- conda: https://conda.anaconda.org/conda-forge/linux-64/ukkonen-1.0.1-py313h33d0bda_5.conda
  sha256: 4edcb6a933bb8c03099ab2136118d5e5c25285e3fd2b0ff0fa781916c53a1fb7
  md5: 5bcffe10a500755da4a71cc0fb62a420
  depends:
  - __glibc >=2.17,<3.0.a0
  - cffi
  - libgcc >=13
  - libstdcxx >=13
  - python >=3.13.0rc1,<3.14.0a0
  - python_abi 3.13.* *_cp313
  license: MIT
  license_family: MIT
  purls:
  - pkg:pypi/ukkonen?source=hash-mapping
  size: 13916
  timestamp: 1725784177558
- pypi: https://files.pythonhosted.org/packages/a7/c2/fe1e52489ae3122415c51f387e221dd0773709bad6c6cdaa599e8a2c5185/urllib3-2.5.0-py3-none-any.whl
  name: urllib3
  version: 2.5.0
  sha256: e6b01673c0fa6a13e374b50871808eb3bf7046c4b125b216f6bf1cc604cff0dc
  requires_dist:
  - brotli>=1.0.9 ; platform_python_implementation == 'CPython' and extra == 'brotli'
  - brotlicffi>=0.8.0 ; platform_python_implementation != 'CPython' and extra == 'brotli'
  - h2>=4,<5 ; extra == 'h2'
  - pysocks>=1.5.6,!=1.5.7,<2.0 ; extra == 'socks'
  - zstandard>=0.18.0 ; extra == 'zstd'
  requires_python: '>=3.9'
- conda: https://conda.anaconda.org/conda-forge/noarch/virtualenv-20.35.3-pyhd8ed1ab_0.conda
  sha256: af9662662648f7f57c0a79afee98e393dacf68887c40aea1eec68b48afebb724
  md5: bf0dc4c8a32e91290e3fae5403798c63
  depends:
  - distlib >=0.3.7,<1
  - filelock >=3.12.2,<4
  - platformdirs >=3.9.1,<5
  - python >=3.10
  - typing_extensions >=4.13.2
  license: MIT
  license_family: MIT
  purls:
  - pkg:pypi/virtualenv?source=compressed-mapping
  size: 4380205
  timestamp: 1760134237380
- conda: https://conda.anaconda.org/conda-forge/linux-64/yaml-0.2.5-h280c20c_3.conda
  sha256: 6d9ea2f731e284e9316d95fa61869fe7bbba33df7929f82693c121022810f4ad
  md5: a77f85f77be52ff59391544bfe73390a
  depends:
  - libgcc >=14
  - __glibc >=2.17,<3.0.a0
  license: MIT
  license_family: MIT
  purls: []
  size: 85189
  timestamp: 1753484064210
- conda: https://conda.anaconda.org/conda-forge/linux-64/zstd-1.5.7-hb8e6e7a_2.conda
  sha256: a4166e3d8ff4e35932510aaff7aa90772f84b4d07e9f6f83c614cba7ceefe0eb
  md5: 6432cb5d4ac0046c3ac0a8a0f95842f9
  depends:
  - __glibc >=2.17,<3.0.a0
  - libgcc >=13
  - libstdcxx >=13
  - libzlib >=1.3.1,<2.0a0
  license: BSD-3-Clause
  license_family: BSD
  purls: []
  size: 567578
  timestamp: 1742433379869<|MERGE_RESOLUTION|>--- conflicted
+++ resolved
@@ -596,13 +596,8 @@
   requires_python: '>=3.9'
 - pypi: ./
   name: deps-rocker
-<<<<<<< HEAD
-  version: 0.17.0
-  sha256: 3f13af2426898b35c7f8716b75bed0ee42e85e4b5f919428c27db8fffdd50f78
-=======
   version: 0.19.0
   sha256: 81763dda13bd1814d2d53eb96f0749cd77d4fc07fe5a41f6587397a2f364d2fd
->>>>>>> 270ba145
   requires_dist:
   - rocker>=0.2.19
   - off-your-rocker>=0.1.0
