--- conflicted
+++ resolved
@@ -1,14 +1,9 @@
 #! /bin/bash
 
-<<<<<<< HEAD
 #THIS IS THE CORRECT TEMPLATE UPDATE SCRIPT, NOT update_from_python_template.sh
 
-git config --global pull.rebase false
+git config pull.rebase false
 git remote add template https://github.com/blooop/template_rocker.git
-=======
-git config pull.rebase false
-git remote add template https://github.com/blooop/python_template.git
->>>>>>> 26eac32a
 git fetch --all
 git checkout main && git pull origin main
 git checkout -B feature/update_from_template; git pull
