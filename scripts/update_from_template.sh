#! /bin/bash

#THIS IS THE CORRECT TEMPLATE UPDATE SCRIPT, NOT update_from_python_template.sh

<<<<<<< HEAD
git config --global pull.rebase false
=======
git config pull.rebase false
>>>>>>> 7aac261c
git remote add template https://github.com/blooop/template_rocker.git
git fetch --all
git checkout main && git pull origin main
git checkout -B feature/update_from_template; git pull
git merge template/main --allow-unrelated-histories -m 'feat: pull changes from remote template'
git checkout --ours pixi.lock; git add pixi.lock
git remote remove template
git push --set-upstream origin feature/update_from_template
git checkout main<|MERGE_RESOLUTION|>--- conflicted
+++ resolved
@@ -2,11 +2,7 @@
 
 #THIS IS THE CORRECT TEMPLATE UPDATE SCRIPT, NOT update_from_python_template.sh
 
-<<<<<<< HEAD
-git config --global pull.rebase false
-=======
 git config pull.rebase false
->>>>>>> 7aac261c
 git remote add template https://github.com/blooop/template_rocker.git
 git fetch --all
 git checkout main && git pull origin main
