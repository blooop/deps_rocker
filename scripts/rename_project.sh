#!/bin/bash

<<<<<<< HEAD
mv deps_rocker $1

find . \( -type d -name .git -prune \) -o \( -type f -not -name 'tasks.json' -not -name 'update_from_template.sh' -not -name 'update_from_template_ours.sh' \) -print0 | xargs -0 sed -i "s/deps_rocker/$1/g"
=======
mv python_template "$1"
mv python_template.deps.yaml "$1".deps.yaml

# change project name in all files
find . \( -type d -name .git -prune \) -o \( -type f -not -name 'tasks.json' -not -name 'update_from_template.sh'  \) -print0 | xargs -0 sed -i "s/python_template/$1/g"

# author name
if [ -n "$2" ]; then
    find . \( -type d -name .git -prune \) -o \( -type f -not -name 'tasks.json' -not -name 'update_from_template.sh'  \) -print0 | xargs -0 sed -i "s/Austin Gregg-Smith/$2/g"
fi

# author email
if [ -n "$3" ]; then
    find . \( -type d -name .git -prune \) -o \( -type f -not -name 'tasks.json' -not -name 'update_from_template.sh'  \) -print0 | xargs -0 sed -i "s/blooop@gmail.com/$3/g"
fi

# github username
if [ -n "$3" ]; then
    find . \( -type d -name .git -prune \) -o \( -type f -not -name 'setup_host.sh' -not -name 'update_from_template.sh'  \) -print0 | xargs -0 sed -i "s/blooop/$4/g"
fi
>>>>>>> 2b182ac5
<|MERGE_RESOLUTION|>--- conflicted
+++ resolved
@@ -1,10 +1,5 @@
 #!/bin/bash
 
-<<<<<<< HEAD
-mv deps_rocker $1
-
-find . \( -type d -name .git -prune \) -o \( -type f -not -name 'tasks.json' -not -name 'update_from_template.sh' -not -name 'update_from_template_ours.sh' \) -print0 | xargs -0 sed -i "s/deps_rocker/$1/g"
-=======
 mv python_template "$1"
 mv python_template.deps.yaml "$1".deps.yaml
 
@@ -24,5 +19,4 @@
 # github username
 if [ -n "$3" ]; then
     find . \( -type d -name .git -prune \) -o \( -type f -not -name 'setup_host.sh' -not -name 'update_from_template.sh'  \) -print0 | xargs -0 sed -i "s/blooop/$4/g"
-fi
->>>>>>> 2b182ac5
+fi