--- conflicted
+++ resolved
@@ -1,28 +1,7 @@
-<<<<<<< HEAD
 # deps_rocker
-=======
-# template_rocker
 
 ## Continuous Integration Status
 
-[![Ci](https://github.com/blooop/template_rocker/actions/workflows/ci.yml/badge.svg?branch=main)](https://github.com/blooop/template_rocker/actions/workflows/ci.yml?query=branch%3Amain)
-[![Codecov](https://codecov.io/gh/blooop/template_rocker/branch/main/graph/badge.svg?token=Y212GW1PG6)](https://codecov.io/gh/blooop/template_rocker)
-[![GitHub issues](https://img.shields.io/github/issues/blooop/template_rocker.svg)](https://GitHub.com/blooop/template_rocker/issues/)
-[![GitHub pull-requests merged](https://badgen.net/github/merged-prs/blooop/template_rocker)](https://github.com/blooop/template_rocker/pulls?q=is%3Amerged)
-[![GitHub release](https://img.shields.io/github/release/blooop/template_rocker.svg)](https://GitHub.com/blooop/template_rocker/releases/)
-[![License](https://img.shields.io/github/license/blooop/template_rocker
-)](https://opensource.org/license/mit/)
-[![Python](https://img.shields.io/badge/python-3.9%20%7C%203.10%20%7C%203.11%20%7C%203.12%20%7C%203.13-blue)](https://www.python.org/downloads/)
-[![Pixi Badge](https://img.shields.io/endpoint?url=https://raw.githubusercontent.com/prefix-dev/pixi/main/assets/badge/v0.json)](https://pixi.sh)
-
-## Intro
-
-This a template for creating [rocker](https://github.com/tfoote/rocker) extensions.  It used [off-your-rocker](https://github.com/sloretz/off-your-rocker) as a starting point, and migrated to use `pyproject.toml` instead of `setup.py` to help manage the development environment and continuous integration in a modern way using [pixi](https://pixi.sh).  [Pixi](https://github.com/prefix-dev/pixi) is a cross-platform package manager based on the conda ecosystem.  It provides a simple and performant way of reproducing a development environment and running user defined tasks and worflows.  It more lightweight than docker, but does not provide the same level of isolation or generality.
->>>>>>> 7aac261c
-
-## Continuous Integration Status
-
-<<<<<<< HEAD
 [![Ci](https://github.com/blooop/deps_rocker/actions/workflows/ci.yml/badge.svg?branch=main)](https://github.com/blooop/deps_rocker/actions/workflows/ci.yml?query=branch%3Amain)
 [![Codecov](https://codecov.io/gh/blooop/deps_rocker/branch/main/graph/badge.svg?token=Y212GW1PG6)](https://codecov.io/gh/blooop/deps_rocker)
 [![GitHub issues](https://img.shields.io/github/issues/blooop/deps_rocker.svg)](https://GitHub.com/blooop/deps_rocker/issues/)
@@ -30,23 +9,10 @@
 [![GitHub release](https://img.shields.io/github/release/blooop/deps_rocker.svg)](https://GitHub.com/blooop/deps_rocker/releases/)
 [![PyPI - Downloads](https://img.shields.io/pypi/dm/deps-rocker)](https://pypistats.org/packages/deps-rocker)
 [![License](https://img.shields.io/pypi/l/deps-rocker)](https://opensource.org/license/mit/)
-[![Python](https://img.shields.io/badge/python-3.8%20%7C%203.9%20%7C%203.10%20%7C%203.11%20%7C%203.12-blue)](https://www.python.org/downloads/)
-=======
-* pylint
-* ruff
-* black
-* pytest
-* git-lfs
-* basic github actions ci
-* pulling updates from this template
-* codecov
-* pypi upload
-* dependabot
->>>>>>> 7aac261c
-
-# Install
-
-<<<<<<< HEAD
+[![Python](https://img.shields.io/badge/python-3.9%20%7C%203.10%20%7C%203.11%20%7C%203.12%20%7C%203.13-blue)](https://www.python.org/downloads/)
+[![Pixi Badge](https://img.shields.io/endpoint?url=https://raw.githubusercontent.com/prefix-dev/pixi/main/assets/badge/v0.json)](https://pixi.sh)
+
+
 ## Installation
 
 ```
@@ -240,64 +206,6 @@
 
 apt_tools: #any other development tools
   - colcon
-=======
-1. Use github to use this project as a template
-2. Clone the project and run, `scripts/update_from_template.sh` and then run the `scripts/rename_project.sh` to rename the project.
-
-If you are using pixi, look at the available tasks in pyproject.toml.  If you are new to pixi follow the instructions on the pixi [website](https://prefix.dev/)
-
-# Github setup
-
-There are github workflows for CI, codecov and automated pypi publishing in `ci.yml` and `publish.yml`.
-
-ci.yml uses pixi tasks to set up the environment matrix and run the various CI tasks. To set up codecov on github, you need to get a `CODECOV_TOKEN` and add it to your actions secrets.
-
-publish.yml uses [pypy-auto-publish](https://github.com/marketplace/actions/python-auto-release-pypi-github) to automatically publish to pypi if the package version number changes. You need to add a `PYPI_API_TOKEN` to your github secrets to enable this.     
-
-If you use vscode to attach to your development container it makes it easier to set up specific extensions for each project that don't need to be installed globally. 
-
-# Development
-
-There are currently two ways of running code.  The preferred way is to use pixi to manage your environment and dependencies. 
-
-```bash
-$ cd project
-
-$ pixi run ci
-$ pixi run arbitrary_task
-```
-
-# Adding Functionality
-
-1. Rename template_rocker/template_rocker.py and the class inside to something more appropriate. Use scripts/rename and pass in the new project name.
-2. Update the extension entrypoint in `pyproject.toml` 
-
-    `[project.entry-points."rocker.extensions"]`
-
-    `template_rocker = "template_rocker.template_rocker:TemplateRocker"`
-
-    
-    e.g.:
-    `lazygit = "lazygit_rocker.lazygit_rocker:LazygitExtension"`
-
-    
-3. Update the `get_name()` function in the extension class. e.g. Updating the name to `lazygit` would mean that it would be activated by passing --lazygit to rocker   
-   
-4. Add/update the docker snippets in the templates folder.  Officially the extension is supposed to be .Dockerfile.em to indicate it's passed to the empy library, but I have left them as .Dockerfile as I get Dockerfile highlighting out of the box that way. 
-5. Develop your extension.  I find that using `pip install -e .` and running the extension with rocker on my host system is the easiest way to get started.  
-
-    ```bash
-    rocker --lazygit ubuntu:22.04
-
-    #check that everything works as expected
-    ```
-    
-
-
-## Troubleshooting
-
-The main pixi tasks are related to CI.  Github actions runs the pixi task "ci".  The CI is mostly likey to fail from a lockfile mismatch.  Use `pixi run fix` to fix any lockfile related problems. 
->>>>>>> 7aac261c
 
 apt: #the main dependencies of the package
   - fsearch
@@ -314,11 +222,7 @@
 script_test:
   - test.sh
 
-<<<<<<< HEAD
 
 ## limitations/TODO
 
 This has only been tested on the ubuntu base image. It assumes you have access to apt-get.
-=======
-    This runs python with the file set in \<cfg\>
->>>>>>> 7aac261c
