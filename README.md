# template_rocker

## Continuous Integration Status

[![Ci](https://github.com/blooop/template_rocker/actions/workflows/ci.yml/badge.svg?branch=main)](https://github.com/blooop/template_rocker/actions/workflows/ci.yml?query=branch%3Amain)
[![Codecov](https://codecov.io/gh/blooop/template_rocker/branch/main/graph/badge.svg?token=Y212GW1PG6)](https://codecov.io/gh/blooop/template_rocker)
[![GitHub issues](https://img.shields.io/github/issues/blooop/template_rocker.svg)](https://GitHub.com/blooop/template_rocker/issues/)
[![GitHub pull-requests merged](https://badgen.net/github/merged-prs/blooop/template_rocker)](https://github.com/blooop/template_rocker/pulls?q=is%3Amerged)
[![GitHub release](https://img.shields.io/github/release/blooop/template_rocker.svg)](https://GitHub.com/blooop/template_rocker/releases/)
[![License](https://img.shields.io/github/license/blooop/template_rocker
)](https://opensource.org/license/mit/)
[![Python](https://img.shields.io/badge/python-3.9%20%7C%203.10%20%7C%203.11%20%7C%203.12%20%7C%203.13-blue)](https://www.python.org/downloads/)
[![Pixi Badge](https://img.shields.io/endpoint?url=https://raw.githubusercontent.com/prefix-dev/pixi/main/assets/badge/v0.json)](https://pixi.sh)

## Intro

This a template for creating [rocker](https://github.com/tfoote/rocker) extensions.  It used [off-your-rocker](https://github.com/sloretz/off-your-rocker) as a starting point, and migrated to use `pyproject.toml` instead of `setup.py` to help manage the development environment and continuous integration in a modern way using [pixi](https://pixi.sh).  [Pixi](https://github.com/prefix-dev/pixi) is a cross-platform package manager based on the conda ecosystem.  It provides a simple and performant way of reproducing a development environment and running user defined tasks and worflows.  It more lightweight than docker, but does not provide the same level of isolation or generality.

This has basic setup for

* pylint
* ruff
* black
* pytest
* git-lfs
* basic github actions ci
* pulling updates from this template
* codecov
* pypi upload
* dependabot

# Install

1. Use github to use this project as a template
2. Clone the project and run, `scripts/update_from_template.sh` and then run the `scripts/rename_project.sh` to rename the project.

If you are using pixi, look at the available tasks in pyproject.toml.  If you are new to pixi follow the instructions on the pixi [website](https://prefix.dev/)

# Github setup

There are github workflows for CI, codecov and automated pypi publishing in `ci.yml` and `publish.yml`.

ci.yml uses pixi tasks to set up the environment matrix and run the various CI tasks. To set up codecov on github, you need to get a `CODECOV_TOKEN` and add it to your actions secrets.

publish.yml uses [pypy-auto-publish](https://github.com/marketplace/actions/python-auto-release-pypi-github) to automatically publish to pypi if the package version number changes. You need to add a `PYPI_API_TOKEN` to your github secrets to enable this.     

If you use vscode to attach to your development container it makes it easier to set up specific extensions for each project that don't need to be installed globally. 

# Development

There are currently two ways of running code.  The preferred way is to use pixi to manage your environment and dependencies. 

```bash
$ cd project

$ pixi run ci
$ pixi run arbitrary_task
```

# Adding Functionality

1. Rename template_rocker/template_rocker.py and the class inside to something more appropriate. Use scripts/rename and pass in the new project name.
2. Update the extension entrypoint in `pyproject.toml` 

    `[project.entry-points."rocker.extensions"]`

    `template_rocker = "template_rocker.template_rocker:TemplateRocker"`

    
    e.g.:
    `lazygit = "lazygit_rocker.lazygit_rocker:LazygitExtension"`

    
3. Update the `get_name()` function in the extension class. e.g. Updating the name to `lazygit` would mean that it would be activated by passing --lazygit to rocker   
   
4. Add/update the docker snippets in the templates folder.  Officially the extension is supposed to be .Dockerfile.em to indicate it's passed to the empy library, but I have left them as .Dockerfile as I get Dockerfile highlighting out of the box that way. 
5. Develop your extension.  I find that using `pip install -e .` and running the extension with rocker on my host system is the easiest way to get started.  

    ```bash
    rocker --lazygit ubuntu:22.04

    #check that everything works as expected
    ```
    


## Troubleshooting

The main pixi tasks are related to CI.  Github actions runs the pixi task "ci".  The CI is mostly likely to fail from a lockfile mismatch.  Use `pixi run fix` to fix any lockfile related problems. 

## vscode tasks

There are two core tasks.  

1. set \<cfg\> from active file

    This sets \<cfg\> to the currently opened file in the editor

2. run \<cfg\>

<<<<<<< HEAD
    This runs python with the file set in \<cfg\>
=======
    This runs python with the file set in \<cfg\>
>>>>>>> 9301339d
<|MERGE_RESOLUTION|>--- conflicted
+++ resolved
@@ -98,8 +98,4 @@
 
 2. run \<cfg\>
 
-<<<<<<< HEAD
-    This runs python with the file set in \<cfg\>
-=======
-    This runs python with the file set in \<cfg\>
->>>>>>> 9301339d
+    This runs python with the file set in \<cfg\>