# This file describes the docker image and rocker extensions to load
# Rockerc configuration: https://github.com/blooop/rockerc
#
# Key components:
# - image: Specifies the base image to pass to rocker
# - args: Lists additional features or tools to be added to the docker image

image: ubuntu:22.04
args:
  - nvidia
  - x11 
  - user 
  - pull 
  - deps
  - git 
<<<<<<< HEAD
  - isaacsim
  - cwd
=======
  - pixi
  - uv
>>>>>>> ac21cf8d
<|MERGE_RESOLUTION|>--- conflicted
+++ resolved
@@ -13,10 +13,7 @@
   - pull 
   - deps
   - git 
-<<<<<<< HEAD
-  - isaacsim
   - cwd
-=======
   - pixi
   - uv
->>>>>>> ac21cf8d
+  - isaacsim